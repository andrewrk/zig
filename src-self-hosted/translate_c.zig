--- conflicted
+++ resolved
@@ -715,15 +715,10 @@
 
     var bare_name = try c.str(ZigClangNamedDecl_getName_bytes_begin(@ptrCast(*const ZigClangNamedDecl, record_decl)));
     var is_unnamed = false;
-<<<<<<< HEAD
-    if (ZigClangRecordDecl_isAnonymousStructOrUnion(record_decl) or bare_name.len == 0) {
-        bare_name = try std.fmtgen.allocPrint(c.a(), "unnamed_{}", .{c.getMangle()});
-=======
     // Record declarations such as `struct {...} x` have no name but they're not
     // anonymous hence here isAnonymousStructOrUnion is not needed
     if (bare_name.len == 0) {
-        bare_name = try std.fmt.allocPrint(c.a(), "unnamed_{}", .{c.getMangle()});
->>>>>>> b9f37ffe
+        bare_name = try std.fmtgen.allocPrint(c.a(), "unnamed_{}", .{c.getMangle()});
         is_unnamed = true;
     }
 
@@ -787,15 +782,9 @@
             }
 
             var is_anon = false;
-<<<<<<< HEAD
-            var raw_name = try c.str(ZigClangDecl_getName_bytes_begin(@ptrCast(*const ZigClangDecl, field_decl)));
-            if (ZigClangFieldDecl_isAnonymousStructOrUnion(field_decl) or raw_name.len == 0) {
-                raw_name = try std.fmtgen.allocPrint(c.a(), "unnamed_{}", .{c.getMangle()});
-=======
             var raw_name = try c.str(ZigClangNamedDecl_getName_bytes_begin(@ptrCast(*const ZigClangNamedDecl, field_decl)));
             if (ZigClangFieldDecl_isAnonymousStructOrUnion(field_decl)) {
-                raw_name = try std.fmt.allocPrint(c.a(), "unnamed_{}", .{c.getMangle()});
->>>>>>> b9f37ffe
+                raw_name = try std.fmtgen.allocPrint(c.a(), "unnamed_{}", .{c.getMangle()});
                 is_anon = true;
             }
             const field_name = try appendIdentifier(c, raw_name);
