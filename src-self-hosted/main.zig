--- conflicted
+++ resolved
@@ -1,11 +1,5 @@
 const std = @import("std");
 const builtin = @import("builtin");
-<<<<<<< HEAD
-const ArrayList = std.ArrayList;
-const c = @import("c.zig");
-const string = std.string.utils;
-=======
->>>>>>> b7af9edb
 
 const os = std.os;
 const io = std.io;
@@ -69,172 +63,6 @@
         os.exit(1);
     }
 
-<<<<<<< HEAD
-    target.initializeAll();
-
-    // TODO
-//    ZigTarget alloc_target;
-//    ZigTarget *target;
-//    if (!target_arch && !target_os && !target_environ) {
-//        target = nullptr;
-//    } else {
-//        target = &alloc_target;
-//        get_unknown_target(target);
-//        if (target_arch) {
-//            if (parse_target_arch(target_arch, &target->arch)) {
-//                fprintf(stderr, "invalid --target-arch argument\n");
-//                return usage(arg0);
-//            }
-//        }
-//        if (target_os) {
-//            if (parse_target_os(target_os, &target->os)) {
-//                fprintf(stderr, "invalid --target-os argument\n");
-//                return usage(arg0);
-//            }
-//        }
-//        if (target_environ) {
-//            if (parse_target_environ(target_environ, &target->env_type)) {
-//                fprintf(stderr, "invalid --target-environ argument\n");
-//                return usage(arg0);
-//            }
-//        }
-//    }
-
-    switch (cmd) {
-        Cmd.None => badArgs("expected command"),
-        Cmd.Zen => return printZen(),
-        Cmd.Build, Cmd.Test, Cmd.TranslateC => {
-            if (cmd == Cmd.Build and in_file_arg == null and objects.len == 0 and asm_files.len == 0) {
-                badArgs("expected source file argument or at least one --object or --assembly argument");
-            } else if ((cmd == Cmd.TranslateC or cmd == Cmd.Test) and in_file_arg == null) {
-                badArgs("expected source file argument");
-            } else if (cmd == Cmd.Build and build_kind == Module.Kind.Obj and objects.len != 0) {
-                badArgs("When building an object file, --object arguments are invalid");
-            }
-
-            const root_name = switch (cmd) {
-                Cmd.Build, Cmd.TranslateC => x: {
-                    if (out_name_arg) |out_name| {
-                        break :x out_name;
-                    } else if (in_file_arg) |in_file_path| {
-                        const basename = os.path.basename(in_file_path);
-                        var it = try string.asciiSplit(basename, ".");
-                        var next = it.nextBytes();
-                        break :x next ?? badArgs("file name cannot be empty");
-                    } else {
-                        badArgs("--name [name] not provided and unable to infer");
-                    }
-                },
-                Cmd.Test => "test",
-                else => unreachable,
-            };
-
-            const zig_root_source_file = if (cmd == Cmd.TranslateC) null else in_file_arg;
-
-            const chosen_cache_dir = cache_dir_arg ?? default_zig_cache_name;
-            const full_cache_dir = try os.path.resolve(allocator, ".", chosen_cache_dir);
-            defer allocator.free(full_cache_dir);
-
-            const zig_lib_dir = try resolveZigLibDir(allocator, zig_install_prefix);
-            errdefer allocator.free(zig_lib_dir);
-
-            const module = try Module.create(allocator, root_name, zig_root_source_file,
-                Target.Native, build_kind, build_mode, zig_lib_dir, full_cache_dir);
-            defer module.destroy();
-
-            module.version_major = ver_major;
-            module.version_minor = ver_minor;
-            module.version_patch = ver_patch;
-
-            module.is_test = cmd == Cmd.Test;
-            if (linker_script_arg) |linker_script| {
-                module.linker_script = linker_script;
-            }
-            module.each_lib_rpath = each_lib_rpath;
-            module.clang_argv = clang_argv.toSliceConst();
-            module.llvm_argv = llvm_argv.toSliceConst();
-            module.strip = strip;
-            module.is_static = is_static;
-
-            if (libc_lib_dir_arg) |libc_lib_dir| {
-                module.libc_lib_dir = libc_lib_dir;
-            }
-            if (libc_static_lib_dir_arg) |libc_static_lib_dir| {
-                module.libc_static_lib_dir = libc_static_lib_dir;
-            }
-            if (libc_include_dir_arg) |libc_include_dir| {
-                module.libc_include_dir = libc_include_dir;
-            }
-            if (msvc_lib_dir_arg) |msvc_lib_dir| {
-                module.msvc_lib_dir = msvc_lib_dir;
-            }
-            if (kernel32_lib_dir_arg) |kernel32_lib_dir| {
-                module.kernel32_lib_dir = kernel32_lib_dir;
-            }
-            if (dynamic_linker_arg) |dynamic_linker| {
-                module.dynamic_linker = dynamic_linker;
-            }
-            module.verbose_tokenize = verbose_tokenize;
-            module.verbose_ast_tree = verbose_ast_tree;
-            module.verbose_ast_fmt = verbose_ast_fmt;
-            module.verbose_link = verbose_link;
-            module.verbose_ir = verbose_ir;
-            module.verbose_llvm_ir = verbose_llvm_ir;
-            module.verbose_cimport = verbose_cimport;
-
-            module.err_color = color;
-
-            module.lib_dirs = lib_dirs.toSliceConst();
-            module.darwin_frameworks = frameworks.toSliceConst();
-            module.rpath_list = rpath_list.toSliceConst();
-
-            for (link_libs.toSliceConst()) |name| {
-                _ = try module.addLinkLib(name, true);
-            }
-
-            module.windows_subsystem_windows = mwindows;
-            module.windows_subsystem_console = mconsole;
-            module.linker_rdynamic = rdynamic;
-
-            if (mmacosx_version_min != null and mios_version_min != null) {
-                badArgs("-mmacosx-version-min and -mios-version-min options not allowed together");
-            }
-
-            if (mmacosx_version_min) |ver| {
-                module.darwin_version_min = Module.DarwinVersionMin { .MacOS = ver };
-            } else if (mios_version_min) |ver| {
-                module.darwin_version_min = Module.DarwinVersionMin { .Ios = ver };
-            }
-
-            module.test_filters = test_filters.toSliceConst();
-            module.test_name_prefix = test_name_prefix_arg;
-            module.out_h_path = out_file_h;
-
-            // TODO
-            //add_package(g, cur_pkg, g->root_package);
-
-            switch (cmd) {
-                Cmd.Build => {
-                    module.emit_file_type = emit_file_type;
-
-                    module.link_objects = objects.toSliceConst();
-                    module.assembly_files = asm_files.toSliceConst();
-
-                    try module.build();
-                    try module.link(out_file);
-                },
-                Cmd.TranslateC => @panic("TODO translate-c"),
-                Cmd.Test => @panic("TODO test cmd"),
-                else => unreachable,
-            }
-        },
-        Cmd.Version => {
-            var stdout_file = try io.getStdErr();
-            try stdout_file.write(std.cstr.toSliceConst(c.ZIG_VERSION_STRING));
-            try stdout_file.write("\n");
-        },
-        Cmd.Targets => @panic("TODO zig targets"),
-=======
     const commands = []Command {
         Command { .name = "build",       .exec = cmdBuild      },
         Command { .name = "build-exe",   .exec = cmdBuildExe   },
@@ -258,7 +86,6 @@
             try command.exec(allocator, args[2..]);
             return;
         }
->>>>>>> b7af9edb
     }
 
     try stderr.print("unknown command: {}\n\n", args[1]);
