<!doctype html>
<html lang="en">
  <head>
    <meta charset="utf-8">
    <meta name="viewport" content="width=device-width, initial-scale=1.0">
    <title>Documentation - The Zig Programming Language</title>
    <link rel="icon" href="data:image/png;base64,iVBORw0KGgoAAAANSUhEUgAAABAAAAAQCAYAAAAf8/9hAAAAgklEQVR4AWMYWuD7EllJIM4G4g4g5oIJ/odhOJ8wToOxSTXgNxDHoeiBMfA4+wGShjyYOCkG/IGqWQziEzYAoUAeiF9D5U+DxEg14DRU7jWIT5IBIOdCxf+A+CQZAAoopEB7QJwBCBwHiip8UYmRdrAlDpIMgApwQZNnNii5Dq0MBgCxxycBnwEd+wAAAABJRU5ErkJggg=="/>
    <style>
      body{
        font-family: system-ui, -apple-system, Roboto, "Segoe UI", sans-serif;
        margin: 0;
      }
      a:not(:hover) {
        text-decoration: none;
      }
      table, th, td {
        border-collapse: collapse;
        border: 1px solid grey;
      }
      th, td {
        padding: 0.1em;
      }
      .t0_1, .t37, .t37_1 {
        font-weight: bold;
      }
      .t2_0 {
        color: grey;
      }
      .t31_1 {
        color: red;
      }
      .t32_1 {
        color: green;
      }
      .t36_1 {
        color: #0086b3;
      }
      .file {
        text-decoration: underline;
      }
      pre,code {
        font-size: 12pt;
      }
      pre > code {
        display: block;
        overflow: auto;
        padding: 0.5em;
        color: #333;
        background: #f8f8f8;
      }
      .table-wrapper {
        width: 100%;
        overflow-y: auto;
      }

      .tok-kw {
          color: #333;
          font-weight: bold;
      }
      .tok-str {
          color: #d14;
      }
      .tok-builtin {
          color: #0086b3;
      }
      .tok-comment {
          color: #777;
          font-style: italic;
      }
      .tok-fn {
          color: #900;
          font-weight: bold;
      }
      .tok-null {
          color: #008080;
      }
      .tok-number {
          color: #008080;
      }
      .tok-type {
          color: #458;
          font-weight: bold;
      }

      #main-wrapper {
        display: flex;
        flex-direction: column;
      }

      #contents-wrapper {
        flex-grow: 1;
        padding: 0 2em;
      }

      #contents {
        max-width: 60em;
        margin: auto;
      }

      #toc {
        padding: 0 1em;
      }

      @media screen and (min-width: 1025px) {
        #main-wrapper {
            flex-direction: row;
        }
        #toc {
            height: 100vh;
            position: sticky;
            top: 0;
        }
        #contents-wrapper, #toc {
            overflow: auto;
        }
      }

      h1 a, h2 a, h3 a, h4 a, h5 a {
        text-decoration: none;
        color: #333;
      }

      a.hdr {
        visibility: hidden;
      }
      h1:hover > a.hdr, h2:hover > a.hdr, h3:hover > a.hdr, h4:hover > a.hdr, h5:hover > a.hdr {
        visibility: visible;
      }

      @media (prefers-color-scheme: dark) {
        body{
            background-color:#111;
            color: #bbb;
        }
        a {
            color: #f7a31d;
        }
        table, th, td {
            border-color: grey;
        }
        .t2_0 {
            color: grey;
        }
        .t31_1 {
            color: red;
        }
        .t32_1 {
            color: green;
        }
        .t36_1 {
            color: #0086b3;
        }
        pre > code {
            color: #ccc;
            background: #222;
        }
        .tok-kw {
            color: #eee;
        }
        .tok-str {
            color: #2e5;
        }
        .tok-builtin {
            color: #ff894c;
        }
        .tok-comment {
            color: #aa7;
        }
        .tok-fn {
            color: #e33;
        }
        .tok-null {
            color: #ff8080;
        }
        .tok-number {
            color: #ff8080;
        }
        .tok-type {
            color: #68f;
        }
        h1 a, h2 a, h3 a, h4 a, h5 a {
            color: #aaa;
        }
      }
    </style>
  </head>
  <body>
    <div id="main-wrapper">
      <div id="toc">
        <a href="https://ziglang.org/documentation/0.1.1/">0.1.1</a> |
        <a href="https://ziglang.org/documentation/0.2.0/">0.2.0</a> |
        <a href="https://ziglang.org/documentation/0.3.0/">0.3.0</a> |
        <a href="https://ziglang.org/documentation/0.4.0/">0.4.0</a> |
        <a href="https://ziglang.org/documentation/0.5.0/">0.5.0</a> |
        <a href="https://ziglang.org/documentation/0.6.0/">0.6.0</a> |
        <a href="https://ziglang.org/documentation/0.7.1/">0.7.1</a> |
        <a href="https://ziglang.org/documentation/0.8.0/">0.8.0</a> |
        master
        <h1>Contents</h1>
        {#nav#}
      </div>
      <div id="contents-wrapper"><div id="contents">
      {#header_open|Introduction#}
      <p>
      Zig is a general-purpose programming language and toolchain for maintaining
      <strong>robust</strong>, <strong>optimal</strong>, and <strong>reusable</strong> software.
      </p>
      <ul>
        <li><strong>Robust</strong> - behavior is correct even for edge cases such as out of memory.</li>
        <li><strong>Optimal</strong> - write programs the best way they can behave and perform.</li>
        <li><strong>Reusable</strong> - the same code works in many environments which have different
          constraints.</li>
        <li><strong>Maintainable</strong> - precisely communicate intent to the compiler and
          other programmers. The language imposes a low overhead to reading code and is
          resilient to changing requirements and environments.</li>
      </ul>
      <p>
      Often the most efficient way to learn something new is to see examples, so
      this documentation shows how to use each of Zig's features. It is
      all on one page so you can search with your browser's search tool.
      </p>
      <p>
      The code samples in this document are compiled and tested as part of the main test suite of Zig.
      </p>
      <p>
      This HTML document depends on no external files, so you can use it offline.
      </p>
      <p>
      <a href="https://github.com/ziglang/zig/wiki/FAQ#where-is-the-documentation-for-the-zig-standard-library">Where is the documentation for the Zig standard library?</a>
      </p>
      {#header_close#}

      {#header_open|Hello World#}

      {#code_begin|exe|hello#}
const std = @import("std");

pub fn main() !void {
    const stdout = std.io.getStdOut().writer();
    try stdout.print("Hello, {s}!\n", .{"world"});
}
      {#code_end#}
      <p>
        The Zig code sample above demonstrates one way to create a program that will output <code>Hello, world!</code>.
      </p>
      <p>
        The code sample shows the contents of a file named <code>hello.zig</code>. Files storing Zig
        source code are {#link|UTF-8 encoded|Source Encoding#} text files. The files storing
        Zig source code are usually named with the <code>.zig</code> extension.
      </p>
      <p>
        Following the <code>hello.zig</code> Zig code sample, the {#link|Zig Build System#} is used
        to build an executable program from the <code>hello.zig</code> source code. Then, the
        <code>hello</code> program is executed showing its output <code>Hello, world!</code>. The
        lines beginning with <code>$</code> represent command line prompts and a command.
        Everything else is program output.
      </p>
      <p>
        The code sample begins by adding Zig's Standard Library to the build using the {#link|@import#} builtin function.
        The {#syntax#}@import("std"){#endsyntax#} function call creates a structure to represent the Standard Library.
        The code then makes a {#link|top-level declaration|Static Global Variables#} of a
        {#link|constant identifier|Assignment#}, named <code>std</code>, for easy access to
        <a href="https://github.com/ziglang/zig/wiki/FAQ#where-is-the-documentation-for-the-zig-standard-library">Zig's standard library</a>.
      </p>
      <p>
        Next, a {#link|public function|Functions#}, {#syntax#}pub fn{#endsyntax#}, named <code>main</code>
        is declared. The <code>main</code> function is necessary because it tells the Zig compiler where the start of
        the program exists. Programs designed to be executed will need a {#syntax#}pub fn main{#endsyntax#} function.
        For more advanced use cases, Zig offers other features to inform the compiler where the start of
        the program exists. Libraries, on the other hand, do not need a <code>main</code> function because
        library code is usually called by other programs.
      </p>
      <p>
        A function is a block of any number of statements and expressions that, as a whole, perform a task.
        Functions may or may not return data after they are done performing their task. If a function
        cannot perform its task, it might return an error. Zig makes all of this explicit.
      </p>
      <p>
        In the <code>hello.zig</code> code sample, the <code>main</code> function is declared
        with the {#syntax#}!void{#endsyntax#} return type. This return type is known as an {#link|Error Union Type#}.
        This syntax tells the Zig compiler that the function will either return an
        error or a value. An error union type combines an {#link|Error Set Type#} and a {#link|Primitive Type|Primitive Types#}.
        The full form of an error union type is
        <code>&lt;error set type&gt;</code>{#syntax#}!{#endsyntax#}<code>&lt;primitive type&gt;</code>. In the code
        sample, the error set type is not explicitly written on the left side of the {#syntax#}!{#endsyntax#} operator.
        When written this way, the error set type is a special kind of error union type that has an
        {#link|inferred error set type|Inferred Error Sets#}. The {#syntax#}void{#endsyntax#} after the {#syntax#}!{#endsyntax#} operator
        tells the compiler that the function will not return a value under normal circumstances (i.e. no errors occur).
      </p>
      <p>
        Note to experienced programmers: Zig also has the boolean {#link|operator|Operators#} {#syntax#}!a{#endsyntax#}
        where {#syntax#}a{#endsyntax#} is a value of type {#syntax#}bool{#endsyntax#}. Error union types contain the
        name of the type in the syntax: {#syntax#}!{#endsyntax#}<code>&lt;primitive type&gt;</code>.
      </p>
      <p>
        In Zig, a function's block of statements and expressions are surrounded by <code>{</code> and
        <code>}</code> curly-braces. Inside of the <code>main</code> function are expressions that perform
        the task of outputting <code>Hello, world!</code> to standard output.
      </p>
      <p>
        First, a constant identifier, <code>stdout</code>, is initialized to represent standard output's
        writer. Then, the program tries to print the <code>Hello, world!</code>
        message to standard output.
      </p>
      <p>
        Functions sometimes need information to perform their task. In Zig, information is passed
        to functions between open <code>(</code> and close <code>)</code> parenthesis placed after
        the function's name. This information is also known as arguments. When there are
        multiple arguments passed to a function, they are separated by commas <code>,</code>.
      </p>
      <p>
        The two arguments passed to the <code>stdout.print()</code> function, <code>"Hello, {s}!\n"</code>
        and <code>.{"world"}</code>, are evaluated at {#link|compile-time|comptime#}. The code sample is
        purposely written to show how to perform {#link|string|String Literals and Unicode Code Point Literals#}
        substitution in the <code>print</code> function. The curly-braces inside of the first argument
        are substituted with the compile-time known value inside of the second argument
        (known as an {#link|anonymous struct literal|Anonymous Struct Literals#}). The <code>\n</code>
        inside of the double-quotes of the first argument is the {#link|escape sequence|Escape Sequences#} for the
        newline character. The {#link|try#} expression evaluates the result of <code>stdout.print</code>.
        If the result is an error, then the {#syntax#}try{#endsyntax#} expression will return from
        <code>main</code> with the error. Otherwise, the program will continue. In this case, there are no
        more statements or expressions left to execute in the <code>main</code> function, so the program exits.
      </p>
      <p>
        In Zig, the standard output writer's <code>print</code> function is allowed to fail because
        it is actually a function defined as part of a generic Writer. Consider a generic Writer that
        represents writing data to a file. When the disk is full, a write to the file will fail.
        However, we typically do not expect writing text to the standard output to fail. To avoid having
        to handle the failure case of printing to standard output, you can use alternate functions: the
        functions in <code>std.log</code> for proper logging or the <code>std.debug.print</code> function.
        This documentation will use the latter option to print to standard error (stderr) and silently return
        on failure. The next code sample, <code>hello_again.zig</code> demonstrates the use of
        <code>std.debug.print</code>.
      </p>
      {#code_begin|exe|hello_again#}
const print = @import("std").debug.print;

pub fn main() void {
    print("Hello, world!\n", .{});
}
      {#code_end#}
      <p>
      Note that you can leave off the {#syntax#}!{#endsyntax#} from the return type because <code>std.debug.print</code> cannot fail.
      </p>
      {#see_also|Values|@import|Errors|Root Source File|Source Encoding#}
      {#header_close#}
      {#header_open|Comments#}
      {#code_begin|test|comments#}
const expect = @import("std").testing.expect;

test "comments" {
    // Comments in Zig start with "//" and end at the next LF byte (end of line).
    // The below line is a comment, and won't be executed.

    //expect(false);

    const x = true;  // another comment
    try expect(x);
}
      {#code_end#}
      <p>
      There are no multiline comments in Zig (e.g. like <code class="c">/* */</code>
      comments in C).  This helps allow Zig to have the property that each line
      of code can be tokenized out of context.
      </p>
      {#header_open|Doc comments#}
      <p>
      A doc comment is one that begins with exactly three slashes (i.e.
      {#syntax#}///{#endsyntax#} but not {#syntax#}////{#endsyntax#});
      multiple doc comments in a row are merged together to form a multiline
      doc comment.  The doc comment documents whatever immediately follows it.
      </p>
      {#code_begin|syntax|doc_comments#}
/// A structure for storing a timestamp, with nanosecond precision (this is a
/// multiline doc comment).
const Timestamp = struct {
    /// The number of seconds since the epoch (this is also a doc comment).
    seconds: i64,  // signed so we can represent pre-1970 (not a doc comment)
    /// The number of nanoseconds past the second (doc comment again).
    nanos: u32,

    /// Returns a `Timestamp` struct representing the Unix epoch; that is, the
    /// moment of 1970 Jan 1 00:00:00 UTC (this is a doc comment too).
    pub fn unixEpoch() Timestamp {
        return Timestamp{
            .seconds = 0,
            .nanos = 0,
        };
    }
};
      {#code_end#}
      <p>
      Doc comments are only allowed in certain places; eventually, it will
      become a compile error to have a doc comment in an unexpected place, such as
      in the middle of an expression, or just before a non-doc comment.
      </p>
      {#header_close#}
      {#header_open|Top-Level Doc Comments#}
      <p>User documentation that doesn't belong to whatever
      immediately follows it, like package-level documentation, goes
      in top-level doc comments. A top-level doc comment is one that
      begins with two slashes and an exclamation point:
      {#syntax#}//!{#endsyntax#}.</p>
      {#code_begin|syntax|tldoc_comments#}
//! This module provides functions for retrieving the current date and
//! time with varying degrees of precision and accuracy. It does not
//! depend on libc, but will use functions from it if available.
      {#code_end#}
      {#header_close#}
      {#header_close#}
      {#header_open|Values#}
      {#code_begin|exe|values#}
// Top-level declarations are order-independent:
const print = std.debug.print;
const std = @import("std");
const os = std.os;
const assert = std.debug.assert;

pub fn main() void {
    // integers
    const one_plus_one: i32 = 1 + 1;
    print("1 + 1 = {}\n", .{one_plus_one});

    // floats
    const seven_div_three: f32 = 7.0 / 3.0;
    print("7.0 / 3.0 = {}\n", .{seven_div_three});

    // boolean
    print("{}\n{}\n{}\n", .{
        true and false,
        true or false,
        !true,
    });

    // optional
    var optional_value: ?[]const u8 = null;
    assert(optional_value == null);

    print("\noptional 1\ntype: {s}\nvalue: {s}\n", .{
        @typeName(@TypeOf(optional_value)),
        optional_value,
    });

    optional_value = "hi";
    assert(optional_value != null);

    print("\noptional 2\ntype: {s}\nvalue: {s}\n", .{
        @typeName(@TypeOf(optional_value)),
        optional_value,
    });

    // error union
    var number_or_error: anyerror!i32 = error.ArgNotFound;

    print("\nerror union 1\ntype: {s}\nvalue: {}\n", .{
        @typeName(@TypeOf(number_or_error)),
        number_or_error,
    });

    number_or_error = 1234;

    print("\nerror union 2\ntype: {s}\nvalue: {}\n", .{
        @typeName(@TypeOf(number_or_error)),
        number_or_error,
    });
}
      {#code_end#}
      {#header_open|Primitive Types#}
      <div class="table-wrapper">
      <table>
        <tr>
          <th>
            Name
          </th>
          <th>
            C Equivalent
          </th>
          <th>
            Description
          </th>
        </tr>
        <tr>
            <td>{#syntax#}i8{#endsyntax#}</td>
          <td><code class="c">int8_t</code></td>
          <td>signed 8-bit integer</td>
        </tr>
        <tr>
            <td>{#syntax#}u8{#endsyntax#}</td>
          <td><code class="c">uint8_t</code></td>
          <td>unsigned 8-bit integer</td>
        </tr>
        <tr>
            <td>{#syntax#}i16{#endsyntax#}</td>
          <td><code class="c">int16_t</code></td>
          <td>signed 16-bit integer</td>
        </tr>
        <tr>
            <td>{#syntax#}u16{#endsyntax#}</td>
          <td><code class="c">uint16_t</code></td>
          <td>unsigned 16-bit integer</td>
        </tr>
        <tr>
            <td>{#syntax#}i32{#endsyntax#}</td>
          <td><code class="c">int32_t</code></td>
          <td>signed 32-bit integer</td>
        </tr>
        <tr>
            <td>{#syntax#}u32{#endsyntax#}</td>
          <td><code class="c">uint32_t</code></td>
          <td>unsigned 32-bit integer</td>
        </tr>
        <tr>
            <td>{#syntax#}i64{#endsyntax#}</td>
          <td><code class="c">int64_t</code></td>
          <td>signed 64-bit integer</td>
        </tr>
        <tr>
            <td>{#syntax#}u64{#endsyntax#}</td>
          <td><code class="c">uint64_t</code></td>
          <td>unsigned 64-bit integer</td>
        </tr>
        <tr>
            <td>{#syntax#}i128{#endsyntax#}</td>
          <td><code class="c">__int128</code></td>
          <td>signed 128-bit integer</td>
        </tr>
        <tr>
            <td>{#syntax#}u128{#endsyntax#}</td>
          <td><code class="c">unsigned __int128</code></td>
          <td>unsigned 128-bit integer</td>
        </tr>
        <tr>
            <td>{#syntax#}isize{#endsyntax#}</td>
          <td><code class="c">intptr_t</code></td>
          <td>signed pointer sized integer</td>
        </tr>
        <tr>
            <td>{#syntax#}usize{#endsyntax#}</td>
          <td><code class="c">uintptr_t</code></td>
          <td>unsigned pointer sized integer</td>
        </tr>

        <tr>
            <td>{#syntax#}c_short{#endsyntax#}</td>
          <td><code class="c">short</code></td>
          <td>for ABI compatibility with C</td>
        </tr>
        <tr>
            <td>{#syntax#}c_ushort{#endsyntax#}</td>
          <td><code class="c">unsigned short</code></td>
          <td>for ABI compatibility with C</td>
        </tr>
        <tr>
            <td>{#syntax#}c_int{#endsyntax#}</td>
          <td><code class="c">int</code></td>
          <td>for ABI compatibility with C</td>
        </tr>
        <tr>
            <td>{#syntax#}c_uint{#endsyntax#}</td>
          <td><code class="c">unsigned int</code></td>
          <td>for ABI compatibility with C</td>
        </tr>
        <tr>
            <td>{#syntax#}c_long{#endsyntax#}</td>
          <td><code class="c">long</code></td>
          <td>for ABI compatibility with C</td>
        </tr>
        <tr>
            <td>{#syntax#}c_ulong{#endsyntax#}</td>
          <td><code class="c">unsigned long</code></td>
          <td>for ABI compatibility with C</td>
        </tr>
        <tr>
            <td>{#syntax#}c_longlong{#endsyntax#}</td>
          <td><code class="c">long long</code></td>
          <td>for ABI compatibility with C</td>
        </tr>
        <tr>
            <td>{#syntax#}c_ulonglong{#endsyntax#}</td>
          <td><code class="c">unsigned long long</code></td>
          <td>for ABI compatibility with C</td>
        </tr>
        <tr>
            <td>{#syntax#}c_longdouble{#endsyntax#}</td>
          <td><code class="c">long double</code></td>
          <td>for ABI compatibility with C</td>
        </tr>
        <tr>
            <td>{#syntax#}c_void{#endsyntax#}</td>
          <td><code class="c">void</code></td>
          <td>for ABI compatibility with C</td>
        </tr>

        <tr>
            <td>{#syntax#}f16{#endsyntax#}</td>
          <td><code class="c">_Float16</code></td>
          <td>16-bit floating point (10-bit mantissa) IEEE-754-2008 binary16</td>
        </tr>
        <tr>
            <td>{#syntax#}f32{#endsyntax#}</td>
          <td><code class="c">float</code></td>
          <td>32-bit floating point (23-bit mantissa) IEEE-754-2008 binary32</td>
        </tr>
        <tr>
            <td>{#syntax#}f64{#endsyntax#}</td>
          <td><code class="c">double</code></td>
          <td>64-bit floating point (52-bit mantissa) IEEE-754-2008 binary64</td>
        </tr>
        <tr>
            <td>{#syntax#}f128{#endsyntax#}</td>
            <td><code class="c">_Float128</code></td>
          <td>128-bit floating point (112-bit mantissa) IEEE-754-2008 binary128</td>
        </tr>
        <tr>
            <td>{#syntax#}bool{#endsyntax#}</td>
          <td><code class="c">bool</code></td>
          <td>{#syntax#}true{#endsyntax#} or {#syntax#}false{#endsyntax#}</td>
        </tr>
        <tr>
            <td>{#syntax#}void{#endsyntax#}</td>
          <td>(none)</td>
          <td>0 bit type</td>
        </tr>
        <tr>
            <td>{#syntax#}noreturn{#endsyntax#}</td>
          <td>(none)</td>
          <td>the type of {#syntax#}break{#endsyntax#}, {#syntax#}continue{#endsyntax#}, {#syntax#}return{#endsyntax#}, {#syntax#}unreachable{#endsyntax#}, and {#syntax#}while (true) {}{#endsyntax#}</td>
        </tr>
        <tr>
            <td>{#syntax#}type{#endsyntax#}</td>
          <td>(none)</td>
          <td>the type of types</td>
        </tr>
        <tr>
            <td>{#syntax#}anyerror{#endsyntax#}</td>
          <td>(none)</td>
          <td>an error code</td>
        </tr>
        <tr>
            <td>{#syntax#}comptime_int{#endsyntax#}</td>
          <td>(none)</td>
          <td>Only allowed for {#link|comptime#}-known values. The type of integer literals.</td>
        </tr>
        <tr>
            <td>{#syntax#}comptime_float{#endsyntax#}</td>
          <td>(none)</td>
          <td>Only allowed for {#link|comptime#}-known values. The type of float literals.</td>
        </tr>
      </table>
      </div>
      <p>
      In addition to the integer types above, arbitrary bit-width integers can be referenced by using
      an identifier of <code>i</code> or <code>u</code> followed by digits. For example, the identifier
      {#syntax#}i7{#endsyntax#} refers to a signed 7-bit integer. The maximum allowed bit-width of an
      integer type is {#syntax#}65535{#endsyntax#}.
      </p>
      {#see_also|Integers|Floats|void|Errors|@Type#}
      {#header_close#}
      {#header_open|Primitive Values#}
      <div class="table-wrapper">
      <table>
        <tr>
          <th>
            Name
          </th>
          <th>
            Description
          </th>
        </tr>
        <tr>
            <td>{#syntax#}true{#endsyntax#} and {#syntax#}false{#endsyntax#}</td>
            <td>{#syntax#}bool{#endsyntax#} values</td>
        </tr>
        <tr>
            <td>{#syntax#}null{#endsyntax#}</td>
            <td>used to set an optional type to {#syntax#}null{#endsyntax#}</td>
        </tr>
        <tr>
            <td>{#syntax#}undefined{#endsyntax#}</td>
          <td>used to leave a value unspecified</td>
        </tr>
      </table>
      </div>
      {#see_also|Optionals|undefined#}
      {#header_close#}
      {#header_open|String Literals and Unicode Code Point Literals#}
      <p>
      String literals are constant single-item {#link|Pointers#} to null-terminated byte arrays.
      The type of string literals encodes both the length, and the fact that they are null-terminated,
      and thus they can be {#link|coerced|Type Coercion#} to both {#link|Slices#} and
      {#link|Null-Terminated Pointers|Sentinel-Terminated Pointers#}.
      Dereferencing string literals converts them to {#link|Arrays#}.
      </p>
      <p>
      The encoding of a string in Zig is de-facto assumed to be UTF-8.
      Because Zig source code is {#link|UTF-8 encoded|Source Encoding#}, any non-ASCII bytes appearing within a string literal
      in source code carry their UTF-8 meaning into the content of the string in the Zig program;
      the bytes are not modified by the compiler.
      However, it is possible to embbed non-UTF-8 bytes into a string literal using <code>\xNN</code> notation.
      </p>
      <p>
      Unicode code point literals have type {#syntax#}comptime_int{#endsyntax#}, the same as
      {#link|Integer Literals#}. All {#link|Escape Sequences#} are valid in both string literals
      and Unicode code point literals.
      </p>
      <p>
      In many other programming languages, a Unicode code point literal is called a "character literal".
      However, there is <a href="https://unicode.org/glossary">no precise technical definition of a "character"</a>
      in recent versions of the Unicode specification (as of Unicode 13.0).
      In Zig, a Unicode code point literal corresponds to the Unicode definition of a code point.
      </p>
      {#code_begin|test#}
const expect = @import("std").testing.expect;
const mem = @import("std").mem;

test "string literals" {
    const bytes = "hello";
    try expect(@TypeOf(bytes) == *const [5:0]u8);
    try expect(bytes.len == 5);
    try expect(bytes[1] == 'e');
    try expect(bytes[5] == 0);
    try expect('e' == '\x65');
    try expect('\u{1f4a9}' == 128169);
    try expect('💯' == 128175);
    try expect(mem.eql(u8, "hello", "h\x65llo"));
    try expect("\xff"[0] == 0xff); // non-UTF-8 strings are possible with \xNN notation.
}
      {#code_end#}
      {#see_also|Arrays|Zig Test|Source Encoding#}
      {#header_open|Escape Sequences#}
      <div class="table-wrapper">
      <table>
        <tr>
          <th>
            Escape Sequence
          </th>
          <th>
            Name
          </th>
        </tr>
        <tr>
            <td><code>\n</code></td>
          <td>Newline</td>
        </tr>
        <tr>
            <td><code>\r</code></td>
          <td>Carriage Return</td>
        </tr>
        <tr>
            <td><code>\t</code></td>
          <td>Tab</td>
        </tr>
        <tr>
            <td><code>\\</code></td>
          <td>Backslash</td>
        </tr>
        <tr>
            <td><code>\'</code></td>
          <td>Single Quote</td>
        </tr>
        <tr>
            <td><code>\"</code></td>
          <td>Double Quote</td>
        </tr>
        <tr>
            <td><code>\xNN</code></td>
          <td>hexadecimal 8-bit byte value (2 digits)</td>
        </tr>
        <tr>
            <td><code>\u{NNNNNN}</code></td>
          <td>hexadecimal Unicode code point UTF-8 encoded (1 or more digits)</td>
        </tr>
      </table>
      </div>
      <p>Note that the maximum valid Unicode point is {#syntax#}0x10ffff{#endsyntax#}.</p>
      {#header_close#}
      {#header_open|Multiline String Literals#}
      <p>
      Multiline string literals have no escapes and can span across multiple lines.
      To start a multiline string literal, use the {#syntax#}\\{#endsyntax#} token. Just like a comment,
      the string literal goes until the end of the line. The end of the line is
      not included in the string literal.
      However, if the next line begins with {#syntax#}\\{#endsyntax#} then a newline is appended and
      the string literal continues.
      </p>
      {#code_begin|syntax#}
const hello_world_in_c =
    \\#include <stdio.h>
    \\
    \\int main(int argc, char **argv) {
    \\    printf("hello world\n");
    \\    return 0;
    \\}
;
      {#code_end#}
      {#see_also|@embedFile#}
      {#header_close#}
      {#header_close#}
      {#header_open|Assignment#}
      <p>Use the {#syntax#}const{#endsyntax#} keyword to assign a value to an identifier:</p>
      {#code_begin|test_err|cannot assign to constant#}
const x = 1234;

fn foo() void {
    // It works at file scope as well as inside functions.
    const y = 5678;

    // Once assigned, an identifier cannot be changed.
    y += 1;
}

test "assignment" {
    foo();
}
      {#code_end#}
      <p>{#syntax#}const{#endsyntax#} applies to all of the bytes that the identifier immediately addresses. {#link|Pointers#} have their own const-ness.</p>
      <p>If you need a variable that you can modify, use the {#syntax#}var{#endsyntax#} keyword:</p>
      {#code_begin|test#}
const expect = @import("std").testing.expect;

test "var" {
    var y: i32 = 5678;

    y += 1;

    try expect(y == 5679);
}
      {#code_end#}
      <p>Variables must be initialized:</p>
      {#code_begin|test_err#}
test "initialization" {
    var x: i32;

    x = 1;
}
      {#code_end#}
      {#header_open|undefined#}
      <p>Use {#syntax#}undefined{#endsyntax#} to leave variables uninitialized:</p>
      {#code_begin|test#}
const expect = @import("std").testing.expect;

test "init with undefined" {
    var x: i32 = undefined;
    x = 1;
    try expect(x == 1);
}
      {#code_end#}
      <p>
      {#syntax#}undefined{#endsyntax#} can be {#link|coerced|Type Coercion#} to any type.
          Once this happens, it is no longer possible to detect that the value is {#syntax#}undefined{#endsyntax#}.
              {#syntax#}undefined{#endsyntax#} means the value could be anything, even something that is nonsense
                  according to the type. Translated into English, {#syntax#}undefined{#endsyntax#} means "Not a meaningful
      value. Using this value would be a bug. The value will be unused, or overwritten before being used."
      </p>
      <p>
      In {#link|Debug#} mode, Zig writes {#syntax#}0xaa{#endsyntax#} bytes to undefined memory. This is to catch
      bugs early, and to help detect use of undefined memory in a debugger.
      </p>
      {#header_close#}
      {#header_close#}
      {#header_close#}

      {#header_open|Variables#}
      <p>
      A variable is a unit of {#link|Memory#} storage.
      </p>
      <p>
      Variables are never allowed to shadow identifiers from an outer scope.
      </p>
      <p>
      It is generally preferable to use {#syntax#}const{#endsyntax#} rather than
      {#syntax#}var{#endsyntax#} when declaring a variable. This causes less work for both
      humans and computers to do when reading code, and creates more optimization opportunities.
      </p>
      {#header_open|Static Global Variables#}
      <p>
      Static global variables are considered to be a top level declaration, which means that they are
      order-independent and lazily analyzed. The initialization value of static global variables is implicitly
      {#link|comptime#}. If a static global variable is {#syntax#}const{#endsyntax#} then its value is
      {#syntax#}comptime{#endsyntax#}-known, otherwise it is runtime-known.
      </p>
      {#code_begin|test|static_global_variables#}
var y: i32 = add(10, x);
const x: i32 = add(12, 34);

<<<<<<< HEAD
test "static global variables" {
    expect(x == 46);
    expect(y == 56);
=======
test "global variables" {
    try expect(x == 46);
    try expect(y == 56);
>>>>>>> d1f99eab
}

fn add(a: i32, b: i32) i32 {
    return a + b;
}

const std = @import("std");
const expect = std.testing.expect;
      {#code_end#}
      <p>
      Static global variables may be declared inside a {#link|struct#}, {#link|union#}, or {#link|enum#}:
      </p>
      {#code_begin|test|namespaced_static_global#}
const std = @import("std");
const expect = std.testing.expect;

<<<<<<< HEAD
test "namespaced static global variable" {
    expect(foo() == 1235);
    expect(foo() == 1236);
=======
test "namespaced global variable" {
    try expect(foo() == 1235);
    try expect(foo() == 1236);
>>>>>>> d1f99eab
}

const S = struct {
    var x: i32 = 1234;
};

fn foo() i32 {
    S.x += 1;
    return S.x;
}
      {#code_end#}
      {#header_close#}

      {#header_open|Static Local Variables#}
      <p>
        Static local variables may also be declared inside a {#link|struct#}, {#link|union#}, or {#link|enum#}:
      </p>
      {#code_begin|test|namespaced_static_local#}
  const std = @import("std");
  const expect = std.testing.expect;
  
  test "namespaced static local variable" {
      expect(foo() == 1235);
      expect(foo() == 1236);
  }
  
  fn foo() i32 {
      const S = struct {
          var x: i32 = 1234;
      };
      S.x += 1;
      return S.x;
  }
      {#code_end#}
      <p>
      The {#syntax#}extern{#endsyntax#} keyword can be used to link against a variable that is exported
      from another object. The {#syntax#}export{#endsyntax#} keyword or {#link|@export#} builtin function
      can be used to make a variable available to other objects at link time. In both cases,
      the type of the variable must be C ABI compatible.
      </p>
      {#see_also|Exporting a C Library#}
      {#header_close#}

      {#header_open|Thread Local Variables#}
      <p>A variable may be specified to be a thread-local variable using the
      {#syntax#}threadlocal{#endsyntax#} keyword:</p>
      {#code_begin|test|tls#}
const std = @import("std");
const assert = std.debug.assert;

threadlocal var x: i32 = 1234;

test "thread local storage" {
    const thread1 = try std.Thread.spawn(testTls, {});
    const thread2 = try std.Thread.spawn(testTls, {});
    testTls({});
    thread1.wait();
    thread2.wait();
}

fn testTls(context: void) void {
    assert(x == 1234);
    x += 1;
    assert(x == 1235);
}
      {#code_end#}
      <p>
      For {#link|Single Threaded Builds#}, all thread local variables are treated as {#link|Static Global Variables#}.
      </p>
      <p>
      Thread local variables may not be {#syntax#}const{#endsyntax#}.
      </p>
      {#header_close#}

      {#header_open|Local Variables#}
      <p>
      Local variables occur inside {#link|Functions#}, {#link|comptime#} blocks, and {#link|@cImport#} blocks.
      </p>
      <p>
      When a local variable is {#syntax#}const{#endsyntax#}, it means that after initialization, the variable's
      value will not change. If the initialization value of a {#syntax#}const{#endsyntax#} variable is
      {#link|comptime#}-known, then the variable is also {#syntax#}comptime{#endsyntax#}-known.
      </p>
      <p>
      A local variable may be qualified with the {#syntax#}comptime{#endsyntax#} keyword. This causes
      the variable's value to be {#syntax#}comptime{#endsyntax#}-known, and all loads and stores of the
      variable to happen during semantic analysis of the program, rather than at runtime.
      All variables declared in a {#syntax#}comptime{#endsyntax#} expression are implicitly
      {#syntax#}comptime{#endsyntax#} variables.
      </p>
      {#code_begin|test|comptime_vars#}
const std = @import("std");
const expect = std.testing.expect;

test "comptime vars" {
    var x: i32 = 1;
    comptime var y: i32 = 1;

    x += 1;
    y += 1;

    try expect(x == 2);
    try expect(y == 2);

    if (y != 2) {
        // This compile error never triggers because y is a comptime variable,
        // and so `y != 2` is a comptime value, and this if is statically evaluated.
        @compileError("wrong y value");
    }
}
      {#code_end#}
      {#header_close#}
      {#header_close#}

      {#header_open|Integers#}
      {#header_open|Integer Literals#}
      {#code_begin|syntax#}
const decimal_int = 98222;
const hex_int = 0xff;
const another_hex_int = 0xFF;
const octal_int = 0o755;
const binary_int = 0b11110000;

// underscores may be placed between two digits as a visual separator
const one_billion = 1_000_000_000;
const binary_mask = 0b1_1111_1111;
const permissions = 0o7_5_5;
const big_address = 0xFF80_0000_0000_0000;
      {#code_end#}
      {#header_close#}
      {#header_open|Runtime Integer Values#}
      <p>
      Integer literals have no size limitation, and if any undefined behavior occurs,
      the compiler catches it.
      </p>
      <p>
      However, once an integer value is no longer known at compile-time, it must have a
      known size, and is vulnerable to undefined behavior.
      </p>
      {#code_begin|syntax#}
fn divide(a: i32, b: i32) i32 {
    return a / b;
}
      {#code_end#}
      <p>
      In this function, values {#syntax#}a{#endsyntax#} and {#syntax#}b{#endsyntax#} are known only at runtime,
      and thus this division operation is vulnerable to both {#link|Integer Overflow#} and
      {#link|Division by Zero#}.
      </p>
      <p>
      Operators such as {#syntax#}+{#endsyntax#} and {#syntax#}-{#endsyntax#} cause undefined behavior on
              integer overflow. Also available are operations such as {#syntax#}+%{#endsyntax#} and
                  {#syntax#}-%{#endsyntax#} which are defined to have wrapping arithmetic on all targets.
      </p>
      <p>
      Zig supports arbitrary bit-width integers, referenced by using
      an identifier of <code>i</code> or <code>u</code> followed by digits. For example, the identifier
      {#syntax#}i7{#endsyntax#} refers to a signed 7-bit integer. The maximum allowed bit-width of an
      integer type is {#syntax#}65535{#endsyntax#}.
      </p>
      {#see_also|Wrapping Operations#}
      {#header_close#}
      {#header_close#}
      {#header_open|Floats#}
      <p>Zig has the following floating point types:</p>
      <ul>
          <li>{#syntax#}f16{#endsyntax#} - IEEE-754-2008 binary16</li>
          <li>{#syntax#}f32{#endsyntax#} - IEEE-754-2008 binary32</li>
          <li>{#syntax#}f64{#endsyntax#} - IEEE-754-2008 binary64</li>
          <li>{#syntax#}f128{#endsyntax#} - IEEE-754-2008 binary128</li>
          <li>{#syntax#}c_longdouble{#endsyntax#} - matches <code class="c">long double</code> for the target C ABI</li>
      </ul>
      {#header_open|Float Literals#}
      <p>
      Float literals have type {#syntax#}comptime_float{#endsyntax#} which is guaranteed to have
      the same precision and operations of the largest other floating point type, which is
      {#syntax#}f128{#endsyntax#}.
      </p>
      <p>
      Float literals {#link|coerce|Type Coercion#} to any floating point type,
      and to any {#link|integer|Integers#} type when there is no fractional component.
      </p>
      {#code_begin|syntax#}
const floating_point = 123.0E+77;
const another_float = 123.0;
const yet_another = 123.0e+77;

const hex_floating_point = 0x103.70p-5;
const another_hex_float = 0x103.70;
const yet_another_hex_float = 0x103.70P-5;

// underscores may be placed between two digits as a visual separator
const lightspeed = 299_792_458.000_000;
const nanosecond = 0.000_000_001;
const more_hex = 0x1234_5678.9ABC_CDEFp-10;
      {#code_end#}
      <p>
      There is no syntax for NaN, infinity, or negative infinity. For these special values,
      one must use the standard library:
      </p>
      {#code_begin|syntax#}
const std = @import("std");

const inf = std.math.inf(f32);
const negative_inf = -std.math.inf(f64);
const nan = std.math.nan(f128);
      {#code_end#}
      {#header_close#}
      {#header_open|Floating Point Operations#}
      <p>By default floating point operations use {#syntax#}Strict{#endsyntax#} mode,
          but you can switch to {#syntax#}Optimized{#endsyntax#} mode on a per-block basis:</p>
      {#code_begin|obj|foo#}
      {#code_release_fast#}
      {#code_disable_cache#}
const std = @import("std");
const big = @as(f64, 1 << 40);

export fn foo_strict(x: f64) f64 {
    return x + big - big;
}

export fn foo_optimized(x: f64) f64 {
    @setFloatMode(.Optimized);
    return x + big - big;
}
      {#code_end#}
      <p>For this test we have to separate code into two object files -
      otherwise the optimizer figures out all the values at compile-time,
      which operates in strict mode.</p>
      {#code_begin|exe|float_mode#}
      {#code_link_object|foo#}
const print = @import("std").debug.print;

extern fn foo_strict(x: f64) f64;
extern fn foo_optimized(x: f64) f64;

pub fn main() void {
    const x = 0.001;
    print("optimized = {}\n", .{foo_optimized(x)});
    print("strict = {}\n", .{foo_strict(x)});
}
      {#code_end#}
      {#see_also|@setFloatMode|Division by Zero#}
      {#header_close#}
      {#header_close#}
      {#header_open|Operators#}
      <p>
      There is no operator overloading. When you see an operator in Zig, you know that
      it is doing something from this table, and nothing else.
      </p>
      {#header_open|Table of Operators#}
      <div class="table-wrapper">
      <table>
        <tr>
          <th>
            Syntax
          </th>
          <th>
            Relevant Types
          </th>
          <th>
            Description
          </th>
          <th>
            Example
          </th>
        </tr>
        <tr>
          <td><pre>{#syntax#}a + b
a += b{#endsyntax#}</pre></td>
          <td>
            <ul>
              <li>{#link|Integers#}</li>
              <li>{#link|Floats#}</li>
            </ul>
          </td>
          <td>Addition.
            <ul>
              <li>Can cause {#link|overflow|Default Operations#} for integers.</li>
              <li>Invokes {#link|Peer Type Resolution#} for the operands.</li>
              <li>See also {#link|@addWithOverflow#}.</li>
            </ul>
          </td>
          <td>
            <pre>{#syntax#}2 + 5 == 7{#endsyntax#}</pre>
          </td>
        </tr>
        <tr>
          <td><pre>{#syntax#}a +% b
a +%= b{#endsyntax#}</pre></td>
          <td>
            <ul>
              <li>{#link|Integers#}</li>
            </ul>
          </td>
          <td>Wrapping Addition.
            <ul>
              <li>Guaranteed to have twos-complement wrapping behavior.</li>
              <li>Invokes {#link|Peer Type Resolution#} for the operands.</li>
              <li>See also {#link|@addWithOverflow#}.</li>
            </ul>
          </td>
          <td>
            <pre>{#syntax#}@as(u32, std.math.maxInt(u32)) +% 1 == 0{#endsyntax#}</pre>
          </td>
        </tr>
        <tr>
          <td><pre>{#syntax#}a - b
a -= b{#endsyntax#}</pre></td>
          <td>
            <ul>
              <li>{#link|Integers#}</li>
              <li>{#link|Floats#}</li>
            </ul>
          </td>
          <td>Subtraction.
            <ul>
              <li>Can cause {#link|overflow|Default Operations#} for integers.</li>
              <li>Invokes {#link|Peer Type Resolution#} for the operands.</li>
              <li>See also {#link|@subWithOverflow#}.</li>
            </ul>
          </td>
          <td>
            <pre>{#syntax#}2 - 5 == -3{#endsyntax#}</pre>
          </td>
        </tr>
        <tr>
          <td><pre>{#syntax#}a -% b
a -%= b{#endsyntax#}</pre></td>
          <td>
            <ul>
              <li>{#link|Integers#}</li>
            </ul>
          </td>
          <td>Wrapping Subtraction.
            <ul>
              <li>Guaranteed to have twos-complement wrapping behavior.</li>
              <li>Invokes {#link|Peer Type Resolution#} for the operands.</li>
              <li>See also {#link|@subWithOverflow#}.</li>
            </ul>
          </td>
          <td>
            <pre>{#syntax#}@as(u32, 0) -% 1 == std.math.maxInt(u32){#endsyntax#}</pre>
          </td>
        </tr>
        <tr>
          <td><pre>{#syntax#}-a{#endsyntax#}</pre></td>
          <td>
            <ul>
              <li>{#link|Integers#}</li>
              <li>{#link|Floats#}</li>
            </ul>
          </td>
          <td>
            Negation.
            <ul>
              <li>Can cause {#link|overflow|Default Operations#} for integers.</li>
            </ul>
          </td>
          <td>
            <pre>{#syntax#}-1 == 0 - 1{#endsyntax#}</pre>
          </td>
        </tr>
        <tr>
          <td><pre>{#syntax#}-%a{#endsyntax#}</pre></td>
          <td>
            <ul>
              <li>{#link|Integers#}</li>
            </ul>
          </td>
          <td>
            Wrapping Negation.
            <ul>
              <li>Guaranteed to have twos-complement wrapping behavior.</li>
            </ul>
          </td>
          <td>
            <pre>{#syntax#}-%@as(i32, std.math.minInt(i32)) == std.math.minInt(i32){#endsyntax#}</pre>
          </td>
        </tr>
        <tr>
          <td><pre>{#syntax#}a * b
a *= b{#endsyntax#}</pre></td>
          <td>
            <ul>
              <li>{#link|Integers#}</li>
              <li>{#link|Floats#}</li>
            </ul>
          </td>
          <td>Multiplication.
            <ul>
              <li>Can cause {#link|overflow|Default Operations#} for integers.</li>
              <li>Invokes {#link|Peer Type Resolution#} for the operands.</li>
              <li>See also {#link|@mulWithOverflow#}.</li>
            </ul>
          </td>
          <td>
            <pre>{#syntax#}2 * 5 == 10{#endsyntax#}</pre>
          </td>
        </tr>
        <tr>
          <td><pre>{#syntax#}a *% b
a *%= b{#endsyntax#}</pre></td>
          <td>
            <ul>
              <li>{#link|Integers#}</li>
            </ul>
          </td>
          <td>Wrapping Multiplication.
            <ul>
              <li>Guaranteed to have twos-complement wrapping behavior.</li>
              <li>Invokes {#link|Peer Type Resolution#} for the operands.</li>
              <li>See also {#link|@mulWithOverflow#}.</li>
            </ul>
          </td>
          <td>
            <pre>{#syntax#}@as(u8, 200) *% 2 == 144{#endsyntax#}</pre>
          </td>
        </tr>
        <tr>
          <td><pre>{#syntax#}a / b
a /= b{#endsyntax#}</pre></td>
          <td>
            <ul>
              <li>{#link|Integers#}</li>
              <li>{#link|Floats#}</li>
            </ul>
          </td>
          <td>Division.
            <ul>
              <li>Can cause {#link|overflow|Default Operations#} for integers.</li>
              <li>Can cause {#link|Division by Zero#} for integers.</li>
              <li>Can cause {#link|Division by Zero#} for floats in {#link|FloatMode.Optimized Mode|Floating Point Operations#}.</li>
              <li>Signed integer operands must be comptime-known and positive. In other cases, use
                {#link|@divTrunc#},
                {#link|@divFloor#}, or
                {#link|@divExact#} instead.
              </li>
              <li>Invokes {#link|Peer Type Resolution#} for the operands.</li>
            </ul>
          </td>
          <td>
            <pre>{#syntax#}10 / 5 == 2{#endsyntax#}</pre>
          </td>
        </tr>
        <tr>
          <td><pre>{#syntax#}a % b
a %= b{#endsyntax#}</pre></td>
          <td>
            <ul>
              <li>{#link|Integers#}</li>
              <li>{#link|Floats#}</li>
            </ul>
          </td>
          <td>Remainder Division.
            <ul>
              <li>Can cause {#link|Division by Zero#} for integers.</li>
              <li>Can cause {#link|Division by Zero#} for floats in {#link|FloatMode.Optimized Mode|Floating Point Operations#}.</li>
              <li>Signed or floating-point operands must be comptime-known and positive. In other cases, use
                {#link|@rem#} or
                {#link|@mod#} instead.
              </li>
              <li>Invokes {#link|Peer Type Resolution#} for the operands.</li>
            </ul>
          </td>
          <td>
            <pre>{#syntax#}10 % 3 == 1{#endsyntax#}</pre>
          </td>
        </tr>
        <tr>
          <td><pre>{#syntax#}a << b
a <<= b{#endsyntax#}</pre></td>
          <td>
            <ul>
              <li>{#link|Integers#}</li>
            </ul>
          </td>
          <td>Bit Shift Left.
            <ul>
                <li>{#syntax#}b{#endsyntax#} must be {#link|comptime-known|comptime#} or have a type with log2 number of bits as {#syntax#}a{#endsyntax#}.</li>
              <li>See also {#link|@shlExact#}.</li>
              <li>See also {#link|@shlWithOverflow#}.</li>
            </ul>
          </td>
          <td>
            <pre>{#syntax#}1 << 8 == 256{#endsyntax#}</pre>
          </td>
        </tr>
        <tr>
          <td><pre>{#syntax#}a >> b
a >>= b{#endsyntax#}</pre></td>
          <td>
            <ul>
              <li>{#link|Integers#}</li>
            </ul>
          </td>
          <td>Bit Shift Right.
            <ul>
                <li>{#syntax#}b{#endsyntax#} must be {#link|comptime-known|comptime#} or have a type with log2 number of bits as {#syntax#}a{#endsyntax#}.</li>
              <li>See also {#link|@shrExact#}.</li>
            </ul>
          </td>
          <td>
            <pre>{#syntax#}10 >> 1 == 5{#endsyntax#}</pre>
          </td>
        </tr>
        <tr>
          <td><pre>{#syntax#}a & b
a &= b{#endsyntax#}</pre></td>
          <td>
            <ul>
              <li>{#link|Integers#}</li>
            </ul>
          </td>
          <td>Bitwise AND.
            <ul>
              <li>Invokes {#link|Peer Type Resolution#} for the operands.</li>
            </ul>
          </td>
          <td>
            <pre>{#syntax#}0b011 & 0b101 == 0b001{#endsyntax#}</pre>
          </td>
        </tr>
        <tr>
          <td><pre>{#syntax#}a | b
a |= b{#endsyntax#}</pre></td>
          <td>
            <ul>
              <li>{#link|Integers#}</li>
            </ul>
          </td>
          <td>Bitwise OR.
            <ul>
              <li>Invokes {#link|Peer Type Resolution#} for the operands.</li>
            </ul>
          </td>
          <td>
            <pre>{#syntax#}0b010 | 0b100 == 0b110{#endsyntax#}</pre>
          </td>
        </tr>
        <tr>
          <td><pre>{#syntax#}a ^ b
a ^= b{#endsyntax#}</pre></td>
          <td>
            <ul>
              <li>{#link|Integers#}</li>
            </ul>
          </td>
          <td>Bitwise XOR.
            <ul>
              <li>Invokes {#link|Peer Type Resolution#} for the operands.</li>
            </ul>
          </td>
          <td>
            <pre>{#syntax#}0b011 ^ 0b101 == 0b110{#endsyntax#}</pre>
          </td>
        </tr>
        <tr>
          <td><pre>{#syntax#}~a{#endsyntax#}</pre></td>
          <td>
            <ul>
              <li>{#link|Integers#}</li>
            </ul>
          </td>
          <td>
            Bitwise NOT.
          </td>
          <td>
            <pre>{#syntax#}~@as(u8, 0b10101111) == 0b01010000{#endsyntax#}</pre>
          </td>
        </tr>
        <tr>
          <td><pre>{#syntax#}a orelse b{#endsyntax#}</pre></td>
          <td>
            <ul>
              <li>{#link|Optionals#}</li>
            </ul>
          </td>
          <td>If {#syntax#}a{#endsyntax#} is {#syntax#}null{#endsyntax#},
                      returns {#syntax#}b{#endsyntax#} ("default value"),
                          otherwise returns the unwrapped value of {#syntax#}a{#endsyntax#}.
                              Note that {#syntax#}b{#endsyntax#} may be a value of type {#link|noreturn#}.
          </td>
          <td>
            <pre>{#syntax#}const value: ?u32 = null;
const unwrapped = value orelse 1234;
unwrapped == 1234{#endsyntax#}</pre>
          </td>
        </tr>
        <tr>
          <td><pre>{#syntax#}a.?{#endsyntax#}</pre></td>
          <td>
            <ul>
              <li>{#link|Optionals#}</li>
            </ul>
          </td>
          <td>
            Equivalent to:
            <pre>{#syntax#}a orelse unreachable{#endsyntax#}</pre>
          </td>
          <td>
            <pre>{#syntax#}const value: ?u32 = 5678;
value.? == 5678{#endsyntax#}</pre>
          </td>
        </tr>
        <tr>
          <td><pre>{#syntax#}a catch b
a catch |err| b{#endsyntax#}</pre></td>
          <td>
            <ul>
              <li>{#link|Error Unions|Errors#}</li>
            </ul>
          </td>
          <td>If {#syntax#}a{#endsyntax#} is an {#syntax#}error{#endsyntax#},
                      returns {#syntax#}b{#endsyntax#} ("default value"),
                          otherwise returns the unwrapped value of {#syntax#}a{#endsyntax#}.
                              Note that {#syntax#}b{#endsyntax#} may be a value of type {#link|noreturn#}.
                                  {#syntax#}err{#endsyntax#} is the {#syntax#}error{#endsyntax#} and is in scope of the expression {#syntax#}b{#endsyntax#}.
          </td>
          <td>
            <pre>{#syntax#}const value: anyerror!u32 = error.Broken;
const unwrapped = value catch 1234;
unwrapped == 1234{#endsyntax#}</pre>
          </td>
        </tr>
        <tr>
          <td><pre>{#syntax#}a and b{#endsyntax#}</pre></td>
          <td>
            <ul>
              <li>{#link|bool|Primitive Types#}</li>
            </ul>
          </td>
          <td>
              If {#syntax#}a{#endsyntax#} is {#syntax#}false{#endsyntax#}, returns {#syntax#}false{#endsyntax#}
                          without evaluating {#syntax#}b{#endsyntax#}. Otherwise, returns {#syntax#}b{#endsyntax#}.
          </td>
          <td>
            <pre>{#syntax#}(false and true) == false{#endsyntax#}</pre>
          </td>
        </tr>
        <tr>
          <td><pre>{#syntax#}a or b{#endsyntax#}</pre></td>
          <td>
            <ul>
              <li>{#link|bool|Primitive Types#}</li>
            </ul>
          </td>
          <td>
              If {#syntax#}a{#endsyntax#} is {#syntax#}true{#endsyntax#}, returns {#syntax#}true{#endsyntax#}
                          without evaluating {#syntax#}b{#endsyntax#}. Otherwise, returns {#syntax#}b{#endsyntax#}.
          </td>
          <td>
            <pre>{#syntax#}false or true == true{#endsyntax#}</pre>
          </td>
        </tr>
        <tr>
          <td><pre>{#syntax#}!a{#endsyntax#}</pre></td>
          <td>
            <ul>
              <li>{#link|bool|Primitive Types#}</li>
            </ul>
          </td>
          <td>
            Boolean NOT.
          </td>
          <td>
            <pre>{#syntax#}!false == true{#endsyntax#}</pre>
          </td>
        </tr>
        <tr>
          <td><pre>{#syntax#}a == b{#endsyntax#}</pre></td>
          <td>
            <ul>
              <li>{#link|Integers#}</li>
              <li>{#link|Floats#}</li>
              <li>{#link|bool|Primitive Types#}</li>
              <li>{#link|type|Primitive Types#}</li>
            </ul>
          </td>
          <td>
              Returns {#syntax#}true{#endsyntax#} if a and b are equal, otherwise returns {#syntax#}false{#endsyntax#}.
            Invokes {#link|Peer Type Resolution#} for the operands.
          </td>
          <td>
            <pre>{#syntax#}(1 == 1) == true{#endsyntax#}</pre>
          </td>
        </tr>
        <tr>
          <td><pre>{#syntax#}a == null{#endsyntax#}</pre></td>
          <td>
            <ul>
              <li>{#link|Optionals#}</li>
            </ul>
          </td>
          <td>
              Returns {#syntax#}true{#endsyntax#} if a is {#syntax#}null{#endsyntax#}, otherwise returns {#syntax#}false{#endsyntax#}.
          </td>
          <td>
            <pre>{#syntax#}const value: ?u32 = null;
value == null{#endsyntax#}</pre>
          </td>
        </tr>
        <tr>
          <td><pre>{#syntax#}a != b{#endsyntax#}</pre></td>
          <td>
            <ul>
              <li>{#link|Integers#}</li>
              <li>{#link|Floats#}</li>
              <li>{#link|bool|Primitive Types#}</li>
              <li>{#link|type|Primitive Types#}</li>
            </ul>
          </td>
          <td>
              Returns {#syntax#}false{#endsyntax#} if a and b are equal, otherwise returns {#syntax#}true{#endsyntax#}.
            Invokes {#link|Peer Type Resolution#} for the operands.
          </td>
          <td>
            <pre>{#syntax#}(1 != 1) == false{#endsyntax#}</pre>
          </td>
        </tr>
        <tr>
          <td><pre>{#syntax#}a > b{#endsyntax#}</pre></td>
          <td>
            <ul>
              <li>{#link|Integers#}</li>
              <li>{#link|Floats#}</li>
            </ul>
          </td>
          <td>
              Returns {#syntax#}true{#endsyntax#} if a is greater than b, otherwise returns {#syntax#}false{#endsyntax#}.
            Invokes {#link|Peer Type Resolution#} for the operands.
          </td>
          <td>
            <pre>{#syntax#}(2 > 1) == true{#endsyntax#}</pre>
          </td>
        </tr>
        <tr>
          <td><pre>{#syntax#}a >= b{#endsyntax#}</pre></td>
          <td>
            <ul>
              <li>{#link|Integers#}</li>
              <li>{#link|Floats#}</li>
            </ul>
          </td>
          <td>
              Returns {#syntax#}true{#endsyntax#} if a is greater than or equal to b, otherwise returns {#syntax#}false{#endsyntax#}.
            Invokes {#link|Peer Type Resolution#} for the operands.
          </td>
          <td>
            <pre>{#syntax#}(2 >= 1) == true{#endsyntax#}</pre>
          </td>
        </tr>
        <tr>
          <td><pre>{#syntax#}a < b{#endsyntax#}</pre></td>
          <td>
            <ul>
              <li>{#link|Integers#}</li>
              <li>{#link|Floats#}</li>
            </ul>
          </td>
          <td>
              Returns {#syntax#}true{#endsyntax#} if a is less than b, otherwise returns {#syntax#}false{#endsyntax#}.
            Invokes {#link|Peer Type Resolution#} for the operands.
          </td>
          <td>
            <pre>{#syntax#}(1 < 2) == true{#endsyntax#}></pre>
          </td>
        </tr>
        <tr>
          <td><pre>{#syntax#}a <= b{#endsyntax#}</pre></td>
          <td>
            <ul>
              <li>{#link|Integers#}</li>
              <li>{#link|Floats#}</li>
            </ul>
          </td>
          <td>
              Returns {#syntax#}true{#endsyntax#} if a is less than or equal to b, otherwise returns {#syntax#}false{#endsyntax#}.
            Invokes {#link|Peer Type Resolution#} for the operands.
          </td>
          <td>
            <pre>{#syntax#}(1 <= 2) == true{#endsyntax#}</pre>
          </td>
        </tr>
        <tr>
          <td><pre>{#syntax#}a ++ b{#endsyntax#}</pre></td>
          <td>
            <ul>
              <li>{#link|Arrays#}</li>
            </ul>
          </td>
          <td>
            Array concatenation.
            <ul>
                <li>Only available when {#syntax#}a{#endsyntax#} and {#syntax#}b{#endsyntax#} are {#link|compile-time known|comptime#}.
            </ul>
          </td>
          <td>
            <pre>{#syntax#}const mem = @import("std").mem;
const array1 = [_]u32{1,2};
const array2 = [_]u32{3,4};
const together = array1 ++ array2;
mem.eql(u32, &together, &[_]u32{1,2,3,4}){#endsyntax#}</pre>
          </td>
        </tr>
        <tr>
          <td><pre>{#syntax#}a ** b{#endsyntax#}</pre></td>
          <td>
            <ul>
              <li>{#link|Arrays#}</li>
            </ul>
          </td>
          <td>
            Array multiplication.
            <ul>
                <li>Only available when {#syntax#}a{#endsyntax#} and {#syntax#}b{#endsyntax#} are {#link|compile-time known|comptime#}.
            </ul>
          </td>
          <td>
            <pre>{#syntax#}const mem = @import("std").mem;
const pattern = "ab" ** 3;
mem.eql(u8, pattern, "ababab"){#endsyntax#}</pre>
          </td>
        </tr>
        <tr>
          <td><pre>{#syntax#}a.*{#endsyntax#}</pre></td>
          <td>
            <ul>
              <li>{#link|Pointers#}</li>
            </ul>
          </td>
          <td>
            Pointer dereference.
          </td>
          <td>
            <pre>{#syntax#}const x: u32 = 1234;
const ptr = &x;
ptr.* == 1234{#endsyntax#}</pre>
          </td>
        </tr>
        <tr>
          <td><pre>{#syntax#}&a{#endsyntax#}</pre></td>
          <td>
            All types
          </td>
          <td>
            Address of.
          </td>
          <td>
            <pre>{#syntax#}const x: u32 = 1234;
const ptr = &x;
ptr.* == 1234{#endsyntax#}</pre>
          </td>
        </tr>
        <tr>
          <td><pre>{#syntax#}a || b{#endsyntax#}</pre></td>
          <td>
            <ul>
              <li>{#link|Error Set Type#}</li>
            </ul>
          </td>
          <td>
              {#link|Merging Error Sets#}
          </td>
          <td>
            <pre>{#syntax#}const A = error{One};
const B = error{Two};
(A || B) == error{One, Two}{#endsyntax#}</pre>
          </td>
        </tr>
      </table>
      </div>
      {#header_close#}
      {#header_open|Precedence#}
      <pre>{#syntax#}x() x[] x.y x.* x.?
a!b
x{}
!x -x -%x ~x &x ?x
* / % ** *% ||
+ - ++ +% -%
<< >>
& ^ | orelse catch
== != < > <= >=
and
or
= *= /= %= += -= <<= >>= &= ^= |={#endsyntax#}</pre>
      {#header_close#}
      {#header_close#}
      {#header_open|Arrays#}
      {#code_begin|test|arrays#}
const expect = @import("std").testing.expect;
const assert = @import("std").debug.assert;
const mem = @import("std").mem;

// array literal
const message = [_]u8{ 'h', 'e', 'l', 'l', 'o' };

// get the size of an array
comptime {
    assert(message.len == 5);
}

// A string literal is a single-item pointer to an array literal.
const same_message = "hello";

comptime {
    assert(mem.eql(u8, &message, same_message));
}

test "iterate over an array" {
    var sum: usize = 0;
    for (message) |byte| {
        sum += byte;
    }
    try expect(sum == 'h' + 'e' + 'l' * 2 + 'o');
}

// modifiable array
var some_integers: [100]i32 = undefined;

test "modify an array" {
    for (some_integers) |*item, i| {
        item.* = @intCast(i32, i);
    }
    try expect(some_integers[10] == 10);
    try expect(some_integers[99] == 99);
}

// array concatenation works if the values are known
// at compile time
const part_one = [_]i32{ 1, 2, 3, 4 };
const part_two = [_]i32{ 5, 6, 7, 8 };
const all_of_it = part_one ++ part_two;
comptime {
    assert(mem.eql(i32, &all_of_it, &[_]i32{ 1, 2, 3, 4, 5, 6, 7, 8 }));
}

// remember that string literals are arrays
const hello = "hello";
const world = "world";
const hello_world = hello ++ " " ++ world;
comptime {
    assert(mem.eql(u8, hello_world, "hello world"));
}

// ** does repeating patterns
const pattern = "ab" ** 3;
comptime {
    assert(mem.eql(u8, pattern, "ababab"));
}

// initialize an array to zero
const all_zero = [_]u16{0} ** 10;

comptime {
    assert(all_zero.len == 10);
    assert(all_zero[5] == 0);
}

// use compile-time code to initialize an array
var fancy_array = init: {
    var initial_value: [10]Point = undefined;
    for (initial_value) |*pt, i| {
        pt.* = Point{
            .x = @intCast(i32, i),
            .y = @intCast(i32, i) * 2,
        };
    }
    break :init initial_value;
};
const Point = struct {
    x: i32,
    y: i32,
};

test "compile-time array initialization" {
    try expect(fancy_array[4].x == 4);
    try expect(fancy_array[4].y == 8);
}

// call a function to initialize an array
var more_points = [_]Point{makePoint(3)} ** 10;
fn makePoint(x: i32) Point {
    return Point{
        .x = x,
        .y = x * 2,
    };
}
test "array initialization with function calls" {
    try expect(more_points[4].x == 3);
    try expect(more_points[4].y == 6);
    try expect(more_points.len == 10);
}
      {#code_end#}
      {#see_also|for|Slices#}

      {#header_open|Anonymous List Literals#}
      <p>Similar to {#link|Enum Literals#} and {#link|Anonymous Struct Literals#}
      the type can be omitted from array literals:</p>
      {#code_begin|test|anon_list#}
const std = @import("std");
const expect = std.testing.expect;

test "anonymous list literal syntax" {
    var array: [4]u8 = .{11, 22, 33, 44};
    try expect(array[0] == 11);
    try expect(array[1] == 22);
    try expect(array[2] == 33);
    try expect(array[3] == 44);
}
      {#code_end#}
      <p>
      If there is no type in the result location then an anonymous list literal actually
      turns into a {#link|struct#} with numbered field names:
      </p>
      {#code_begin|test|infer_list_literal#}
const std = @import("std");
const expect = std.testing.expect;

test "fully anonymous list literal" {
    try dump(.{ @as(u32, 1234), @as(f64, 12.34), true, "hi"});
}

fn dump(args: anytype) !void {
    try expect(args.@"0" == 1234);
    try expect(args.@"1" == 12.34);
    try expect(args.@"2");
    try expect(args.@"3"[0] == 'h');
    try expect(args.@"3"[1] == 'i');
}
      {#code_end#}
      {#header_close#}

      {#header_open|Multidimensional Arrays#}
      <p>
      Mutlidimensional arrays can be created by nesting arrays:
      </p>
      {#code_begin|test|multidimensional#}
const std = @import("std");
const expect = std.testing.expect;

const mat4x4 = [4][4]f32{
    [_]f32{ 1.0, 0.0, 0.0, 0.0 },
    [_]f32{ 0.0, 1.0, 0.0, 1.0 },
    [_]f32{ 0.0, 0.0, 1.0, 0.0 },
    [_]f32{ 0.0, 0.0, 0.0, 1.0 },
};
test "multidimensional arrays" {
    // Access the 2D array by indexing the outer array, and then the inner array.
    try expect(mat4x4[1][1] == 1.0);

    // Here we iterate with for loops.
    for (mat4x4) |row, row_index| {
        for (row) |cell, column_index| {
            if (row_index == column_index) {
                try expect(cell == 1.0);
            }
        }
    }
}
      {#code_end#}
      {#header_close#}

      {#header_open|Sentinel-Terminated Arrays#}
      <p>
      The syntax {#syntax#}[N:x]T{#endsyntax#} describes an array which has a sentinel element of value {#syntax#}x{#endsyntax#} at the
      index corresponding to {#syntax#}len{#endsyntax#}.
      </p>
      {#code_begin|test|null_terminated_array#}
const std = @import("std");
const expect = std.testing.expect;

test "null terminated array" {
    const array = [_:0]u8 {1, 2, 3, 4};

    try expect(@TypeOf(array) == [4:0]u8);
    try expect(array.len == 4);
    try expect(array[4] == 0);
}
      {#code_end#}
      {#see_also|Sentinel-Terminated Pointers|Sentinel-Terminated Slices#}
      {#header_close#}
      {#header_close#}

      {#header_open|Vectors#}
      <p>
      A vector is a group of booleans, {#link|Integers#}, {#link|Floats#}, or {#link|Pointers#} which are operated on
      in parallel using a single instruction ({#link|SIMD#}). Vector types are created with the builtin function {#link|@Type#},
      or using the shorthand as {#syntax#}std.meta.Vector{#endsyntax#}.
      </p>
      <p>
      TODO talk about C ABI interop
      </p>
      {#header_open|SIMD#}
      <p>
      TODO Zig's SIMD abilities are just beginning to be fleshed out. Here are some talking points to update the
      docs with:
      * What kind of operations can you do? All the operations on integers and floats? What about mixing scalar and vector?
      * How to convert to/from vectors/arrays
      * How to access individual elements from vectors, how to loop over the elements
      * "shuffle"
      * Advice on writing high perf software, how to abstract the best way
      </p>
      {#header_close#}
      {#header_close#}

      {#header_open|Pointers#}
      <p>
      Zig has two kinds of pointers: single-item and many-item.
      </p>
      <ul>
          <li>{#syntax#}*T{#endsyntax#} - single-item pointer to exactly one item.
            <ul>
              <li>Supports deref syntax: {#syntax#}ptr.*{#endsyntax#}</li>
            </ul>
          </li>
          <li>{#syntax#}[*]T{#endsyntax#} - many-item pointer to unknown number of items.
            <ul>
              <li>Supports index syntax: {#syntax#}ptr[i]{#endsyntax#}</li>
              <li>Supports slice syntax: {#syntax#}ptr[start..end]{#endsyntax#}</li>
              <li>Supports pointer arithmetic: {#syntax#}ptr + x{#endsyntax#}, {#syntax#}ptr - x{#endsyntax#}</li>
              <li>{#syntax#}T{#endsyntax#} must have a known size, which means that it cannot be
              {#syntax#}c_void{#endsyntax#} or any other {#link|opaque type|opaque#}.</li>
            </ul>
          </li>
      </ul>
      <p>These types are closely related to {#link|Arrays#} and {#link|Slices#}:</p>
        <ul>
            <li>{#syntax#}*[N]T{#endsyntax#} - pointer to N items, same as single-item pointer to an array.
            <ul>
                <li>Supports index syntax: {#syntax#}array_ptr[i]{#endsyntax#}</li>
                <li>Supports slice syntax: {#syntax#}array_ptr[start..end]{#endsyntax#}</li>
                <li>Supports len property: {#syntax#}array_ptr.len{#endsyntax#}</li>
            </ul>
            </li>
        </ul>
        <ul>
            <li>{#syntax#}[]T{#endsyntax#} - pointer to runtime-known number of items.
            <ul>
                <li>Supports index syntax: {#syntax#}slice[i]{#endsyntax#}</li>
                <li>Supports slice syntax: {#syntax#}slice[start..end]{#endsyntax#}</li>
                <li>Supports len property: {#syntax#}slice.len{#endsyntax#}</li>
            </ul>
            </li>
        </ul>
        <p>Use {#syntax#}&x{#endsyntax#} to obtain a single-item pointer:</p>
        {#code_begin|test#}
const expect = @import("std").testing.expect;

test "address of syntax" {
    // Get the address of a variable:
    const x: i32 = 1234;
    const x_ptr = &x;

    // Dereference a pointer:
    try expect(x_ptr.* == 1234);

    // When you get the address of a const variable, you get a const single-item pointer.
    try expect(@TypeOf(x_ptr) == *const i32);

    // If you want to mutate the value, you'd need an address of a mutable variable:
    var y: i32 = 5678;
    const y_ptr = &y;
    try expect(@TypeOf(y_ptr) == *i32);
    y_ptr.* += 1;
    try expect(y_ptr.* == 5679);
}

test "pointer array access" {
    // Taking an address of an individual element gives a
    // single-item pointer. This kind of pointer
    // does not support pointer arithmetic.
    var array = [_]u8{ 1, 2, 3, 4, 5, 6, 7, 8, 9, 10 };
    const ptr = &array[2];
    try expect(@TypeOf(ptr) == *u8);

    try expect(array[2] == 3);
    ptr.* += 1;
    try expect(array[2] == 4);
}
      {#code_end#}
      <p>
        In Zig, we generally prefer {#link|Slices#} rather than {#link|Sentinel-Terminated Pointers#}.
        You can turn an array or pointer into a slice using slice syntax.
      </p>
      <p>
        Slices have bounds checking and are therefore protected
        against this kind of undefined behavior. This is one reason
        we prefer slices to pointers.
      </p>
      {#code_begin|test#}
const expect = @import("std").testing.expect;

test "pointer slicing" {
    var array = [_]u8{ 1, 2, 3, 4, 5, 6, 7, 8, 9, 10 };
    const slice = array[2..4];
    try expect(slice.len == 2);

    try expect(array[3] == 4);
    slice[1] += 1;
    try expect(array[3] == 5);
}
      {#code_end#}
      <p>Pointers work at compile-time too, as long as the code does not depend on
      an undefined memory layout:</p>
      {#code_begin|test#}
const expect = @import("std").testing.expect;

test "comptime pointers" {
    comptime {
        var x: i32 = 1;
        const ptr = &x;
        ptr.* += 1;
        x += 1;
        try expect(ptr.* == 3);
    }
}
      {#code_end#}
      <p>To convert an integer address into a pointer, use {#syntax#}@intToPtr{#endsyntax#}.
      To convert a pointer to an integer, use {#syntax#}@ptrToInt{#endsyntax#}:</p>
      {#code_begin|test#}
const expect = @import("std").testing.expect;

test "@ptrToInt and @intToPtr" {
    const ptr = @intToPtr(*i32, 0xdeadbee0);
    const addr = @ptrToInt(ptr);
    try expect(@TypeOf(addr) == usize);
    try expect(addr == 0xdeadbee0);
}
      {#code_end#}
      <p>Zig is able to preserve memory addresses in comptime code, as long as
      the pointer is never dereferenced:</p>
      {#code_begin|test#}
const expect = @import("std").testing.expect;

test "comptime @intToPtr" {
    comptime {
        // Zig is able to do this at compile-time, as long as
        // ptr is never dereferenced.
        const ptr = @intToPtr(*i32, 0xdeadbee0);
        const addr = @ptrToInt(ptr);
        try expect(@TypeOf(addr) == usize);
        try expect(addr == 0xdeadbee0);
    }
}
      {#code_end#}
      {#see_also|Optional Pointers|@intToPtr|@ptrToInt|C Pointers|Pointers to Zero Bit Types#}
      {#header_open|volatile#}
      <p>Loads and stores are assumed to not have side effects. If a given load or store
      should have side effects, such as Memory Mapped Input/Output (MMIO), use {#syntax#}volatile{#endsyntax#}.
      In the following code, loads and stores with {#syntax#}mmio_ptr{#endsyntax#} are guaranteed to all happen
      and in the same order as in source code:</p>
      {#code_begin|test#}
const expect = @import("std").testing.expect;

test "volatile" {
    const mmio_ptr = @intToPtr(*volatile u8, 0x12345678);
    try expect(@TypeOf(mmio_ptr) == *volatile u8);
}
      {#code_end#}
      <p>
      Note that {#syntax#}volatile{#endsyntax#} is unrelated to concurrency and {#link|Atomics#}.
      If you see code that is using {#syntax#}volatile{#endsyntax#} for something other than Memory Mapped
      Input/Output, it is probably a bug.
      </p>
      {#header_close#}
      <p>
      To convert one pointer type to another, use {#link|@ptrCast#}. This is an unsafe
      operation that Zig cannot protect you against. Use {#syntax#}@ptrCast{#endsyntax#} only when other
      conversions are not possible.
      </p>
      {#code_begin|test#}
const std = @import("std");
const expect = std.testing.expect;

test "pointer casting" {
    const bytes align(@alignOf(u32)) = [_]u8{ 0x12, 0x12, 0x12, 0x12 };
    const u32_ptr = @ptrCast(*const u32, &bytes);
    try expect(u32_ptr.* == 0x12121212);

    // Even this example is contrived - there are better ways to do the above than
    // pointer casting. For example, using a slice narrowing cast:
    const u32_value = std.mem.bytesAsSlice(u32, bytes[0..])[0];
    try expect(u32_value == 0x12121212);

    // And even another way, the most straightforward way to do it:
    try expect(@bitCast(u32, bytes) == 0x12121212);
}

test "pointer child type" {
    // pointer types have a `child` field which tells you the type they point to.
    try expect(@typeInfo(*u32).Pointer.child == u32);
}
      {#code_end#}
      {#header_open|Alignment#}
      <p>
      Each type has an <strong>alignment</strong> - a number of bytes such that,
      when a value of the type is loaded from or stored to memory,
      the memory address must be evenly divisible by this number. You can use
      {#link|@alignOf#} to find out this value for any type.
      </p>
      <p>
      Alignment depends on the CPU architecture, but is always a power of two, and
      less than {#syntax#}1 << 29{#endsyntax#}.
      </p>
      <p>
      In Zig, a pointer type has an alignment value. If the value is equal to the
      alignment of the underlying type, it can be omitted from the type:
      </p>
      {#code_begin|test#}
const std = @import("std");
const expect = std.testing.expect;

test "variable alignment" {
    var x: i32 = 1234;
    const align_of_i32 = @alignOf(@TypeOf(x));
    try expect(@TypeOf(&x) == *i32);
    try expect(*i32 == *align(align_of_i32) i32);
    if (std.Target.current.cpu.arch == .x86_64) {
        try expect(@typeInfo(*i32).Pointer.alignment == 4);
    }
}
      {#code_end#}
      <p>In the same way that a {#syntax#}*i32{#endsyntax#} can be {#link|coerced|Type Coercion#} to a
          {#syntax#}*const i32{#endsyntax#}, a pointer with a larger alignment can be implicitly
      cast to a pointer with a smaller alignment, but not vice versa.
      </p>
      <p>
      You can specify alignment on variables and functions. If you do this, then
      pointers to them get the specified alignment:
      </p>
      {#code_begin|test#}
const expect = @import("std").testing.expect;

var foo: u8 align(4) = 100;

test "global variable alignment" {
    try expect(@typeInfo(@TypeOf(&foo)).Pointer.alignment == 4);
    try expect(@TypeOf(&foo) == *align(4) u8);
    const as_pointer_to_array: *[1]u8 = &foo;
    const as_slice: []u8 = as_pointer_to_array;
    try expect(@TypeOf(as_slice) == []align(4) u8);
}

fn derp() align(@sizeOf(usize) * 2) i32 { return 1234; }
fn noop1() align(1) void {}
fn noop4() align(4) void {}

test "function alignment" {
    try expect(derp() == 1234);
    try expect(@TypeOf(noop1) == fn() align(1) void);
    try expect(@TypeOf(noop4) == fn() align(4) void);
    noop1();
    noop4();
}
      {#code_end#}
      <p>
      If you have a pointer or a slice that has a small alignment, but you know that it actually
      has a bigger alignment, use {#link|@alignCast#} to change the
      pointer into a more aligned pointer. This is a no-op at runtime, but inserts a
      {#link|safety check|Incorrect Pointer Alignment#}:
      </p>
      {#code_begin|test_safety|incorrect alignment#}
const std = @import("std");

test "pointer alignment safety" {
    var array align(4) = [_]u32{ 0x11111111, 0x11111111 };
    const bytes = std.mem.sliceAsBytes(array[0..]);
    try std.testing.expect(foo(bytes) == 0x11111111);
}
fn foo(bytes: []u8) u32 {
    const slice4 = bytes[1..5];
    const int_slice = std.mem.bytesAsSlice(u32, @alignCast(4, slice4));
    return int_slice[0];
}
      {#code_end#}
      {#header_close#}

      {#header_open|allowzero#}
      <p>
      This pointer attribute allows a pointer to have address zero. This is only ever needed on the
      freestanding OS target, where the address zero is mappable. If you want to represent null pointers, use
      {#link|Optional Pointers#} instead. {#link|Optional Pointers#} with {#syntax#}allowzero{#endsyntax#}
      are not the same size as pointers. In this code example, if the pointer
      did not have the {#syntax#}allowzero{#endsyntax#} attribute, this would be a
      {#link|Pointer Cast Invalid Null#} panic:
      </p>
      {#code_begin|test|allowzero#}
const std = @import("std");
const expect = std.testing.expect;

test "allowzero" {
    var zero: usize = 0;
    var ptr = @intToPtr(*allowzero i32, zero);
    try expect(@ptrToInt(ptr) == 0);
}
      {#code_end#}
      {#header_close#}

      {#header_open|Sentinel-Terminated Pointers#}
      <p>
      The syntax {#syntax#}[*:x]T{#endsyntax#} describes a pointer that
      has a length determined by a sentinel value. This provides protection
      against buffer overflow and overreads.
      </p>
      {#code_begin|exe_build_err#}
      {#link_libc#}
const std = @import("std");

// This is also available as `std.c.printf`.
pub extern "c" fn printf(format: [*:0]const u8, ...) c_int;

pub fn main() anyerror!void {
    _ = printf("Hello, world!\n"); // OK

    const msg = "Hello, world!\n";
    const non_null_terminated_msg: [msg.len]u8 = msg.*;
    _ = printf(&non_null_terminated_msg);
}
      {#code_end#}
      {#see_also|Sentinel-Terminated Slices|Sentinel-Terminated Arrays#}
      {#header_close#}
      {#header_close#}

      {#header_open|Slices#}
      {#code_begin|test_safety|index out of bounds#}
const expect = @import("std").testing.expect;

test "basic slices" {
    var array = [_]i32{ 1, 2, 3, 4 };
    // A slice is a pointer and a length. The difference between an array and
    // a slice is that the array's length is part of the type and known at
    // compile-time, whereas the slice's length is known at runtime.
    // Both can be accessed with the `len` field.
    var known_at_runtime_zero: usize = 0;
    const slice = array[known_at_runtime_zero..array.len];
    try expect(&slice[0] == &array[0]);
    try expect(slice.len == array.len);

    // Using the address-of operator on a slice gives a single-item pointer,
    // while using the `ptr` field gives a many-item pointer.
    try expect(@TypeOf(slice.ptr) == [*]i32);
    try expect(@TypeOf(&slice[0]) == *i32);
    try expect(@ptrToInt(slice.ptr) == @ptrToInt(&slice[0]));

    // Slices have array bounds checking. If you try to access something out
    // of bounds, you'll get a safety check failure:
    slice[10] += 1;

    // Note that `slice.ptr` does not invoke safety checking, while `&slice[0]`
    // asserts that the slice has len >= 1.
}
      {#code_end#}
      <p>This is one reason we prefer slices to pointers.</p>
      {#code_begin|test|slices#}
const std = @import("std");
const expect = std.testing.expect;
const mem = std.mem;
const fmt = std.fmt;

test "using slices for strings" {
    // Zig has no concept of strings. String literals are const pointers
    // to null-terminated arrays of u8, and by convention parameters
    // that are "strings" are expected to be UTF-8 encoded slices of u8.
    // Here we coerce *const [5:0]u8 and *const [6:0]u8 to []const u8
    const hello: []const u8 = "hello";
    const world: []const u8 = "世界";

    var all_together: [100]u8 = undefined;
    // You can use slice syntax on an array to convert an array into a slice.
    const all_together_slice = all_together[0..];
    // String concatenation example.
    const hello_world = try fmt.bufPrint(all_together_slice, "{s} {s}", .{ hello, world });

    // Generally, you can use UTF-8 and not worry about whether something is a
    // string. If you don't need to deal with individual characters, no need
    // to decode.
    try expect(mem.eql(u8, hello_world, "hello 世界"));
}

test "slice pointer" {
    var array: [10]u8 = undefined;
    const ptr = &array;

    // You can use slicing syntax to convert a pointer into a slice:
    const slice = ptr[0..5];
    slice[2] = 3;
    try expect(slice[2] == 3);
    // The slice is mutable because we sliced a mutable pointer.
    // Furthermore, it is actually a pointer to an array, since the start
    // and end indexes were both comptime-known.
    try expect(@TypeOf(slice) == *[5]u8);

    // You can also slice a slice:
    const slice2 = slice[2..3];
    try expect(slice2.len == 1);
    try expect(slice2[0] == 3);
}
      {#code_end#}
      {#see_also|Pointers|for|Arrays#}

      {#header_open|Sentinel-Terminated Slices#}
      <p>
      The syntax {#syntax#}[:x]T{#endsyntax#} is a slice which has a runtime known length
      and also guarantees a sentinel value at the element indexed by the length. The type does not
      guarantee that there are no sentinel elements before that. Sentinel-terminated slices allow element
      access to the {#syntax#}len{#endsyntax#} index.
      </p>
      {#code_begin|test|null_terminated_slice#}
const std = @import("std");
const expect = std.testing.expect;

test "null terminated slice" {
    const slice: [:0]const u8 = "hello";

    try expect(slice.len == 5);
    try expect(slice[5] == 0);
}
      {#code_end#}
      {#see_also|Sentinel-Terminated Pointers|Sentinel-Terminated Arrays#}
      {#header_close#}
      {#header_close#}

      {#header_open|struct#}
      {#code_begin|test|structs#}
// Declare a struct.
// Zig gives no guarantees about the order of fields and the size of
// the struct but the fields are guaranteed to be ABI-aligned.
const Point = struct {
    x: f32,
    y: f32,
};

// Maybe we want to pass it to OpenGL so we want to be particular about
// how the bytes are arranged.
const Point2 = packed struct {
    x: f32,
    y: f32,
};


// Declare an instance of a struct.
const p = Point {
    .x = 0.12,
    .y = 0.34,
};

// Maybe we're not ready to fill out some of the fields.
var p2 = Point {
    .x = 0.12,
    .y = undefined,
};

// Structs can have methods
// Struct methods are not special, they are only namespaced
// functions that you can call with dot syntax.
const Vec3 = struct {
    x: f32,
    y: f32,
    z: f32,

    pub fn init(x: f32, y: f32, z: f32) Vec3 {
        return Vec3 {
            .x = x,
            .y = y,
            .z = z,
        };
    }

    pub fn dot(self: Vec3, other: Vec3) f32 {
        return self.x * other.x + self.y * other.y + self.z * other.z;
    }
};

const expect = @import("std").testing.expect;
test "dot product" {
    const v1 = Vec3.init(1.0, 0.0, 0.0);
    const v2 = Vec3.init(0.0, 1.0, 0.0);
    try expect(v1.dot(v2) == 0.0);

    // Other than being available to call with dot syntax, struct methods are
    // not special. You can reference them as any other declaration inside
    // the struct:
    try expect(Vec3.dot(v1, v2) == 0.0);
}

// Structs can have global declarations.
// Structs can have 0 fields.
const Empty = struct {
    pub const PI = 3.14;
};
test "struct namespaced variable" {
    try expect(Empty.PI == 3.14);
    try expect(@sizeOf(Empty) == 0);

    // you can still instantiate an empty struct
    const does_nothing = Empty {};
}

// struct field order is determined by the compiler for optimal performance.
// however, you can still calculate a struct base pointer given a field pointer:
fn setYBasedOnX(x: *f32, y: f32) void {
    const point = @fieldParentPtr(Point, "x", x);
    point.y = y;
}
test "field parent pointer" {
    var point = Point {
        .x = 0.1234,
        .y = 0.5678,
    };
    setYBasedOnX(&point.x, 0.9);
    try expect(point.y == 0.9);
}

// You can return a struct from a function. This is how we do generics
// in Zig:
fn LinkedList(comptime T: type) type {
    return struct {
        pub const Node = struct {
            prev: ?*Node,
            next: ?*Node,
            data: T,
        };

        first: ?*Node,
        last:  ?*Node,
        len:   usize,
    };
}

test "linked list" {
    // Functions called at compile-time are memoized. This means you can
    // do this:
    try expect(LinkedList(i32) == LinkedList(i32));

    var list = LinkedList(i32) {
        .first = null,
        .last = null,
        .len = 0,
    };
    try expect(list.len == 0);

    // Since types are first class values you can instantiate the type
    // by assigning it to a variable:
    const ListOfInts = LinkedList(i32);
    try expect(ListOfInts == LinkedList(i32));

    var node = ListOfInts.Node {
        .prev = null,
        .next = null,
        .data = 1234,
    };
    var list2 = LinkedList(i32) {
        .first = &node,
        .last = &node,
        .len = 1,
    };
    try expect(list2.first.?.data == 1234);
}
      {#code_end#}

      {#header_open|Default Field Values#}
      <p>
      Each struct field may have an expression indicating the default field value. Such expressions
      are executed at {#link|comptime#}, and allow the field to be omitted in a struct literal expression:
      </p>
      {#code_begin|test#}
const Foo = struct {
    a: i32 = 1234,
    b: i32,
};

test "default struct initialization fields" {
    const x = Foo{
        .b = 5,
    };
    if (x.a + x.b != 1239) {
        @compileError("it's even comptime known!");
    }
}
      {#code_end#}
      {#header_close#}

      {#header_open|extern struct#}
      <p>An {#syntax#}extern struct{#endsyntax#} has in-memory layout guaranteed to match the
      C ABI for the target.</p>
      <p>This kind of struct should only be used for compatibility with the C ABI. Every other
      use case should be solved with {#link|packed struct#} or normal {#link|struct#}.</p>
      {#see_also|extern union|extern enum#}
      {#header_close#}

      {#header_open|packed struct#}
      <p>
      Unlike normal structs, {#syntax#}packed{#endsyntax#} structs have guaranteed in-memory layout:
      </p>
      <ul>
        <li>Fields remain in the order declared.</li>
        <li>There is no padding between fields.</li>
        <li>Zig supports arbitrary width {#link|Integers#} and although normally, integers with fewer
        than 8 bits will still use 1 byte of memory, in packed structs, they use
        exactly their bit width.
        </li>
        <li>{#syntax#}bool{#endsyntax#} fields use exactly 1 bit.</li>
        <li>An {#link|enum#} field uses exactly the bit width of its integer tag type.</li>
        <li>A {#link|packed union#} field uses exactly the bit width of the union field with
        the largest bit width.</li>
        <li>Non-ABI-aligned fields are packed into the smallest possible
        ABI-aligned integers in accordance with the target endianness.
        </li>
      </ul>
      <p>
      This means that a {#syntax#}packed struct{#endsyntax#} can participate
      in a {#link|@bitCast#} or a {#link|@ptrCast#} to reinterpret memory.
      This even works at {#link|comptime#}:
      </p>
      {#code_begin|test#}
const std = @import("std");
const native_endian = @import("builtin").target.cpu.arch.endian();
const expect = std.testing.expect;

const Full = packed struct {
    number: u16,
};
const Divided = packed struct {
    half1: u8,
    quarter3: u4,
    quarter4: u4,
};

test "@bitCast between packed structs" {
    try doTheTest();
    comptime try doTheTest();
}

fn doTheTest() !void {
    try expect(@sizeOf(Full) == 2);
    try expect(@sizeOf(Divided) == 2);
    var full = Full{ .number = 0x1234 };
    var divided = @bitCast(Divided, full);
    switch (native_endian) {
        .Big => {
            try expect(divided.half1 == 0x12);
            try expect(divided.quarter3 == 0x3);
            try expect(divided.quarter4 == 0x4);
        },
        .Little => {
            try expect(divided.half1 == 0x34);
            try expect(divided.quarter3 == 0x2);
            try expect(divided.quarter4 == 0x1);
        },
    }
}
      {#code_end#}
      <p>
      Zig allows the address to be taken of a non-byte-aligned field:
      </p>
      {#code_begin|test#}
const std = @import("std");
const expect = std.testing.expect;

const BitField = packed struct {
    a: u3,
    b: u3,
    c: u2,
};

var foo = BitField{
    .a = 1,
    .b = 2,
    .c = 3,
};

test "pointer to non-byte-aligned field" {
    const ptr = &foo.b;
    try expect(ptr.* == 2);
}
      {#code_end#}
      <p>
      However, the pointer to a non-byte-aligned field has special properties and cannot
      be passed when a normal pointer is expected:
      </p>
      {#code_begin|test_err|expected type#}
const std = @import("std");
const expect = std.testing.expect;

const BitField = packed struct {
    a: u3,
    b: u3,
    c: u2,
};

var bit_field = BitField{
    .a = 1,
    .b = 2,
    .c = 3,
};

test "pointer to non-bit-aligned field" {
    try expect(bar(&bit_field.b) == 2);
}

fn bar(x: *const u3) u3 {
    return x.*;
}
      {#code_end#}
      <p>
      In this case, the function {#syntax#}bar{#endsyntax#} cannot be called becuse the pointer
      to the non-ABI-aligned field mentions the bit offset, but the function expects an ABI-aligned pointer.
      </p>
      <p>
      Pointers to non-ABI-aligned fields share the same address as the other fields within their host integer:
      </p>
      {#code_begin|test#}
const std = @import("std");
const expect = std.testing.expect;

const BitField = packed struct {
    a: u3,
    b: u3,
    c: u2,
};

var bit_field = BitField{
    .a = 1,
    .b = 2,
    .c = 3,
};

test "pointer to non-bit-aligned field" {
    try expect(@ptrToInt(&bit_field.a) == @ptrToInt(&bit_field.b));
    try expect(@ptrToInt(&bit_field.a) == @ptrToInt(&bit_field.c));
}
      {#code_end#}
      <p>
      This can be observed with {#link|@bitOffsetOf#} and {#link|offsetOf#}:
      </p>
      {#code_begin|test#}
const std = @import("std");
const expect = std.testing.expect;

const BitField = packed struct {
    a: u3,
    b: u3,
    c: u2,
};

test "pointer to non-bit-aligned field" {
    comptime {
        try expect(@bitOffsetOf(BitField, "a") == 0);
        try expect(@bitOffsetOf(BitField, "b") == 3);
        try expect(@bitOffsetOf(BitField, "c") == 6);

        try expect(@offsetOf(BitField, "a") == 0);
        try expect(@offsetOf(BitField, "b") == 0);
        try expect(@offsetOf(BitField, "c") == 0);
    }
}
      {#code_end#}
      <p>
      Packed structs have 1-byte alignment. However if you have an overaligned pointer to a packed struct,
      Zig should correctly understand the alignment of fields. However there is
      <a href="https://github.com/ziglang/zig/issues/1994">a bug</a>:
      </p>
      {#code_begin|test_err#}
const S = packed struct {
    a: u32,
    b: u32,
};
test "overaligned pointer to packed struct" {
    var foo: S align(4) = undefined;
    const ptr: *align(4) S = &foo;
    const ptr_to_b: *u32 = &ptr.b;
}
      {#code_end#}
      <p>When this bug is fixed, the above test in the documentation will unexpectedly pass, which will
      cause the test suite to fail, notifying the bug fixer to update these docs.
      </p>
      <p>
      It's also possible to set alignment of struct fields:
      </p>
      {#code_begin|test#}
const std = @import("std");
const expectEqual = std.testing.expectEqual;

test "aligned struct fields" {
    const S = struct {
        a: u32 align(2),
        b: u32 align(64),
    };
    var foo = S{ .a = 1, .b = 2 };

    try expectEqual(64, @alignOf(S));
    try expectEqual(*align(2) u32, @TypeOf(&foo.a));
    try expectEqual(*align(64) u32, @TypeOf(&foo.b));
}
      {#code_end#}
      <p>
      Using packed structs with {#link|volatile#} is problematic, and may be a compile error in the future.
      For details on this subscribe to
      <a href="https://github.com/ziglang/zig/issues/1761">this issue</a>.
      TODO update these docs with a recommendation on how to use packed structs with MMIO
      (the use case for volatile packed structs) once this issue is resolved.
      Don't worry, there will be a good solution for this use case in zig.
      </p>
      {#header_close#}

      {#header_open|Struct Naming#}
      <p>Since all structs are anonymous, Zig infers the type name based on a few rules.</p>
      <ul>
          <li>If the struct is in the initialization expression of a variable, it gets named after
          that variable.</li>
          <li>If the struct is in the {#syntax#}return{#endsyntax#} expression, it gets named after
          the function it is returning from, with the parameter values serialized.</li>
          <li>Otherwise, the struct gets a name such as <code>(anonymous struct at file.zig:7:38)</code>.</li>
      </ul>
      {#code_begin|exe|struct_name#}
const std = @import("std");

pub fn main() void {
    const Foo = struct {};
    std.debug.print("variable: {s}\n", .{@typeName(Foo)});
    std.debug.print("anonymous: {s}\n", .{@typeName(struct {})});
    std.debug.print("function: {s}\n", .{@typeName(List(i32))});
}

fn List(comptime T: type) type {
    return struct {
        x: T,
    };
}
      {#code_end#}
      {#header_close#}

      {#header_open|Anonymous Struct Literals#}
      <p>
      Zig allows omitting the struct type of a literal. When the result is {#link|coerced|Type Coercion#},
      the struct literal will directly instantiate the result location, with no copy:
      </p>
      {#code_begin|test|struct_result#}
const std = @import("std");
const expect = std.testing.expect;

const Point = struct {x: i32, y: i32};

test "anonymous struct literal" {
    var pt: Point = .{
        .x = 13,
        .y = 67,
    };
    try expect(pt.x == 13);
    try expect(pt.y == 67);
}
      {#code_end#}
      <p>
      The struct type can be inferred. Here the result location does not include a type, and
      so Zig infers the type:
      </p>
      {#code_begin|test|struct_anon#}
const std = @import("std");
const expect = std.testing.expect;

test "fully anonymous struct" {
    try dump(.{
        .int = @as(u32, 1234),
        .float = @as(f64, 12.34),
        .b = true,
        .s = "hi",
    });
}

fn dump(args: anytype) !void {
    try expect(args.int == 1234);
    try expect(args.float == 12.34);
    try expect(args.b);
    try expect(args.s[0] == 'h');
    try expect(args.s[1] == 'i');
}
      {#code_end#}
      <p>
      Anonymous structs can be created without specifying field names, and are referred to as "tuples".
      </p>
      <p>
      The fields are implicitly named using numbers starting from 0. Because their names are integers,
      the {#syntax#}@"0"{#endsyntax#} syntax must be used to access them. Names inside {#syntax#}@""{#endsyntax#} are always recognised as identifiers.
      </p>
      <p>
      Like arrays, tuples have a .len field, can be indexed and  work with the ++ and ** operators. They can also be iterated over with {#link|inline for#}.
      </p>
      {#code_begin|test|tuple#}
const std = @import("std");
const expect = std.testing.expect;

test "tuple" {
    const values = .{
        @as(u32, 1234),
        @as(f64, 12.34),
        true,
        "hi",
    } ++ .{false} ** 2;
    try expect(values[0] == 1234);
    try expect(values[4] == false);
    inline for (values) |v, i| {
        if (i != 2) continue;
        try expect(v);
    }
    try expect(values.len == 6);
    try expect(values.@"3"[0] == 'h');
}
      {#code_end#}
      {#header_close#}
      {#see_also|comptime|@fieldParentPtr#}
      {#header_close#}
      {#header_open|enum#}
      {#code_begin|test|enums#}
const expect = @import("std").testing.expect;
const mem = @import("std").mem;

// Declare an enum.
const Type = enum {
    ok,
    not_ok,
};

// Declare a specific instance of the enum variant.
const c = Type.ok;

// If you want access to the ordinal value of an enum, you
// can specify the tag type.
const Value = enum(u2) {
    zero,
    one,
    two,
};

// Now you can cast between u2 and Value.
// The ordinal value starts from 0, counting up for each member.
test "enum ordinal value" {
    try expect(@enumToInt(Value.zero) == 0);
    try expect(@enumToInt(Value.one) == 1);
    try expect(@enumToInt(Value.two) == 2);
}

// You can override the ordinal value for an enum.
const Value2 = enum(u32) {
    hundred = 100,
    thousand = 1000,
    million = 1000000,
};
test "set enum ordinal value" {
    try expect(@enumToInt(Value2.hundred) == 100);
    try expect(@enumToInt(Value2.thousand) == 1000);
    try expect(@enumToInt(Value2.million) == 1000000);
}

// Enums can have methods, the same as structs and unions.
// Enum methods are not special, they are only namespaced
// functions that you can call with dot syntax.
const Suit = enum {
    clubs,
    spades,
    diamonds,
    hearts,

    pub fn isClubs(self: Suit) bool {
        return self == Suit.clubs;
    }
};
test "enum method" {
    const p = Suit.spades;
    try expect(!p.isClubs());
}

// An enum variant of different types can be switched upon.
const Foo = enum {
    string,
    number,
    none,
};
test "enum variant switch" {
    const p = Foo.number;
    const what_is_it = switch (p) {
        Foo.string => "this is a string",
        Foo.number => "this is a number",
        Foo.none => "this is a none",
    };
    try expect(mem.eql(u8, what_is_it, "this is a number"));
}

// @typeInfo can be used to access the integer tag type of an enum.
const Small = enum {
    one,
    two,
    three,
    four,
};
test "std.meta.Tag" {
    try expect(@typeInfo(Small).Enum.tag_type == u2);
}

// @typeInfo tells us the field count and the fields names:
test "@typeInfo" {
    try expect(@typeInfo(Small).Enum.fields.len == 4);
    try expect(mem.eql(u8, @typeInfo(Small).Enum.fields[1].name, "two"));
}

// @tagName gives a [:0]const u8 representation of an enum value:
test "@tagName" {
    try expect(mem.eql(u8, @tagName(Small.three), "three"));
}
      {#code_end#}
      {#see_also|@typeInfo|@tagName|@sizeOf#}

      {#header_open|extern enum#}
      <p>
      By default, enums are not guaranteed to be compatible with the C ABI:
      </p>
      {#code_begin|obj_err|parameter of type 'Foo' not allowed in function with calling convention 'C'#}
const Foo = enum { a, b, c };
export fn entry(foo: Foo) void { }
      {#code_end#}
      <p>
      For a C-ABI-compatible enum, use {#syntax#}extern enum{#endsyntax#}:
      </p>
      {#code_begin|obj#}
const Foo = extern enum { a, b, c };
export fn entry(foo: Foo) void { }
      {#code_end#}
      {#header_close#}

      {#header_open|Enum Literals#}
      <p>
      Enum literals allow specifying the name of an enum field without specifying the enum type:
      </p>
      {#code_begin|test#}
const std = @import("std");
const expect = std.testing.expect;

const Color = enum {
    auto,
    off,
    on,
};

test "enum literals" {
    const color1: Color = .auto;
    const color2 = Color.auto;
    try expect(color1 == color2);
}

test "switch using enum literals" {
    const color = Color.on;
    const result = switch (color) {
        .auto => false,
        .on => true,
        .off => false,
    };
    try expect(result);
}
      {#code_end#}
      {#header_close#}

      {#header_open|Non-exhaustive enum#}
      <p>
      A Non-exhaustive enum can be created by adding a trailing '_' field.
      It  must specify a tag type and cannot consume every enumeration value.
      </p>
      <p>
      {#link|@intToEnum#} on a non-exhaustive enum cannot fail.
      </p>
      <p>
      A switch on a non-exhaustive enum can include a '_' prong as an alternative to an {#syntax#}else{#endsyntax#} prong
      with the difference being that it makes it a compile error if all the known tag names are not handled by the switch.
      </p>
      {#code_begin|test#}
const std = @import("std");
const expect = std.testing.expect;

const Number = enum(u8) {
    one,
    two,
    three,
    _,
};

test "switch on non-exhaustive enum" {
    const number = Number.one;
    const result = switch (number) {
        .one => true,
        .two,
        .three => false,
        _ => false,
    };
    try expect(result);
    const is_one = switch (number) {
        .one => true,
        else => false,
    };
    try expect(is_one);
}
      {#code_end#}
      {#header_close#}
      {#header_close#}

      {#header_open|union#}
      <p>
      A bare {#syntax#}union{#endsyntax#} defines a set of possible types that a value
      can be as a list of fields. Only one field can be active at a time.
      The in-memory representation of bare unions is not guaranteed.
      Bare unions cannot be used to reinterpret memory. For that, use {#link|@ptrCast#},
      or use an {#link|extern union#} or a {#link|packed union#} which have
      guaranteed in-memory layout.
      {#link|Accessing the non-active field|Wrong Union Field Access#} is
      safety-checked {#link|Undefined Behavior#}:
      </p>
      {#code_begin|test_err|inactive union field#}
const Payload = union {
    int: i64,
    float: f64,
    boolean: bool,
};
test "simple union" {
    var payload = Payload{ .int = 1234 };
    payload.float = 12.34;
}
      {#code_end#}
      <p>You can activate another field by assigning the entire union:</p>
      {#code_begin|test#}
const std = @import("std");
const expect = std.testing.expect;

const Payload = union {
    int: i64,
    float: f64,
    boolean: bool,
};
test "simple union" {
    var payload = Payload{ .int = 1234 };
    try expect(payload.int == 1234);
    payload = Payload{ .float = 12.34 };
    try expect(payload.float == 12.34);
}
      {#code_end#}
      <p>
      In order to use {#link|switch#} with a union, it must be a {#link|Tagged union#}.
      </p>
      <p>
      To initialize a union when the tag is a {#link|comptime#}-known name, see {#link|@unionInit#}.
      </p>

      {#header_open|Tagged union#}
      <p>Unions can be declared with an enum tag type.
      This turns the union into a <em>tagged</em> union, which makes it eligible
      to use with {#link|switch#} expressions.
      Tagged unions coerce to their tag type: {#link|Type Coercion: unions and enums#}.
      </p>
      {#code_begin|test#}
const std = @import("std");
const expect = std.testing.expect;

const ComplexTypeTag = enum {
    ok,
    not_ok,
};
const ComplexType = union(ComplexTypeTag) {
    ok: u8,
    not_ok: void,
};

test "switch on tagged union" {
    const c = ComplexType{ .ok = 42 };
    try expect(@as(ComplexTypeTag, c) == ComplexTypeTag.ok);

    switch (c) {
        ComplexTypeTag.ok => |value| try expect(value == 42),
        ComplexTypeTag.not_ok => unreachable,
    }
}

test "get tag type" {
    try expect(std.meta.Tag(ComplexType) == ComplexTypeTag);
}

test "coerce to enum" {
    const c1 = ComplexType{ .ok = 42 };
    const c2 = ComplexType.not_ok;

    try expect(c1 == .ok);
    try expect(c2 == .not_ok);
}
      {#code_end#}
      <p>In order to modify the payload of a tagged union in a switch expression,
      place a {#syntax#}*{#endsyntax#} before the variable name to make it a pointer:
      </p>
      {#code_begin|test#}
const std = @import("std");
const expect = std.testing.expect;

const ComplexTypeTag = enum {
    ok,
    not_ok,
};
const ComplexType = union(ComplexTypeTag) {
    ok: u8,
    not_ok: void,
};

test "modify tagged union in switch" {
    var c = ComplexType{ .ok = 42 };
    try expect(@as(ComplexTypeTag, c) == ComplexTypeTag.ok);

    switch (c) {
        ComplexTypeTag.ok => |*value| value.* += 1,
        ComplexTypeTag.not_ok => unreachable,
    }

    try expect(c.ok == 43);
}
      {#code_end#}
      <p>
      Unions can be made to infer the enum tag type.
      Further, unions can have methods just like structs and enums.
      </p>
      {#code_begin|test#}
const std = @import("std");
const expect = std.testing.expect;

const Variant = union(enum) {
    int: i32,
    boolean: bool,

    // void can be omitted when inferring enum tag type.
    none,

    fn truthy(self: Variant) bool {
        return switch (self) {
            Variant.int => |x_int| x_int != 0,
            Variant.boolean => |x_bool| x_bool,
            Variant.none => false,
        };
    }
};

test "union method" {
    var v1 = Variant{ .int = 1 };
    var v2 = Variant{ .boolean = false };

    try expect(v1.truthy());
    try expect(!v2.truthy());
}
      {#code_end#}
      <p>
      {#link|@tagName#} can be used to return a {#link|comptime#}
      {#syntax#}[:0]const u8{#endsyntax#} value representing the field name:
      </p>
      {#code_begin|test#}
const std = @import("std");
const expect = std.testing.expect;

const Small2 = union(enum) {
    a: i32,
    b: bool,
    c: u8,
};
test "@tagName" {
    try expect(std.mem.eql(u8, @tagName(Small2.a), "a"));
}
      {#code_end#}
      {#header_close#}

      {#header_open|extern union#}
      <p>
      An {#syntax#}extern union{#endsyntax#} has memory layout guaranteed to be compatible with
      the target C ABI.
      </p>
      {#see_also|extern struct#}
      {#header_close#}

      {#header_open|packed union#}
      <p>A {#syntax#}packed union{#endsyntax#} has well-defined in-memory layout and is eligible
      to be in a {#link|packed struct#}.
      {#header_close#}

      {#header_open|Anonymous Union Literals#}
      <p>{#link|Anonymous Struct Literals#} syntax can be used to initialize unions without specifying
      the type:</p>
      {#code_begin|test|anon_union#}
const std = @import("std");
const expect = std.testing.expect;

const Number = union {
    int: i32,
    float: f64,
};

test "anonymous union literal syntax" {
    var i: Number = .{.int = 42};
    var f = makeNumber();
    try expect(i.int == 42);
    try expect(f.float == 12.34);
}

fn makeNumber() Number {
    return .{.float = 12.34};
}
      {#code_end#}
      {#header_close#}

      {#header_close#}

      {#header_open|opaque#}
      <p>
      {#syntax#}opaque {}{#endsyntax#} declares a new type with an unknown (but non-zero) size and alignment.
      It can contain declarations the same as {#link|structs|struct#}, {#link|unions|union#},
      and {#link|enums|enum#}.
      </p>
      <p>
      This is typically used for type safety when interacting with C code that does not expose struct details.
      Example:
      </p>
      {#code_begin|test_err|expected type '*Derp', found '*Wat'#}
const Derp = opaque {};
const Wat = opaque {};

extern fn bar(d: *Derp) void;
fn foo(w: *Wat) callconv(.C) void {
    bar(w);
}

test "call foo" {
    foo(undefined);
}
      {#code_end#}
      {#header_close#}

      {#header_open|blocks#}
      <p>
      Blocks are used to limit the scope of variable declarations:
      </p>
      {#code_begin|test_err|undeclared identifier#}
test "access variable after block scope" {
    {
        var x: i32 = 1;
    }
    x += 1;
}
      {#code_end#}
      <p>Blocks are expressions. When labeled, {#syntax#}break{#endsyntax#} can be used
      to return a value from the block:
      </p>
      {#code_begin|test#}
const std = @import("std");
const expect = std.testing.expect;

test "labeled break from labeled block expression" {
    var y: i32 = 123;

    const x = blk: {
        y += 1;
        break :blk y;
    };
    try expect(x == 124);
    try expect(y == 124);
}
      {#code_end#}
      <p>Here, {#syntax#}blk{#endsyntax#} can be any name.</p>
      {#see_also|Labeled while|Labeled for#}

      {#header_open|Shadowing#}
      <p>It is never allowed for an identifier to "hide" another one by using the same name:</p>
      {#code_begin|test_err|redefinition#}
const pi = 3.14;

test "inside test block" {
    // Let's even go inside another block
    {
        var pi: i32 = 1234;
    }
}
      {#code_end#}
      <p>
      Because of this, when you read Zig code you can rely on an identifier always meaning the same thing,
      within the scope it is defined. Note that you can, however use the same name if the scopes are separate:
      </p>
      {#code_begin|test#}
test "separate scopes" {
    {
        const pi = 3.14;
    }
    {
        var pi: bool = true;
    }
}
      {#code_end#}
      {#header_close#}
      {#header_close#}

      {#header_open|switch#}
      {#code_begin|test|switch#}
const std = @import("std");
const expect = std.testing.expect;

test "switch simple" {
    const a: u64 = 10;
    const zz: u64 = 103;

    // All branches of a switch expression must be able to be coerced to a
    // common type.
    //
    // Branches cannot fallthrough. If fallthrough behavior is desired, combine
    // the cases and use an if.
    const b = switch (a) {
        // Multiple cases can be combined via a ','
        1, 2, 3 => 0,

        // Ranges can be specified using the ... syntax. These are inclusive
        // both ends.
        5...100 => 1,

        // Branches can be arbitrarily complex.
        101 => blk: {
            const c: u64 = 5;
            break :blk c * 2 + 1;
        },

        // Switching on arbitrary expressions is allowed as long as the
        // expression is known at compile-time.
        zz => zz,
        comptime blk: {
            const d: u32 = 5;
            const e: u32 = 100;
            break :blk d + e;
        } => 107,

        // The else branch catches everything not already captured.
        // Else branches are mandatory unless the entire range of values
        // is handled.
        else => 9,
    };

    try expect(b == 1);
}

// Switch expressions can be used outside a function:
const os_msg = switch (std.Target.current.os.tag) {
    .linux => "we found a linux user",
    else => "not a linux user",
};

// Inside a function, switch statements implicitly are compile-time
// evaluated if the target expression is compile-time known.
test "switch inside function" {
    switch (std.Target.current.os.tag) {
        .fuchsia => {
            // On an OS other than fuchsia, block is not even analyzed,
            // so this compile error is not triggered.
            // On fuchsia this compile error would be triggered.
            @compileError("fuchsia not supported");
        },
        else => {},
    }
}
      {#code_end#}
      <p>
      {#syntax#}switch{#endsyntax#} can be used to capture the field values
      of a {#link|Tagged union#}. Modifications to the field values can be
      done by placing a {#syntax#}*{#endsyntax#} before the capture variable name,
      turning it into a pointer.
      </p>
      {#code_begin|test#}
const expect = @import("std").testing.expect;

test "switch on tagged union" {
    const Point = struct {
        x: u8,
        y: u8,
    };
    const Item = union(enum) {
        a: u32,
        c: Point,
        d,
        e: u32,
    };

    var a = Item{ .c = Point{ .x = 1, .y = 2 } };

    // Switching on more complex enums is allowed.
    const b = switch (a) {
        // A capture group is allowed on a match, and will return the enum
        // value matched. If the payload types of both cases are the same
        // they can be put into the same switch prong.
        Item.a, Item.e => |item| item,

        // A reference to the matched value can be obtained using `*` syntax.
        Item.c => |*item| blk: {
            item.*.x += 1;
            break :blk 6;
        },

        // No else is required if the types cases was exhaustively handled
        Item.d => 8,
    };

    try expect(b == 6);
    try expect(a.c.x == 2);
}
      {#code_end#}
      {#see_also|comptime|enum|@compileError|Compile Variables#}

      {#header_open|Exhaustive Switching#}
      <p>
      When a {#syntax#}switch{#endsyntax#} expression does not have an {#syntax#}else{#endsyntax#} clause,
      it must exhaustively list all the possible values. Failure to do so is a compile error:
      </p>
      {#code_begin|test_err|not handled in switch#}
const Color = enum {
    auto,
    off,
    on,
};

test "exhaustive switching" {
    const color = Color.off;
    switch (color) {
        Color.auto => {},
        Color.on => {},
    }
}
      {#code_end#}
      {#header_close#}

      {#header_open|Switching with Enum Literals#}
      <p>
      {#link|Enum Literals#} can be useful to use with {#syntax#}switch{#endsyntax#} to avoid
      repetitively specifying {#link|enum#} or {#link|union#} types:
      </p>
      {#code_begin|test#}
const std = @import("std");
const expect = std.testing.expect;

const Color = enum {
    auto,
    off,
    on,
};

test "enum literals with switch" {
    const color = Color.off;
    const result = switch (color) {
        .auto => false,
        .on => false,
        .off => true,
    };
    try expect(result);
}
      {#code_end#}
      {#header_close#}
      {#header_close#}

      {#header_open|while#}
      <p>
      A while loop is used to repeatedly execute an expression until
      some condition is no longer true.
      </p>
      {#code_begin|test|while#}
const expect = @import("std").testing.expect;

test "while basic" {
    var i: usize = 0;
    while (i < 10) {
        i += 1;
    }
    try expect(i == 10);
}
      {#code_end#}
      <p>
      Use {#syntax#}break{#endsyntax#} to exit a while loop early.
      </p>
      {#code_begin|test|while#}
const expect = @import("std").testing.expect;

test "while break" {
    var i: usize = 0;
    while (true) {
        if (i == 10)
            break;
        i += 1;
    }
    try expect(i == 10);
}
      {#code_end#}
      <p>
      Use {#syntax#}continue{#endsyntax#} to jump back to the beginning of the loop.
      </p>
      {#code_begin|test|while#}
const expect = @import("std").testing.expect;

test "while continue" {
    var i: usize = 0;
    while (true) {
        i += 1;
        if (i < 10)
            continue;
        break;
    }
    try expect(i == 10);
}
      {#code_end#}
      <p>
      While loops support a continue expression which is executed when the loop
      is continued. The {#syntax#}continue{#endsyntax#} keyword respects this expression.
      </p>
      {#code_begin|test|while#}
const expect = @import("std").testing.expect;

test "while loop continue expression" {
    var i: usize = 0;
    while (i < 10) : (i += 1) {}
    try expect(i == 10);
}

test "while loop continue expression, more complicated" {
    var i: usize = 1;
    var j: usize = 1;
    while (i * j < 2000) : ({ i *= 2; j *= 3; }) {
        const my_ij = i * j;
        try expect(my_ij < 2000);
    }
}
      {#code_end#}
      <p>
      While loops are expressions. The result of the expression is the
      result of the {#syntax#}else{#endsyntax#} clause of a while loop, which is executed when
      the condition of the while loop is tested as false.
      </p>
      <p>
      {#syntax#}break{#endsyntax#}, like {#syntax#}return{#endsyntax#}, accepts a value
              parameter. This is the result of the {#syntax#}while{#endsyntax#} expression.
                  When you {#syntax#}break{#endsyntax#} from a while loop, the {#syntax#}else{#endsyntax#} branch is not
      evaluated.
      </p>
      {#code_begin|test|while#}
const expect = @import("std").testing.expect;

test "while else" {
    try expect(rangeHasNumber(0, 10, 5));
    try expect(!rangeHasNumber(0, 10, 15));
}

fn rangeHasNumber(begin: usize, end: usize, number: usize) bool {
    var i = begin;
    return while (i < end) : (i += 1) {
        if (i == number) {
            break true;
        }
    } else false;
}
      {#code_end#}
      {#header_open|Labeled while#}
      <p>When a {#syntax#}while{#endsyntax#} loop is labeled, it can be referenced from a {#syntax#}break{#endsyntax#}
              or {#syntax#}continue{#endsyntax#} from within a nested loop:</p>
      {#code_begin|test#}
test "nested break" {
    outer: while (true) {
        while (true) {
            break :outer;
        }
    }
}

test "nested continue" {
    var i: usize = 0;
    outer: while (i < 10) : (i += 1) {
        while (true) {
            continue :outer;
        }
    }
}
      {#code_end#}
      {#header_close#}
      {#header_open|while with Optionals#}
      <p>
      Just like {#link|if#} expressions, while loops can take an optional as the
      condition and capture the payload. When {#link|null#} is encountered the loop
      exits.
      </p>
      <p>
      When the {#syntax#}|x|{#endsyntax#} syntax is present on a {#syntax#}while{#endsyntax#} expression,
      the while condition must have an {#link|Optional Type#}.
      </p>
      <p>
      The {#syntax#}else{#endsyntax#} branch is allowed on optional iteration. In this case, it will
      be executed on the first null value encountered.
      </p>
      {#code_begin|test|while#}
const expect = @import("std").testing.expect;

test "while null capture" {
    var sum1: u32 = 0;
    numbers_left = 3;
    while (eventuallyNullSequence()) |value| {
        sum1 += value;
    }
    try expect(sum1 == 3);

    var sum2: u32 = 0;
    numbers_left = 3;
    while (eventuallyNullSequence()) |value| {
        sum2 += value;
    } else {
        try expect(sum2 == 3);
    }
}

var numbers_left: u32 = undefined;
fn eventuallyNullSequence() ?u32 {
    return if (numbers_left == 0) null else blk: {
        numbers_left -= 1;
        break :blk numbers_left;
    };
}

      {#code_end#}
      {#header_close#}

      {#header_open|while with Error Unions#}
      <p>
      Just like {#link|if#} expressions, while loops can take an error union as
      the condition and capture the payload or the error code. When the
      condition results in an error code the else branch is evaluated and
      the loop is finished.
      </p>
      <p>
      When the {#syntax#}else |x|{#endsyntax#} syntax is present on a {#syntax#}while{#endsyntax#} expression,
      the while condition must have an {#link|Error Union Type#}.
      </p>
      {#code_begin|test|while#}
const expect = @import("std").testing.expect;

test "while error union capture" {
    var sum1: u32 = 0;
    numbers_left = 3;
    while (eventuallyErrorSequence()) |value| {
        sum1 += value;
    } else |err| {
        try expect(err == error.ReachedZero);
    }
}

var numbers_left: u32 = undefined;

fn eventuallyErrorSequence() anyerror!u32 {
    return if (numbers_left == 0) error.ReachedZero else blk: {
        numbers_left -= 1;
        break :blk numbers_left;
    };
}
      {#code_end#}
      {#header_close#}

      {#header_open|inline while#}
      <p>
      While loops can be inlined. This causes the loop to be unrolled, which
      allows the code to do some things which only work at compile time,
      such as use types as first class values.
      </p>
      {#code_begin|test#}
const expect = @import("std").testing.expect;

test "inline while loop" {
    comptime var i = 0;
    var sum: usize = 0;
    inline while (i < 3) : (i += 1) {
        const T = switch (i) {
            0 => f32,
            1 => i8,
            2 => bool,
            else => unreachable,
        };
        sum += typeNameLength(T);
    }
    try expect(sum == 9);
}

fn typeNameLength(comptime T: type) usize {
    return @typeName(T).len;
}
      {#code_end#}
      <p>
      It is recommended to use {#syntax#}inline{#endsyntax#} loops only for one of these reasons:
      </p>
      <ul>
        <li>You need the loop to execute at {#link|comptime#} for the semantics to work.</li>
        <li>
        You have a benchmark to prove that forcibly unrolling the loop in this way is measurably faster.
        </li>
      </ul>
      {#header_close#}
      {#see_also|if|Optionals|Errors|comptime|unreachable#}
      {#header_close#}
      {#header_open|for#}
      {#code_begin|test|for#}
const expect = @import("std").testing.expect;

test "for basics" {
    const items = [_]i32 { 4, 5, 3, 4, 0 };
    var sum: i32 = 0;

    // For loops iterate over slices and arrays.
    for (items) |value| {
        // Break and continue are supported.
        if (value == 0) {
            continue;
        }
        sum += value;
    }
    try expect(sum == 16);

    // To iterate over a portion of a slice, reslice.
    for (items[0..1]) |value| {
        sum += value;
    }
    try expect(sum == 20);

    // To access the index of iteration, specify a second capture value.
    // This is zero-indexed.
    var sum2: i32 = 0;
    for (items) |value, i| {
        try expect(@TypeOf(i) == usize);
        sum2 += @intCast(i32, i);
    }
    try expect(sum2 == 10);
}

test "for reference" {
    var items = [_]i32 { 3, 4, 2 };

    // Iterate over the slice by reference by
    // specifying that the capture value is a pointer.
    for (items) |*value| {
        value.* += 1;
    }

    try expect(items[0] == 4);
    try expect(items[1] == 5);
    try expect(items[2] == 3);
}

test "for else" {
    // For allows an else attached to it, the same as a while loop.
    var items = [_]?i32 { 3, 4, null, 5 };

    // For loops can also be used as expressions.
    // Similar to while loops, when you break from a for loop, the else branch is not evaluated.
    var sum: i32 = 0;
    const result = for (items) |value| {
        if (value != null) {
            sum += value.?;
        }
    } else blk: {
        try expect(sum == 12);
        break :blk sum;
    };
    try expect(result == 12);
}
      {#code_end#}
      {#header_open|Labeled for#}
      <p>When a {#syntax#}for{#endsyntax#} loop is labeled, it can be referenced from a {#syntax#}break{#endsyntax#}
              or {#syntax#}continue{#endsyntax#} from within a nested loop:</p>
      {#code_begin|test#}
const std = @import("std");
const expect = std.testing.expect;

test "nested break" {
    var count: usize = 0;
    outer: for ([_]i32{ 1, 2, 3, 4, 5 }) |_| {
        for ([_]i32{ 1, 2, 3, 4, 5 }) |_| {
            count += 1;
            break :outer;
        }
    }
    try expect(count == 1);
}

test "nested continue" {
    var count: usize = 0;
    outer: for ([_]i32{ 1, 2, 3, 4, 5, 6, 7, 8 }) |_| {
        for ([_]i32{ 1, 2, 3, 4, 5 }) |_| {
            count += 1;
            continue :outer;
        }
    }

    try expect(count == 8);
}
      {#code_end#}
      {#header_close#}
      {#header_open|inline for#}
      <p>
      For loops can be inlined. This causes the loop to be unrolled, which
      allows the code to do some things which only work at compile time,
      such as use types as first class values.
      The capture value and iterator value of inlined for loops are
      compile-time known.
      </p>
      {#code_begin|test#}
const expect = @import("std").testing.expect;

test "inline for loop" {
    const nums = [_]i32{2, 4, 6};
    var sum: usize = 0;
    inline for (nums) |i| {
        const T = switch (i) {
            2 => f32,
            4 => i8,
            6 => bool,
            else => unreachable,
        };
        sum += typeNameLength(T);
    }
    try expect(sum == 9);
}

fn typeNameLength(comptime T: type) usize {
    return @typeName(T).len;
}
      {#code_end#}
      <p>
      It is recommended to use {#syntax#}inline{#endsyntax#} loops only for one of these reasons:
      </p>
      <ul>
        <li>You need the loop to execute at {#link|comptime#} for the semantics to work.</li>
        <li>
        You have a benchmark to prove that forcibly unrolling the loop in this way is measurably faster.
        </li>
      </ul>
      {#header_close#}
      {#see_also|while|comptime|Arrays|Slices#}
      {#header_close#}
      {#header_open|if#}
      {#code_begin|test|if#}
// If expressions have three uses, corresponding to the three types:
// * bool
// * ?T
// * anyerror!T

const expect = @import("std").testing.expect;

test "if expression" {
    // If expressions are used instead of a ternary expression.
    const a: u32 = 5;
    const b: u32 = 4;
    const result = if (a != b) 47 else 3089;
    try expect(result == 47);
}

test "if boolean" {
    // If expressions test boolean conditions.
    const a: u32 = 5;
    const b: u32 = 4;
    if (a != b) {
        try expect(true);
    } else if (a == 9) {
        unreachable;
    } else {
        unreachable;
    }
}

test "if optional" {
    // If expressions test for null.

    const a: ?u32 = 0;
    if (a) |value| {
        try expect(value == 0);
    } else {
        unreachable;
    }

    const b: ?u32 = null;
    if (b) |value| {
        unreachable;
    } else {
        try expect(true);
    }

    // The else is not required.
    if (a) |value| {
        try expect(value == 0);
    }

    // To test against null only, use the binary equality operator.
    if (b == null) {
        try expect(true);
    }

    // Access the value by reference using a pointer capture.
    var c: ?u32 = 3;
    if (c) |*value| {
        value.* = 2;
    }

    if (c) |value| {
        try expect(value == 2);
    } else {
        unreachable;
    }
}

test "if error union" {
    // If expressions test for errors.
    // Note the |err| capture on the else.

    const a: anyerror!u32 = 0;
    if (a) |value| {
        try expect(value == 0);
    } else |err| {
        unreachable;
    }

    const b: anyerror!u32 = error.BadValue;
    if (b) |value| {
        unreachable;
    } else |err| {
        try expect(err == error.BadValue);
    }

    // The else and |err| capture is strictly required.
    if (a) |value| {
        try expect(value == 0);
    } else |_| {}

    // To check only the error value, use an empty block expression.
    if (b) |_| {} else |err| {
        try expect(err == error.BadValue);
    }

    // Access the value by reference using a pointer capture.
    var c: anyerror!u32 = 3;
    if (c) |*value| {
        value.* = 9;
    } else |err| {
        unreachable;
    }

    if (c) |value| {
        try expect(value == 9);
    } else |err| {
        unreachable;
    }
}

test "if error union with optional" {
    // If expressions test for errors before unwrapping optionals.
    // The |optional_value| capture's type is ?u32.

    const a: anyerror!?u32 = 0;
    if (a) |optional_value| {
        try expect(optional_value.? == 0);
    } else |err| {
        unreachable;
    }

    const b: anyerror!?u32 = null;
    if (b) |optional_value| {
        try expect(optional_value == null);
    } else |err| {
        unreachable;
    }

    const c: anyerror!?u32 = error.BadValue;
    if (c) |optional_value| {
        unreachable;
    } else |err| {
        try expect(err == error.BadValue);
    }

    // Access the value by reference by using a pointer capture each time.
    var d: anyerror!?u32 = 3;
    if (d) |*optional_value| {
        if (optional_value.*) |*value| {
            value.* = 9;
        }
    } else |err| {
        unreachable;
    }

    if (d) |optional_value| {
        try expect(optional_value.? == 9);
    } else |err| {
        unreachable;
    }
}
      {#code_end#}
      {#see_also|Optionals|Errors#}
      {#header_close#}
      {#header_open|defer#}
      {#code_begin|test|defer#}
const std = @import("std");
const expect = std.testing.expect;
const print = std.debug.print;

// defer will execute an expression at the end of the current scope.
fn deferExample() !usize {
    var a: usize = 1;

    {
        defer a = 2;
        a = 1;
    }
    try expect(a == 2);

    a = 5;
    return a;
}

test "defer basics" {
    try expect((try deferExample()) == 5);
}

// If multiple defer statements are specified, they will be executed in
// the reverse order they were run.
fn deferUnwindExample() void {
    print("\n", .{});

    defer {
        print("1 ", .{});
    }
    defer {
        print("2 ", .{});
    }
    if (false) {
        // defers are not run if they are never executed.
        defer {
            print("3 ", .{});
        }
    }
}

test "defer unwinding" {
    deferUnwindExample();
}

// The errdefer keyword is similar to defer, but will only execute if the
// scope returns with an error.
//
// This is especially useful in allowing a function to clean up properly
// on error, and replaces goto error handling tactics as seen in c.
fn deferErrorExample(is_error: bool) !void {
    print("\nstart of function\n", .{});

    // This will always be executed on exit
    defer {
        print("end of function\n", .{});
    }

    errdefer {
        print("encountered an error!\n", .{});
    }

    if (is_error) {
        return error.DeferError;
    }
}

test "errdefer unwinding" {
    deferErrorExample(false) catch {};
    deferErrorExample(true) catch {};
}
      {#code_end#}
      {#see_also|Errors#}
      {#header_close#}
      {#header_open|unreachable#}
      <p>
      In {#syntax#}Debug{#endsyntax#} and {#syntax#}ReleaseSafe{#endsyntax#} mode, and when using <code>zig test</code>,
      {#syntax#}unreachable{#endsyntax#} emits a call to {#syntax#}panic{#endsyntax#} with the message <code>reached unreachable code</code>.
      </p>
      <p>
      In {#syntax#}ReleaseFast{#endsyntax#} mode, the optimizer uses the assumption that {#syntax#}unreachable{#endsyntax#} code
      will never be hit to perform optimizations. However, <code>zig test</code> even in {#syntax#}ReleaseFast{#endsyntax#} mode
                  still emits {#syntax#}unreachable{#endsyntax#} as calls to {#syntax#}panic{#endsyntax#}.
      </p>
      {#header_open|Basics#}
      {#code_begin|test#}
// unreachable is used to assert that control flow will never happen upon a
// particular location:
test "basic math" {
    const x = 1;
    const y = 2;
    if (x + y != 3) {
        unreachable;
    }
}
      {#code_end#}
      <p>In fact, this is how {#syntax#}std.debug.assert{#endsyntax#} is implemented:</p>
      {#code_begin|test_err#}
// This is how std.debug.assert is implemented
fn assert(ok: bool) void {
    if (!ok) unreachable; // assertion failure
}

// This test will fail because we hit unreachable.
test "this will fail" {
    assert(false);
}
      {#code_end#}
      {#header_close#}
      {#header_open|At Compile-Time#}
      {#code_begin|test_err|unreachable code#}
const assert = @import("std").debug.assert;

test "type of unreachable" {
    comptime {
        // The type of unreachable is noreturn.

        // However this assertion will still fail because
        // evaluating unreachable at compile-time is a compile error.

        assert(@TypeOf(unreachable) == noreturn);
    }
}
      {#code_end#}
      {#see_also|Zig Test|Build Mode|comptime#}
      {#header_close#}
      {#header_close#}
      {#header_open|noreturn#}
      <p>
      {#syntax#}noreturn{#endsyntax#} is the type of:
      </p>
      <ul>
          <li>{#syntax#}break{#endsyntax#}</li>
          <li>{#syntax#}continue{#endsyntax#}</li>
          <li>{#syntax#}return{#endsyntax#}</li>
          <li>{#syntax#}unreachable{#endsyntax#}</li>
          <li>{#syntax#}while (true) {}{#endsyntax#}</li>
      </ul>
      <p>When resolving types together, such as {#syntax#}if{#endsyntax#} clauses or {#syntax#}switch{#endsyntax#} prongs,
              the {#syntax#}noreturn{#endsyntax#} type is compatible with every other type. Consider:
      </p>
      {#code_begin|test#}
fn foo(condition: bool, b: u32) void {
    const a = if (condition) b else return;
    @panic("do something with a");
}
test "noreturn" {
    foo(false, 1);
}
      {#code_end#}
      <p>Another use case for {#syntax#}noreturn{#endsyntax#} is the {#syntax#}exit{#endsyntax#} function:</p>
      {#code_begin|test#}
      {#target_windows#}
pub extern "kernel32" fn ExitProcess(exit_code: c_uint) callconv(if (@import("builtin").target.cpu.arch == .i386) .Stdcall else .C) noreturn;

test "foo" {
    const value = bar() catch ExitProcess(1);
    try expect(value == 1234);
}

fn bar() anyerror!u32 {
    return 1234;
}

const expect = @import("std").testing.expect;
      {#code_end#}
      {#header_close#}
      {#header_open|Functions#}
      {#code_begin|test|functions#}
const expect = @import("std").testing.expect;

// Functions are declared like this
fn add(a: i8, b: i8) i8 {
    if (a == 0) {
        return b;
    }

    return a + b;
}

// The export specifier makes a function externally visible in the generated
// object file, and makes it use the C ABI.
export fn sub(a: i8, b: i8) i8 { return a - b; }

// The extern specifier is used to declare a function that will be resolved
// at link time, when linking statically, or at runtime, when linking
// dynamically.
// The callconv specifier changes the calling convention of the function.
extern "kernel32" fn ExitProcess(exit_code: u32) callconv(if (@import("builtin").target.cpu.arch == .i386) .Stdcall else .C) noreturn;
extern "c" fn atan2(a: f64, b: f64) f64;

// The @setCold builtin tells the optimizer that a function is rarely called.
fn abort() noreturn {
    @setCold(true);
    while (true) {}
}

// The naked calling convention makes a function not have any function prologue or epilogue.
// This can be useful when integrating with assembly.
fn _start() callconv(.Naked) noreturn {
    abort();
}

// The inline calling convention forces a function to be inlined at all call sites.
// If the function cannot be inlined, it is a compile-time error.
fn shiftLeftOne(a: u32) callconv(.Inline) u32 {
    return a << 1;
}

// The pub specifier allows the function to be visible when importing.
// Another file can use @import and call sub2
pub fn sub2(a: i8, b: i8) i8 { return a - b; }

// Functions can be used as values and are equivalent to pointers.
const call2_op = fn (a: i8, b: i8) i8;
fn do_op(fn_call: call2_op, op1: i8, op2: i8) i8 {
    return fn_call(op1, op2);
}

test "function" {
    try expect(do_op(add, 5, 6) == 11);
    try expect(do_op(sub2, 5, 6) == -1);
}
      {#code_end#}
      <p>Function values are like pointers:</p>
      {#code_begin|obj#}
const assert = @import("std").debug.assert;

comptime {
    assert(@TypeOf(foo) == fn()void);
    assert(@sizeOf(fn()void) == @sizeOf(?fn()void));
}

fn foo() void { }
      {#code_end#}
      {#header_open|Pass-by-value Parameters#}
      <p>
      Primitive types such as {#link|Integers#} and {#link|Floats#} passed as parameters
      are copied, and then the copy is available in the function body. This is called "passing by value".
      Copying a primitive type is essentially free and typically involves nothing more than
      setting a register.
      </p>
      <p>
      Structs, unions, and arrays can sometimes be more efficiently passed as a reference, since a copy
      could be arbitrarily expensive depending on the size. When these types are passed
      as parameters, Zig may choose to copy and pass by value, or pass by reference, whichever way
      Zig decides will be faster. This is made possible, in part, by the fact that parameters are immutable.
      </p>
      {#code_begin|test#}
const Point = struct {
    x: i32,
    y: i32,
};

fn foo(point: Point) i32 {
    // Here, `point` could be a reference, or a copy. The function body
    // can ignore the difference and treat it as a value. Be very careful
    // taking the address of the parameter - it should be treated as if
    // the address will become invalid when the function returns.
    return point.x + point.y;
}

const expect = @import("std").testing.expect;

test "pass struct to function" {
    try expect(foo(Point{ .x = 1, .y = 2 }) == 3);
}
      {#code_end#}
      <p>
      For extern functions, Zig follows the C ABI for passing structs and unions by value.
      </p>
      {#header_close#}
      {#header_open|Function Parameter Type Inference#}
      <p>
      Function parameters can be declared with {#syntax#}anytype{#endsyntax#} in place of the type.
      In this case the parameter types will be inferred when the function is called.
      Use {#link|@TypeOf#} and {#link|@typeInfo#} to get information about the inferred type.
      </p>
      {#code_begin|test#}
const expect = @import("std").testing.expect;

fn addFortyTwo(x: anytype) @TypeOf(x) {
    return x + 42;
}

test "fn type inference" {
    try expect(addFortyTwo(1) == 43);
    try expect(@TypeOf(addFortyTwo(1)) == comptime_int);
    var y: i64 = 2;
    try expect(addFortyTwo(y) == 44);
    try expect(@TypeOf(addFortyTwo(y)) == i64);
}
      {#code_end#}

      {#header_close#}
      {#header_open|Function Reflection#}
      {#code_begin|test#}
const expect = @import("std").testing.expect;

test "fn reflection" {
    try expect(@typeInfo(@TypeOf(expect)).Fn.args[0].arg_type.? == bool);
    try expect(@typeInfo(@TypeOf(expect)).Fn.is_var_args == false);
}
      {#code_end#}
      {#header_close#}
      {#header_close#}
      {#header_open|Errors#}
      {#header_open|Error Set Type#}
      <p>
      An error set is like an {#link|enum#}.
      However, each error name across the entire compilation gets assigned an unsigned integer
      greater than 0. You are allowed to declare the same error name more than once, and if you do, it
      gets assigned the same integer value.
      </p>
      <p>
      The number of unique error values across the entire compilation should determine the size of the error set type.
      However right now it is hard coded to be a {#syntax#}u16{#endsyntax#}. See <a href="https://github.com/ziglang/zig/issues/786">#768</a>.
      </p>
      <p>
      You can {#link|coerce|Type Coercion#} an error from a subset to a superset:
      </p>
      {#code_begin|test#}
const std = @import("std");

const FileOpenError = error {
    AccessDenied,
    OutOfMemory,
    FileNotFound,
};

const AllocationError = error {
    OutOfMemory,
};

test "coerce subset to superset" {
    const err = foo(AllocationError.OutOfMemory);
    try std.testing.expect(err == FileOpenError.OutOfMemory);
}

fn foo(err: AllocationError) FileOpenError {
    return err;
}
      {#code_end#}
      <p>
      But you cannot {#link|coerce|Type Coercion#} an error from a superset to a subset:
      </p>
      {#code_begin|test_err|not a member of destination error set#}
const FileOpenError = error {
    AccessDenied,
    OutOfMemory,
    FileNotFound,
};

const AllocationError = error {
    OutOfMemory,
};

test "coerce superset to subset" {
    foo(FileOpenError.OutOfMemory) catch {};
}

fn foo(err: FileOpenError) AllocationError {
    return err;
}
      {#code_end#}
      <p>
      There is a shortcut for declaring an error set with only 1 value, and then getting that value:
      </p>
      {#code_begin|syntax#}
const err = error.FileNotFound;
      {#code_end#}
      <p>This is equivalent to:</p>
      {#code_begin|syntax#}
const err = (error {FileNotFound}).FileNotFound;
      {#code_end#}
      <p>
      This becomes useful when using {#link|Inferred Error Sets#}.
      </p>
      {#header_open|The Global Error Set#}
      <p>{#syntax#}anyerror{#endsyntax#} refers to the global error set.
      This is the error set that contains all errors in the entire compilation unit.
      It is a superset of all other error sets and a subset of none of them.
      </p>
      <p>
      You can {#link|coerce|Type Coercion#} any error set to the global one, and you can explicitly
      cast an error of the global error set to a non-global one. This inserts a language-level
      assert to make sure the error value is in fact in the destination error set.
      </p>
      <p>
      The global error set should generally be avoided because it prevents the
      compiler from knowing what errors are possible at compile-time. Knowing
      the error set at compile-time is better for generated documentation and
      helpful error messages, such as forgetting a possible error value in a {#link|switch#}.
      </p>
      {#header_close#}
      {#header_close#}
      {#header_open|Error Union Type#}
      <p>
      An error set type and normal type can be combined with the {#syntax#}!{#endsyntax#}
      binary operator to form an error union type. You are likely to use an
      error union type more often than an error set type by itself.
      </p>
      <p>
      Here is a function to parse a string into a 64-bit integer:
      </p>
      {#code_begin|test#}
const std = @import("std");
const maxInt = std.math.maxInt;

pub fn parseU64(buf: []const u8, radix: u8) !u64 {
    var x: u64 = 0;

    for (buf) |c| {
        const digit = charToDigit(c);

        if (digit >= radix) {
            return error.InvalidChar;
        }

        // x *= radix
        if (@mulWithOverflow(u64, x, radix, &x)) {
            return error.Overflow;
        }

        // x += digit
        if (@addWithOverflow(u64, x, digit, &x)) {
            return error.Overflow;
        }
    }

    return x;
}

fn charToDigit(c: u8) u8 {
    return switch (c) {
        '0' ... '9' => c - '0',
        'A' ... 'Z' => c - 'A' + 10,
        'a' ... 'z' => c - 'a' + 10,
        else => maxInt(u8),
    };
}

test "parse u64" {
    const result = try parseU64("1234", 10);
    try std.testing.expect(result == 1234);
}
      {#code_end#}
      <p>
      Notice the return type is {#syntax#}!u64{#endsyntax#}. This means that the function
      either returns an unsigned 64 bit integer, or an error. We left off the error set
      to the left of the {#syntax#}!{#endsyntax#}, so the error set is inferred.
      </p>
      <p>
      Within the function definition, you can see some return statements that return
      an error, and at the bottom a return statement that returns a {#syntax#}u64{#endsyntax#}.
          Both types {#link|coerce|Type Coercion#} to {#syntax#}anyerror!u64{#endsyntax#}.
      </p>
      <p>
      What it looks like to use this function varies depending on what you're
      trying to do. One of the following:
      </p>
      <ul>
        <li>You want to provide a default value if it returned an error.</li>
        <li>If it returned an error then you want to return the same error.</li>
        <li>You know with complete certainty it will not return an error, so want to unconditionally unwrap it.</li>
        <li>You want to take a different action for each possible error.</li>
      </ul>
      {#header_open|catch#}
      <p>If you want to provide a default value, you can use the {#syntax#}catch{#endsyntax#} binary operator:</p>
      {#code_begin|syntax#}
fn doAThing(str: []u8) void {
    const number = parseU64(str, 10) catch 13;
    // ...
}
      {#code_end#}
      <p>
      In this code, {#syntax#}number{#endsyntax#} will be equal to the successfully parsed string, or
          a default value of 13. The type of the right hand side of the binary {#syntax#}catch{#endsyntax#} operator must
              match the unwrapped error union type, or be of type {#syntax#}noreturn{#endsyntax#}.
      </p>
      {#header_close#}
      {#header_open|try#}
      <p>Let's say you wanted to return the error if you got one, otherwise continue with the
      function logic:</p>
      {#code_begin|syntax#}
fn doAThing(str: []u8) !void {
    const number = parseU64(str, 10) catch |err| return err;
    // ...
}
      {#code_end#}
      <p>
      There is a shortcut for this. The {#syntax#}try{#endsyntax#} expression:
      </p>
      {#code_begin|syntax#}
fn doAThing(str: []u8) !void {
    const number = try parseU64(str, 10);
    // ...
}
      {#code_end#}
      <p>
      {#syntax#}try{#endsyntax#} evaluates an error union expression. If it is an error, it returns
      from the current function with the same error. Otherwise, the expression results in
      the unwrapped value.
      </p>
      {#header_close#}
      <p>
        Maybe you know with complete certainty that an expression will never be an error.
        In this case you can do this:
      </p>
      {#code_begin|syntax#}const number = parseU64("1234", 10) catch unreachable;{#code_end#}
      <p>
      Here we know for sure that "1234" will parse successfully. So we put the
      {#syntax#}unreachable{#endsyntax#} value on the right hand side. {#syntax#}unreachable{#endsyntax#} generates
      a panic in Debug and ReleaseSafe modes and undefined behavior in ReleaseFast mode. So, while we're debugging the
      application, if there <em>was</em> a surprise error here, the application would crash
      appropriately.
      </p>
      <p>
      Finally, you may want to take a different action for every situation. For that, we combine
      the {#link|if#} and {#link|switch#} expression:
      </p>
      {#code_begin|syntax#}
fn doAThing(str: []u8) void {
    if (parseU64(str, 10)) |number| {
        doSomethingWithNumber(number);
    } else |err| switch (err) {
        error.Overflow => {
            // handle overflow...
        },
        // we promise that InvalidChar won't happen (or crash in debug mode if it does)
        error.InvalidChar => unreachable,
    }
}
      {#code_end#}
      {#header_open|errdefer#}
      <p>
      The other component to error handling is defer statements.
      In addition to an unconditional {#link|defer#}, Zig has {#syntax#}errdefer{#endsyntax#},
      which evaluates the deferred expression on block exit path if and only if
      the function returned with an error from the block.
      </p>
      <p>
      Example:
      </p>
      {#code_begin|syntax#}
fn createFoo(param: i32) !Foo {
    const foo = try tryToAllocateFoo();
    // now we have allocated foo. we need to free it if the function fails.
    // but we want to return it if the function succeeds.
    errdefer deallocateFoo(foo);

    const tmp_buf = allocateTmpBuffer() orelse return error.OutOfMemory;
    // tmp_buf is truly a temporary resource, and we for sure want to clean it up
    // before this block leaves scope
    defer deallocateTmpBuffer(tmp_buf);

    if (param > 1337) return error.InvalidParam;

    // here the errdefer will not run since we're returning success from the function.
    // but the defer will run!
    return foo;
}
      {#code_end#}
      <p>
      The neat thing about this is that you get robust error handling without
      the verbosity and cognitive overhead of trying to make sure every exit path
      is covered. The deallocation code is always directly following the allocation code.
      </p>
      {#header_close#}
      <p>
      A couple of other tidbits about error handling:
      </p>
      <ul>
        <li>These primitives give enough expressiveness that it's completely practical
            to have failing to check for an error be a compile error. If you really want
            to ignore the error, you can add {#syntax#}catch unreachable{#endsyntax#} and
            get the added benefit of crashing in Debug and ReleaseSafe modes if your assumption was wrong.
        </li>
        <li>
          Since Zig understands error types, it can pre-weight branches in favor of
          errors not occurring. Just a small optimization benefit that is not available
          in other languages.
        </li>
      </ul>
      {#see_also|defer|if|switch#}

      <p>An error union is created with the {#syntax#}!{#endsyntax#} binary operator.
      You can use compile-time reflection to access the child type of an error union:</p>
      {#code_begin|test#}
const expect = @import("std").testing.expect;

test "error union" {
    var foo: anyerror!i32 = undefined;

    // Coerce from child type of an error union:
    foo = 1234;

    // Coerce from an error set:
    foo = error.SomeError;

    // Use compile-time reflection to access the payload type of an error union:
    comptime try expect(@typeInfo(@TypeOf(foo)).ErrorUnion.payload == i32);

    // Use compile-time reflection to access the error set type of an error union:
    comptime try expect(@typeInfo(@TypeOf(foo)).ErrorUnion.error_set == anyerror);
}
      {#code_end#}
      {#header_open|Merging Error Sets#}
      <p>
      Use the {#syntax#}||{#endsyntax#} operator to merge two error sets together. The resulting
      error set contains the errors of both error sets. Doc comments from the left-hand
      side override doc comments from the right-hand side. In this example, the doc
      comments for {#syntax#}C.PathNotFound{#endsyntax#} is <code>A doc comment</code>.
      </p>
      <p>
      This is especially useful for functions which return different error sets depending
      on {#link|comptime#} branches. For example, the Zig standard library uses
      {#syntax#}LinuxFileOpenError || WindowsFileOpenError{#endsyntax#} for the error set of opening
      files.
      </p>
      {#code_begin|test#}
const A = error{
    NotDir,

    /// A doc comment
    PathNotFound,
};
const B = error{
    OutOfMemory,

    /// B doc comment
    PathNotFound,
};

const C = A || B;

fn foo() C!void {
    return error.NotDir;
}

test "merge error sets" {
    if (foo()) {
        @panic("unexpected");
    } else |err| switch (err) {
        error.OutOfMemory => @panic("unexpected"),
        error.PathNotFound => @panic("unexpected"),
        error.NotDir => {},
    }
}
      {#code_end#}
      {#header_close#}
      {#header_open|Inferred Error Sets#}
      <p>
      Because many functions in Zig return a possible error, Zig supports inferring the error set.
      To infer the error set for a function, use this syntax:
      </p>
{#code_begin|test#}
// With an inferred error set
pub fn add_inferred(comptime T: type, a: T, b: T) !T {
    var answer: T = undefined;
    return if (@addWithOverflow(T, a, b, &answer)) error.Overflow else answer;
}

// With an explicit error set
pub fn add_explicit(comptime T: type, a: T, b: T) Error!T {
    var answer: T = undefined;
    return if (@addWithOverflow(T, a, b, &answer)) error.Overflow else answer;
}

const Error = error {
    Overflow,
};

const std = @import("std");

test "inferred error set" {
    if (add_inferred(u8, 255, 1)) |_| unreachable else |err| switch (err) {
        error.Overflow => {}, // ok
    }
}
{#code_end#}
      <p>
      When a function has an inferred error set, that function becomes generic and thus it becomes
      trickier to do certain things with it, such as obtain a function pointer, or have an error
      set that is consistent across different build targets. Additionally, inferred error sets
      are incompatible with recursion.
      </p>
      <p>
      In these situations, it is recommended to use an explicit error set. You can generally start
      with an empty error set and let compile errors guide you toward completing the set.
      </p>
      <p>
      These limitations may be overcome in a future version of Zig.
      </p>
      {#header_close#}
      {#header_close#}
      {#header_open|Error Return Traces#}
      <p>
      Error Return Traces show all the points in the code that an error was returned to the calling function. This makes it practical to use {#link|try#} everywhere and then still be able to know what happened if an error ends up bubbling all the way out of your application.
      </p>
      {#code_begin|exe_err#}
pub fn main() !void {
    try foo(12);
}

fn foo(x: i32) !void {
    if (x >= 5) {
        try bar();
    } else {
        try bang2();
    }
}

fn bar() !void {
    if (baz()) {
        try quux();
    } else |err| switch (err) {
        error.FileNotFound => try hello(),
        else => try another(),
    }
}

fn baz() !void {
    try bang1();
}

fn quux() !void {
    try bang2();
}

fn hello() !void {
    try bang2();
}

fn another() !void {
    try bang1();
}

fn bang1() !void {
    return error.FileNotFound;
}

fn bang2() !void {
    return error.PermissionDenied;
}
      {#code_end#}
      <p>
      Look closely at this example. This is no stack trace.
      </p>
      <p>
      You can see that the final error bubbled up was {#syntax#}PermissionDenied{#endsyntax#},
          but the original error that started this whole thing was {#syntax#}FileNotFound{#endsyntax#}. In the {#syntax#}bar{#endsyntax#} function, the code handles the original error code,
      and then returns another one, from the switch statement. Error Return Traces make this clear, whereas a stack trace would look like this:
      </p>
      {#code_begin|exe_err#}
pub fn main() void {
    foo(12);
}

fn foo(x: i32) void {
    if (x >= 5) {
        bar();
    } else {
        bang2();
    }
}

fn bar() void {
    if (baz()) {
        quux();
    } else {
        hello();
    }
}

fn baz() bool {
    return bang1();
}

fn quux() void {
    bang2();
}

fn hello() void {
    bang2();
}

fn bang1() bool {
    return false;
}

fn bang2() void {
    @panic("PermissionDenied");
}
      {#code_end#}
      <p>
      Here, the stack trace does not explain how the control
      flow in {#syntax#}bar{#endsyntax#} got to the {#syntax#}hello(){#endsyntax#} call.
      One would have to open a debugger or further instrument the application
      in order to find out. The error return trace, on the other hand,
      shows exactly how the error bubbled up.
      </p>
      <p>
      This debugging feature makes it easier to iterate quickly on code that
      robustly handles all error conditions. This means that Zig developers
      will naturally find themselves writing correct, robust code in order
      to increase their development pace.
      </p>
      <p>
      Error Return Traces are enabled by default in {#link|Debug#} and {#link|ReleaseSafe#} builds and disabled by default in {#link|ReleaseFast#} and {#link|ReleaseSmall#} builds.
      </p>
      <p>
      There are a few ways to activate this error return tracing feature:
      </p>
      <ul>
        <li>Return an error from main</li>
        <li>An error makes its way to {#syntax#}catch unreachable{#endsyntax#} and you have not overridden the default panic handler</li>
        <li>Use {#link|errorReturnTrace#} to access the current return trace. You can use {#syntax#}std.debug.dumpStackTrace{#endsyntax#} to print it. This function returns comptime-known {#link|null#} when building without error return tracing support.</li>
      </ul>
      {#header_open|Implementation Details#}
      <p>
      To analyze performance cost, there are two cases:
      </p>
      <ul>
        <li>when no errors are returned</li>
        <li>when returning errors</li>
      </ul>
      <p>
      For the case when no errors are returned, the cost is a single memory write operation, only in the first non-failable function in the call graph that calls a failable function, i.e. when a function returning {#syntax#}void{#endsyntax#} calls a function returning {#syntax#}error{#endsyntax#}.
      This is to initialize this struct in the stack memory:
      </p>
      {#code_begin|syntax#}
pub const StackTrace = struct {
    index: usize,
    instruction_addresses: [N]usize,
};
      {#code_end#}
      <p>
      Here, N is the maximum function call depth as determined by call graph analysis. Recursion is ignored and counts for 2.
      </p>
      <p>
      A pointer to {#syntax#}StackTrace{#endsyntax#} is passed as a secret parameter to every function that can return an error, but it's always the first parameter, so it can likely sit in a register and stay there.
      </p>
      <p>
      That's it for the path when no errors occur. It's practically free in terms of performance.
      </p>
      <p>
      When generating the code for a function that returns an error, just before the {#syntax#}return{#endsyntax#} statement (only for the {#syntax#}return{#endsyntax#} statements that return errors), Zig generates a call to this function:
      </p>
      {#code_begin|syntax#}
// marked as "no-inline" in LLVM IR
fn __zig_return_error(stack_trace: *StackTrace) void {
    stack_trace.instruction_addresses[stack_trace.index] = @returnAddress();
    stack_trace.index = (stack_trace.index + 1) % N;
}
      {#code_end#}
      <p>
      The cost is 2 math operations plus some memory reads and writes. The memory accessed is constrained and should remain cached for the duration of the error return bubbling.
      </p>
      <p>
      As for code size cost, 1 function call before a return statement is no big deal. Even so,
      I have <a href="https://github.com/ziglang/zig/issues/690">a plan</a> to make the call to
      {#syntax#}__zig_return_error{#endsyntax#} a tail call, which brings the code size cost down to actually zero. What is a return statement in code without error return tracing can become a jump instruction in code with error return tracing.
      </p>
      {#header_close#}
      {#header_close#}
      {#header_close#}
      {#header_open|Optionals#}
      <p>
      One area that Zig provides safety without compromising efficiency or
      readability is with the optional type.
      </p>
      <p>
      The question mark symbolizes the optional type. You can convert a type to an optional
      type by putting a question mark in front of it, like this:
      </p>
      {#code_begin|syntax#}
// normal integer
const normal_int: i32 = 1234;

// optional integer
const optional_int: ?i32 = 5678;
      {#code_end#}
      <p>
      Now the variable {#syntax#}optional_int{#endsyntax#} could be an {#syntax#}i32{#endsyntax#}, or {#syntax#}null{#endsyntax#}.
      </p>
      <p>
      Instead of integers, let's talk about pointers. Null references are the source of many runtime
      exceptions, and even stand accused of being
      <a href="https://www.lucidchart.com/techblog/2015/08/31/the-worst-mistake-of-computer-science/">the worst mistake of computer science</a>.
      </p>
      <p>Zig does not have them.</p>
      <p>
      Instead, you can use an optional pointer. This secretly compiles down to a normal pointer,
      since we know we can use 0 as the null value for the optional type. But the compiler
      can check your work and make sure you don't assign null to something that can't be null.
      </p>
      <p>
      Typically the downside of not having null is that it makes the code more verbose to
      write. But, let's compare some equivalent C code and Zig code.
      </p>
      <p>
      Task: call malloc, if the result is null, return null.
      </p>
      <p>C code</p>
      <pre><code class="cpp">// malloc prototype included for reference
void *malloc(size_t size);

struct Foo *do_a_thing(void) {
    char *ptr = malloc(1234);
    if (!ptr) return NULL;
    // ...
}</code></pre>
      <p>Zig code</p>
      {#code_begin|syntax#}
// malloc prototype included for reference
extern fn malloc(size: size_t) ?*u8;

fn doAThing() ?*Foo {
    const ptr = malloc(1234) orelse return null;
    // ...
}
      {#code_end#}
      <p>
        Here, Zig is at least as convenient, if not more, than C. And, the type of "ptr"
        is {#syntax#}*u8{#endsyntax#} <em>not</em> {#syntax#}?*u8{#endsyntax#}. The {#syntax#}orelse{#endsyntax#} keyword
                    unwrapped the optional type and therefore {#syntax#}ptr{#endsyntax#} is guaranteed to be non-null everywhere
        it is used in the function.
      </p>
      <p>
        The other form of checking against NULL you might see looks like this:
      </p>
      <pre><code class="cpp">void do_a_thing(struct Foo *foo) {
    // do some stuff

    if (foo) {
        do_something_with_foo(foo);
    }

    // do some stuff
}</code></pre>
      <p>
        In Zig you can accomplish the same thing:
      </p>
      {#code_begin|syntax#}
fn doAThing(optional_foo: ?*Foo) void {
    // do some stuff

    if (optional_foo) |foo| {
      doSomethingWithFoo(foo);
    }

    // do some stuff
}
      {#code_end#}
      <p>
      Once again, the notable thing here is that inside the if block,
      {#syntax#}foo{#endsyntax#} is no longer an optional pointer, it is a pointer, which
      cannot be null.
      </p>
      <p>
      One benefit to this is that functions which take pointers as arguments can
      be annotated with the "nonnull" attribute - <code>__attribute__((nonnull))</code> in
      <a href="https://gcc.gnu.org/onlinedocs/gcc-4.0.0/gcc/Function-Attributes.html">GCC</a>.
      The optimizer can sometimes make better decisions knowing that pointer arguments
      cannot be null.
      </p>
      {#header_open|Optional Type#}
      <p>An optional is created by putting {#syntax#}?{#endsyntax#} in front of a type. You can use compile-time
      reflection to access the child type of an optional:</p>
      {#code_begin|test#}
const expect = @import("std").testing.expect;

test "optional type" {
    // Declare an optional and coerce from null:
    var foo: ?i32 = null;

    // Coerce from child type of an optional
    foo = 1234;

    // Use compile-time reflection to access the child type of the optional:
    comptime try expect(@typeInfo(@TypeOf(foo)).Optional.child == i32);
}
      {#code_end#}
      {#header_close#}
      {#header_open|null#}
      <p>
      Just like {#link|undefined#}, {#syntax#}null{#endsyntax#} has its own type, and the only way to use it is to
      cast it to a different type:
      </p>
      {#code_begin|syntax#}
const optional_value: ?i32 = null;
      {#code_end#}
      {#header_close#}
      {#header_open|Optional Pointers#}
      <p>An optional pointer is guaranteed to be the same size as a pointer. The {#syntax#}null{#endsyntax#} of
      the optional is guaranteed to be address 0.</p>
      {#code_begin|test#}
const expect = @import("std").testing.expect;

test "optional pointers" {
    // Pointers cannot be null. If you want a null pointer, use the optional
    // prefix `?` to make the pointer type optional.
    var ptr: ?*i32 = null;

    var x: i32 = 1;
    ptr = &x;

    try expect(ptr.?.* == 1);

    // Optional pointers are the same size as normal pointers, because pointer
    // value 0 is used as the null value.
    try expect(@sizeOf(?*i32) == @sizeOf(*i32));
}
      {#code_end#}
      {#header_close#}
      {#header_close#}
      {#header_open|Casting#}
      <p>
      A <strong>type cast</strong> converts a value of one type to another.
      Zig has {#link|Type Coercion#} for conversions that are known to be completely safe and unambiguous,
      and {#link|Explicit Casts#} for conversions that one would not want to happen on accident.
      There is also a third kind of type conversion called {#link|Peer Type Resolution#} for
      the case when a result type must be decided given multiple operand types.
      </p>
      {#header_open|Type Coercion#}
      <p>
      Type coercion occurs when one type is expected, but different type is provided:
      </p>
      {#code_begin|test#}
test "type coercion - variable declaration" {
    var a: u8 = 1;
    var b: u16 = a;
}

test "type coercion - function call" {
    var a: u8 = 1;
    foo(a);
}

fn foo(b: u16) void {}

test "type coercion - @as builtin" {
    var a: u8 = 1;
    var b = @as(u16, a);
}
      {#code_end#}
      <p>
      Type coercions are only allowed when it is completely unambiguous how to get from one type to another,
      and the transformation is guaranteed to be safe. There is one exception, which is {#link|C Pointers#}.
      </p>
      {#header_open|Type Coercion: Stricter Qualification#}
      <p>
      Values which have the same representation at runtime can be cast to increase the strictness
      of the qualifiers, no matter how nested the qualifiers are:
      </p>
      <ul>
          <li>{#syntax#}const{#endsyntax#} - non-const to const is allowed</li>
          <li>{#syntax#}volatile{#endsyntax#} - non-volatile to volatile is allowed</li>
          <li>{#syntax#}align{#endsyntax#} - bigger to smaller alignment is allowed </li>
          <li>{#link|error sets|Error Set Type#} to supersets is allowed</li>
      </ul>
      <p>
      These casts are no-ops at runtime since the value representation does not change.
      </p>
      {#code_begin|test#}
test "type coercion - const qualification" {
    var a: i32 = 1;
    var b: *i32 = &a;
    foo(b);
}

fn foo(a: *const i32) void {}
      {#code_end#}
      <p>
      In addition, pointers coerce to const optional pointers:
      </p>
      {#code_begin|test#}
const std = @import("std");
const expect = std.testing.expect;
const mem = std.mem;

test "cast *[1][*]const u8 to [*]const ?[*]const u8" {
    const window_name = [1][*]const u8{"window name"};
    const x: [*]const ?[*]const u8 = &window_name;
    try expect(mem.eql(u8, std.mem.spanZ(@ptrCast([*:0]const u8, x[0].?)), "window name"));
}
      {#code_end#}
      {#header_close#}
      {#header_open|Type Coercion: Integer and Float Widening#}
      <p>
      {#link|Integers#} coerce to integer types which can represent every value of the old type, and likewise
      {#link|Floats#} coerce to float types which can represent every value of the old type.
      </p>
      {#code_begin|test#}
const std = @import("std");
const expect = std.testing.expect;
const mem = std.mem;

test "integer widening" {
    var a: u8 = 250;
    var b: u16 = a;
    var c: u32 = b;
    var d: u64 = c;
    var e: u64 = d;
    var f: u128 = e;
    try expect(f == a);
}

test "implicit unsigned integer to signed integer" {
    var a: u8 = 250;
    var b: i16 = a;
    try expect(b == 250);
}

test "float widening" {
    // Note: there is an open issue preventing this from working on aarch64:
    // https://github.com/ziglang/zig/issues/3282
    if (std.Target.current.cpu.arch == .aarch64) return error.SkipZigTest;

    var a: f16 = 12.34;
    var b: f32 = a;
    var c: f64 = b;
    var d: f128 = c;
    try expect(d == a);
}
      {#code_end#}
      {#header_close#}
      {#header_open|Type Coercion: Coercion Float to Int#}
      <p>
      A compiler error is appropriate because this ambiguous expression leaves the compiler
      two choices about the coercion.
      </p>
      <ul>
        <li> Cast {#syntax#}54.0{#endsyntax#} to {#syntax#}comptime_int{#endsyntax#} resulting in {#syntax#}@as(comptime_int, 10){#endsyntax#}, which is casted to {#syntax#}@as(f32, 10){#endsyntax#}</li>
        <li> Cast {#syntax#}5{#endsyntax#} to {#syntax#}comptime_float{#endsyntax#} resulting in {#syntax#}@as(comptime_float, 10.8){#endsyntax#}, which is casted to {#syntax#}@as(f32, 10.8){#endsyntax#}</li>
      </ul>
      {#code_begin|test_err#}
// Compile time coercion of float to int
test "implicit cast to comptime_int" {
    var f: f32 = 54.0 / 5;
}
      {#code_end#}
      {#header_close#}
      {#header_open|Type Coercion: Arrays and Pointers#}
      {#code_begin|test|coerce_arrays_and_ptrs#}
const std = @import("std");
const expect = std.testing.expect;

// This cast exists primarily so that string literals can be
// passed to functions that accept const slices. However
// it is probably going to be removed from the language when
// https://github.com/ziglang/zig/issues/265 is implemented.
test "[N]T to []const T" {
    var x1: []const u8 = "hello";
    var x2: []const u8 = &[5]u8{ 'h', 'e', 'l', 'l', 111 };
    try expect(std.mem.eql(u8, x1, x2));

    var y: []const f32 = &[2]f32{ 1.2, 3.4 };
    try expect(y[0] == 1.2);
}

// Likewise, it works when the destination type is an error union.
test "[N]T to E![]const T" {
    var x1: anyerror![]const u8 = "hello";
    var x2: anyerror![]const u8 = &[5]u8{ 'h', 'e', 'l', 'l', 111 };
    try expect(std.mem.eql(u8, try x1, try x2));

    var y: anyerror![]const f32 = &[2]f32{ 1.2, 3.4 };
    try expect((try y)[0] == 1.2);
}

// Likewise, it works when the destination type is an optional.
test "[N]T to ?[]const T" {
    var x1: ?[]const u8 = "hello";
    var x2: ?[]const u8 = &[5]u8{ 'h', 'e', 'l', 'l', 111 };
    try expect(std.mem.eql(u8, x1.?, x2.?));

    var y: ?[]const f32 = &[2]f32{ 1.2, 3.4 };
    try expect(y.?[0] == 1.2);
}

// In this cast, the array length becomes the slice length.
test "*[N]T to []T" {
    var buf: [5]u8 = "hello".*;
    const x: []u8 = &buf;
    try expect(std.mem.eql(u8, x, "hello"));

    const buf2 = [2]f32{ 1.2, 3.4 };
    const x2: []const f32 = &buf2;
    try expect(std.mem.eql(f32, x2, &[2]f32{ 1.2, 3.4 }));
}

// Single-item pointers to arrays can be coerced to many-item pointers.
test "*[N]T to [*]T" {
    var buf: [5]u8 = "hello".*;
    const x: [*]u8 = &buf;
    try expect(x[4] == 'o');
    // x[5] would be an uncaught out of bounds pointer dereference!
}

// Likewise, it works when the destination type is an optional.
test "*[N]T to ?[*]T" {
    var buf: [5]u8 = "hello".*;
    const x: ?[*]u8 = &buf;
    try expect(x.?[4] == 'o');
}

// Single-item pointers can be cast to len-1 single-item arrays.
test "*T to *[1]T" {
    var x: i32 = 1234;
    const y: *[1]i32 = &x;
    const z: [*]i32 = y;
    try expect(z[0] == 1234);
}
      {#code_end#}
      {#see_also|C Pointers#}
      {#header_close#}
      {#header_open|Type Coercion: Optionals#}
      <p>
      The payload type of {#link|Optionals#}, as well as {#link|null#}, coerce to the optional type.
      </p>
      {#code_begin|test#}
const std = @import("std");
const expect = std.testing.expect;

test "coerce to optionals" {
    const x: ?i32 = 1234;
    const y: ?i32 = null;

    try expect(x.? == 1234);
    try expect(y == null);
}
      {#code_end#}
      <p>It works nested inside the {#link|Error Union Type#}, too:</p>
      {#code_begin|test#}
const std = @import("std");
const expect = std.testing.expect;

test "coerce to optionals wrapped in error union" {
    const x: anyerror!?i32 = 1234;
    const y: anyerror!?i32 = null;

    try expect((try x).? == 1234);
    try expect((try y) == null);
}
      {#code_end#}
      {#header_close#}
      {#header_open|Type Coercion: Error Unions#}
      <p>The payload type of an {#link|Error Union Type#} as well as the {#link|Error Set Type#}
      coerce to the error union type:
      </p>
      {#code_begin|test#}
const std = @import("std");
const expect = std.testing.expect;

test "coercion to error unions" {
    const x: anyerror!i32 = 1234;
    const y: anyerror!i32 = error.Failure;

    try expect((try x) == 1234);
    try std.testing.expectError(error.Failure, y);
}
      {#code_end#}
      {#header_close#}
      {#header_open|Type Coercion: Compile-Time Known Numbers#}
      <p>When a number is {#link|comptime#}-known to be representable in the destination type,
      it may be coerced:
      </p>
      {#code_begin|test#}
const std = @import("std");
const expect = std.testing.expect;

test "coercing large integer type to smaller one when value is comptime known to fit" {
    const x: u64 = 255;
    const y: u8 = x;
    try expect(y == 255);
}
      {#code_end#}
      {#header_close#}
      {#header_open|Type Coercion: unions and enums#}
      <p>Tagged unions can be coerced to enums, and enums can be coerced to tagged unions
      when they are {#link|comptime#}-known to be a field of the union that has only one possible value, such as
      {#link|void#}:
      </p>
      {#code_begin|test#}
const std = @import("std");
const expect = std.testing.expect;

const E = enum {
    one,
    two,
    three,
};

const U = union(E) {
    one: i32,
    two: f32,
    three,
};

test "coercion between unions and enums" {
    var u = U{ .two = 12.34 };
    var e: E = u;
    try expect(e == E.two);

    const three = E.three;
    var another_u: U = three;
    try expect(another_u == E.three);
}
      {#code_end#}
      {#see_also|union|enum#}
      {#header_close#}
      {#header_open|Type Coercion: Zero Bit Types#}
      <p>{#link|Zero Bit Types#} may be coerced to single-item {#link|Pointers#},
      regardless of const.</p>
      <p>TODO document the reasoning for this</p>
      <p>TODO document whether vice versa should work and why</p>
      {#code_begin|test#}
test "coercion of zero bit types" {
    var x: void = {};
    var y: *void = x;
    //var z: void = y; // TODO
}
      {#code_end#}
      {#header_close#}
      {#header_open|Type Coercion: undefined#}
      <p>{#link|undefined#} can be cast to any type.</p>
      {#header_close#}
      {#header_close#}

      {#header_open|Explicit Casts#}
      <p>
      Explicit casts are performed via {#link|Builtin Functions#}.
      Some explicit casts are safe; some are not.
      Some explicit casts perform language-level assertions; some do not.
      Some explicit casts are no-ops at runtime; some are not.
      </p>
      <ul>
          <li>{#link|@bitCast#} - change type but maintain bit representation</li>
          <li>{#link|@alignCast#} - make a pointer have more alignment</li>
          <li>{#link|@boolToInt#} - convert true to 1 and false to 0</li>
          <li>{#link|@enumToInt#} - obtain the integer tag value of an enum or tagged union</li>
          <li>{#link|@errSetCast#} - convert to a smaller error set</li>
          <li>{#link|@errorToInt#} - obtain the integer value of an error code</li>
          <li>{#link|@floatCast#} - convert a larger float to a smaller float</li>
          <li>{#link|@floatToInt#} - obtain the integer part of a float value</li>
          <li>{#link|@intCast#} - convert between integer types</li>
          <li>{#link|@intToEnum#} - obtain an enum value based on its integer tag value</li>
          <li>{#link|@intToError#} - obtain an error code based on its integer value</li>
          <li>{#link|@intToFloat#} - convert an integer to a float value</li>
          <li>{#link|@intToPtr#} - convert an address to a pointer</li>
          <li>{#link|@ptrCast#} - convert between pointer types</li>
          <li>{#link|@ptrToInt#} - obtain the address of a pointer</li>
          <li>{#link|@truncate#} - convert between integer types, chopping off bits</li>
      </ul>
      {#header_close#}

      {#header_open|Peer Type Resolution#}
      <p>Peer Type Resolution occurs in these places:</p>
      <ul>
        <li>{#link|switch#} expressions</li>
        <li>{#link|if#} expressions</li>
        <li>{#link|while#} expressions</li>
        <li>{#link|for#} expressions</li>
        <li>Multiple break statements in a block</li>
        <li>Some {#link|binary operations|Table of Operators#}</li>
      </ul>
      <p>
      This kind of type resolution chooses a type that all peer types can coerce into. Here are
      some examples:
      </p>
      {#code_begin|test|peer_type_resolution#}
const std = @import("std");
const expect = std.testing.expect;
const mem = std.mem;

test "peer resolve int widening" {
    var a: i8 = 12;
    var b: i16 = 34;
    var c = a + b;
    try expect(c == 46);
    try expect(@TypeOf(c) == i16);
}

test "peer resolve arrays of different size to const slice" {
    try expect(mem.eql(u8, boolToStr(true), "true"));
    try expect(mem.eql(u8, boolToStr(false), "false"));
    comptime try expect(mem.eql(u8, boolToStr(true), "true"));
    comptime try expect(mem.eql(u8, boolToStr(false), "false"));
}
fn boolToStr(b: bool) []const u8 {
    return if (b) "true" else "false";
}

test "peer resolve array and const slice" {
    try testPeerResolveArrayConstSlice(true);
    comptime try testPeerResolveArrayConstSlice(true);
}
fn testPeerResolveArrayConstSlice(b: bool) !void {
    const value1 = if (b) "aoeu" else @as([]const u8, "zz");
    const value2 = if (b) @as([]const u8, "zz") else "aoeu";
    try expect(mem.eql(u8, value1, "aoeu"));
    try expect(mem.eql(u8, value2, "zz"));
}

test "peer type resolution: ?T and T" {
    try expect(peerTypeTAndOptionalT(true, false).? == 0);
    try expect(peerTypeTAndOptionalT(false, false).? == 3);
    comptime {
        try expect(peerTypeTAndOptionalT(true, false).? == 0);
        try expect(peerTypeTAndOptionalT(false, false).? == 3);
    }
}
fn peerTypeTAndOptionalT(c: bool, b: bool) ?usize {
    if (c) {
        return if (b) null else @as(usize, 0);
    }

    return @as(usize, 3);
}

test "peer type resolution: *[0]u8 and []const u8" {
    try expect(peerTypeEmptyArrayAndSlice(true, "hi").len == 0);
    try expect(peerTypeEmptyArrayAndSlice(false, "hi").len == 1);
    comptime {
        try expect(peerTypeEmptyArrayAndSlice(true, "hi").len == 0);
        try expect(peerTypeEmptyArrayAndSlice(false, "hi").len == 1);
    }
}
fn peerTypeEmptyArrayAndSlice(a: bool, slice: []const u8) []const u8 {
    if (a) {
        return &[_]u8{};
    }

    return slice[0..1];
}
test "peer type resolution: *[0]u8, []const u8, and anyerror![]u8" {
    {
        var data = "hi".*;
        const slice = data[0..];
        try expect((try peerTypeEmptyArrayAndSliceAndError(true, slice)).len == 0);
        try expect((try peerTypeEmptyArrayAndSliceAndError(false, slice)).len == 1);
    }
    comptime {
        var data = "hi".*;
        const slice = data[0..];
        try expect((try peerTypeEmptyArrayAndSliceAndError(true, slice)).len == 0);
        try expect((try peerTypeEmptyArrayAndSliceAndError(false, slice)).len == 1);
    }
}
fn peerTypeEmptyArrayAndSliceAndError(a: bool, slice: []u8) anyerror![]u8 {
    if (a) {
        return &[_]u8{};
    }

    return slice[0..1];
}

test "peer type resolution: *const T and ?*T" {
    const a = @intToPtr(*const usize, 0x123456780);
    const b = @intToPtr(?*usize, 0x123456780);
    try expect(a == b);
    try expect(b == a);
}
      {#code_end#}
      {#header_close#}
      {#header_close#}

      {#header_open|Zero Bit Types#}
      <p>For some types, {#link|@sizeOf#} is 0:</p>
      <ul>
          <li>{#link|void#}</li>
          <li>The {#link|Integers#} {#syntax#}u0{#endsyntax#} and {#syntax#}i0{#endsyntax#}.</li>
          <li>{#link|Arrays#} and {#link|Vectors#} with len 0, or with an element type that is a zero bit type.</li>
          <li>An {#link|enum#} with only 1 tag.</li>
          <li>A {#link|struct#} with all fields being zero bit types.</li>
          <li>A {#link|union#} with only 1 field which is a zero bit type.</li>
          <li>{#link|Pointers to Zero Bit Types#} are themselves zero bit types.</li>
      </ul>
      <p>
      These types can only ever have one possible value, and thus
      require 0 bits to represent. Code that makes use of these types is
      not included in the final generated code:
      </p>
      {#code_begin|syntax#}
export fn entry() void {
    var x: void = {};
    var y: void = {};
    x = y;
}
      {#code_end#}
      <p>When this turns into machine code, there is no code generated in the
      body of {#syntax#}entry{#endsyntax#}, even in {#link|Debug#} mode. For example, on x86_64:</p>
      <pre><code>0000000000000010 &lt;entry&gt;:
  10:	55                   	push   %rbp
  11:	48 89 e5             	mov    %rsp,%rbp
  14:	5d                   	pop    %rbp
  15:	c3                   	retq   </code></pre>
      <p>These assembly instructions do not have any code associated with the void values -
      they only perform the function call prologue and epilog.</p>

      {#header_open|void#}
      <p>
      {#syntax#}void{#endsyntax#} can be useful for instantiating generic types. For example, given a
          {#syntax#}Map(Key, Value){#endsyntax#}, one can pass {#syntax#}void{#endsyntax#} for the {#syntax#}Value{#endsyntax#}
                      type to make it into a {#syntax#}Set{#endsyntax#}:
      </p>
      {#code_begin|test#}
const std = @import("std");
const expect = std.testing.expect;

test "turn HashMap into a set with void" {
    var map = std.AutoHashMap(i32, void).init(std.testing.allocator);
    defer map.deinit();

    try map.put(1, {});
    try map.put(2, {});

    try expect(map.contains(2));
    try expect(!map.contains(3));

    _ = map.remove(2);
    try expect(!map.contains(2));
}
      {#code_end#}
      <p>Note that this is different from using a dummy value for the hash map value.
      By using {#syntax#}void{#endsyntax#} as the type of the value, the hash map entry type has no value field, and
      thus the hash map takes up less space. Further, all the code that deals with storing and loading the
      value is deleted, as seen above.
      </p>
      <p>
      {#syntax#}void{#endsyntax#} is distinct from {#syntax#}c_void{#endsyntax#}, which is defined like this:
              {#syntax#}pub const c_void = opaque {};{#endsyntax#}.
                  {#syntax#}void{#endsyntax#} has a known size of 0 bytes, and {#syntax#}c_void{#endsyntax#} has an unknown, but non-zero, size.
      </p>
      <p>
      Expressions of type {#syntax#}void{#endsyntax#} are the only ones whose value can be ignored. For example:
      </p>
      {#code_begin|test_err|expression value is ignored#}
test "ignoring expression value" {
    foo();
}

fn foo() i32 {
    return 1234;
}
      {#code_end#}
      <p>However, if the expression has type {#syntax#}void{#endsyntax#}, there will be no error. Function return values can also be explicitly ignored by assigning them to {#syntax#}_{#endsyntax#}. </p>
      {#code_begin|test#}
test "void is ignored" {
    returnsVoid();
}

test "explicitly ignoring expression value" {
    _ = foo();
}

fn returnsVoid() void {}

fn foo() i32 {
    return 1234;
}
      {#code_end#}
      {#header_close#}

      {#header_open|Pointers to Zero Bit Types#}
      <p>Pointers to zero bit types also have zero bits. They always compare equal to each other:</p>
      {#code_begin|test#}
const std = @import("std");
const expect = std.testing.expect;

test "pointer to empty struct" {
    const Empty = struct {};
    var a = Empty{};
    var b = Empty{};
    var ptr_a = &a;
    var ptr_b = &b;
    comptime try expect(ptr_a == ptr_b);
}
      {#code_end#}
      <p>The type being pointed to can only ever be one value; therefore loads and stores are
      never generated. {#link|ptrToInt#} and {#link|intToPtr#} are not allowed:</p>
      {#code_begin|test_err#}
const Empty = struct {};

test "@ptrToInt for pointer to zero bit type" {
    var a = Empty{};
    _ = @ptrToInt(&a);
}

test "@intToPtr for pointer to zero bit type" {
    _ = @intToPtr(*Empty, 0x1);
}
      {#code_end#}
      {#header_close#}
      {#header_close#}

      {#header_open|Result Location Semantics#}
      <p>
      <a href="https://github.com/ziglang/zig/issues/2809">TODO add documentation for this</a>
      </p>
      {#header_close#}

      {#header_open|usingnamespace#}
      <p>
      {#syntax#}usingnamespace{#endsyntax#} is a declaration that imports all the public declarations of
      the operand, which must be a {#link|struct#}, {#link|union#}, or {#link|enum#}, into the current scope:
      </p>
      {#code_begin|test|usingnamespace#}
usingnamespace @import("std");

test "using std namespace" {
    try testing.expect(true);
}
      {#code_end#}
      <p>
      You can also use it inside struct:
      </p>
      {#code_begin|test|usingnamespace_inside_struct#}
test "using namespace inside struct" {
    const L = struct {
        usingnamespace struct {
            pub fn f() void {}
        };
    };
    L.f();
}
      {#code_end#}
      <p>
      Instead of the above pattern, it is generally recommended to explicitly alias individual declarations.
      However, {#syntax#}usingnamespace{#endsyntax#} has an important use case when organizing the public
      API of a file or package. For example, one might have <code>c.zig</code> with all of the
      {#link|C imports|Import from C Header File#}:
      </p>
      <pre>{#syntax#}
pub usingnamespace @cImport({
    @cInclude("epoxy/gl.h");
    @cInclude("GLFW/glfw3.h");
    @cDefine("STBI_ONLY_PNG", "");
    @cDefine("STBI_NO_STDIO", "");
    @cInclude("stb_image.h");
});
      {#endsyntax#}</pre>
      <p>
      The above example demonstrates using {#syntax#}pub{#endsyntax#} to qualify the
      {#syntax#}usingnamespace{#endsyntax#} additionally makes the imported declarations
      {#syntax#}pub{#endsyntax#}. This can be used to forward declarations, giving precise control
      over what declarations a given file exposes.
      </p>
      {#header_close#}

      {#header_open|comptime#}
      <p>
      Zig places importance on the concept of whether an expression is known at compile-time.
      There are a few different places this concept is used, and these building blocks are used
      to keep the language small, readable, and powerful.
      </p>
      {#header_open|Introducing the Compile-Time Concept#}
      {#header_open|Compile-Time Parameters#}
      <p>
      Compile-time parameters is how Zig implements generics. It is compile-time duck typing.
      </p>
      {#code_begin|syntax#}
fn max(comptime T: type, a: T, b: T) T {
    return if (a > b) a else b;
}
fn gimmeTheBiggerFloat(a: f32, b: f32) f32 {
    return max(f32, a, b);
}
fn gimmeTheBiggerInteger(a: u64, b: u64) u64 {
    return max(u64, a, b);
}
      {#code_end#}
      <p>
      In Zig, types are first-class citizens. They can be assigned to variables, passed as parameters to functions,
      and returned from functions. However, they can only be used in expressions which are known at <em>compile-time</em>,
      which is why the parameter {#syntax#}T{#endsyntax#} in the above snippet must be marked with {#syntax#}comptime{#endsyntax#}.
      </p>
      <p>
      A {#syntax#}comptime{#endsyntax#} parameter means that:
      </p>
      <ul>
        <li>At the callsite, the value must be known at compile-time, or it is a compile error.</li>
        <li>In the function definition, the value is known at compile-time.</li>
      </ul>
      <p>
      For example, if we were to introduce another function to the above snippet:
      </p>
      {#code_begin|test_err|values of type 'type' must be comptime known#}
fn max(comptime T: type, a: T, b: T) T {
    return if (a > b) a else b;
}
test "try to pass a runtime type" {
    foo(false);
}
fn foo(condition: bool) void {
    const result = max(
        if (condition) f32 else u64,
        1234,
        5678);
}
      {#code_end#}
      <p>
      This is an error because the programmer attempted to pass a value only known at run-time
      to a function which expects a value known at compile-time.
      </p>
      <p>
      Another way to get an error is if we pass a type that violates the type checker when the
      function is analyzed. This is what it means to have <em>compile-time duck typing</em>.
      </p>
      <p>
      For example:
      </p>
      {#code_begin|test_err|operator not allowed for type 'bool'#}
fn max(comptime T: type, a: T, b: T) T {
    return if (a > b) a else b;
}
test "try to compare bools" {
    _ = max(bool, true, false);
}
      {#code_end#}
      <p>
      On the flip side, inside the function definition with the {#syntax#}comptime{#endsyntax#} parameter, the
      value is known at compile-time. This means that we actually could make this work for the bool type
      if we wanted to:
      </p>
      {#code_begin|test#}
fn max(comptime T: type, a: T, b: T) T {
    if (T == bool) {
        return a or b;
    } else if (a > b) {
        return a;
    } else {
        return b;
    }
}
test "try to compare bools" {
    try @import("std").testing.expect(max(bool, false, true) == true);
}
      {#code_end#}
      <p>
      This works because Zig implicitly inlines {#syntax#}if{#endsyntax#} expressions when the condition
      is known at compile-time, and the compiler guarantees that it will skip analysis of
      the branch not taken.
      </p>
      <p>
      This means that the actual function generated for {#syntax#}max{#endsyntax#} in this situation looks like
      this:
      </p>
      {#code_begin|syntax#}
fn max(a: bool, b: bool) bool {
    return a or b;
}
      {#code_end#}
      <p>
      All the code that dealt with compile-time known values is eliminated and we are left with only
      the necessary run-time code to accomplish the task.
      </p>
      <p>
      This works the same way for {#syntax#}switch{#endsyntax#} expressions - they are implicitly inlined
      when the target expression is compile-time known.
      </p>
      {#header_close#}
      {#header_open|Compile-Time Variables#}
      <p>
      In Zig, the programmer can label variables as {#syntax#}comptime{#endsyntax#}. This guarantees to the compiler
      that every load and store of the variable is performed at compile-time. Any violation of this results in a
      compile error.
      </p>
      <p>
      This combined with the fact that we can {#syntax#}inline{#endsyntax#} loops allows us to write
      a function which is partially evaluated at compile-time and partially at run-time.
      </p>
      <p>
      For example:
      </p>
      {#code_begin|test|comptime_vars#}
const expect = @import("std").testing.expect;

const CmdFn = struct {
    name: []const u8,
    func: fn(i32) i32,
};

const cmd_fns = [_]CmdFn{
    CmdFn {.name = "one", .func = one},
    CmdFn {.name = "two", .func = two},
    CmdFn {.name = "three", .func = three},
};
fn one(value: i32) i32 { return value + 1; }
fn two(value: i32) i32 { return value + 2; }
fn three(value: i32) i32 { return value + 3; }

fn performFn(comptime prefix_char: u8, start_value: i32) i32 {
    var result: i32 = start_value;
    comptime var i = 0;
    inline while (i < cmd_fns.len) : (i += 1) {
        if (cmd_fns[i].name[0] == prefix_char) {
            result = cmd_fns[i].func(result);
        }
    }
    return result;
}

test "perform fn" {
    try expect(performFn('t', 1) == 6);
    try expect(performFn('o', 0) == 1);
    try expect(performFn('w', 99) == 99);
}
      {#code_end#}
      <p>
      This example is a bit contrived, because the compile-time evaluation component is unnecessary;
      this code would work fine if it was all done at run-time. But it does end up generating
      different code. In this example, the function {#syntax#}performFn{#endsyntax#} is generated three different times,
          for the different values of {#syntax#}prefix_char{#endsyntax#} provided:
      </p>
      {#code_begin|syntax#}
// From the line:
// expect(performFn('t', 1) == 6);
fn performFn(start_value: i32) i32 {
    var result: i32 = start_value;
    result = two(result);
    result = three(result);
    return result;
}
      {#code_end#}
      {#code_begin|syntax#}
// From the line:
// expect(performFn('o', 0) == 1);
fn performFn(start_value: i32) i32 {
    var result: i32 = start_value;
    result = one(result);
    return result;
}
      {#code_end#}
      {#code_begin|syntax#}
// From the line:
// expect(performFn('w', 99) == 99);
fn performFn(start_value: i32) i32 {
    var result: i32 = start_value;
    return result;
}
      {#code_end#}
      <p>
      Note that this happens even in a debug build; in a release build these generated functions still
      pass through rigorous LLVM optimizations. The important thing to note, however, is not that this
      is a way to write more optimized code, but that it is a way to make sure that what <em>should</em> happen
      at compile-time, <em>does</em> happen at compile-time. This catches more errors and as demonstrated
      later in this article, allows expressiveness that in other languages requires using macros,
      generated code, or a preprocessor to accomplish.
      </p>
      {#header_close#}
      {#header_open|Compile-Time Expressions#}
      <p>
      In Zig, it matters whether a given expression is known at compile-time or run-time. A programmer can
      use a {#syntax#}comptime{#endsyntax#} expression to guarantee that the expression will be evaluated at compile-time.
      If this cannot be accomplished, the compiler will emit an error. For example:
      </p>
      {#code_begin|test_err|unable to evaluate constant expression#}
extern fn exit() noreturn;

test "foo" {
    comptime {
        exit();
    }
}
      {#code_end#}
      <p>
      It doesn't make sense that a program could call {#syntax#}exit(){#endsyntax#} (or any other external function)
          at compile-time, so this is a compile error. However, a {#syntax#}comptime{#endsyntax#} expression does much
      more than sometimes cause a compile error.
      </p>
      <p>
      Within a {#syntax#}comptime{#endsyntax#} expression:
      </p>
      <ul>
          <li>All variables are {#syntax#}comptime{#endsyntax#} variables.</li>
          <li>All {#syntax#}if{#endsyntax#}, {#syntax#}while{#endsyntax#}, {#syntax#}for{#endsyntax#}, and {#syntax#}switch{#endsyntax#}
          expressions are evaluated at compile-time, or emit a compile error if this is not possible.</li>
        <li>All function calls cause the compiler to interpret the function at compile-time, emitting a
          compile error if the function tries to do something that has global run-time side effects.</li>
      </ul>
      <p>
      This means that a programmer can create a function which is called both at compile-time and run-time, with
      no modification to the function required.
      </p>
      <p>
      Let's look at an example:
      </p>
      {#code_begin|test#}
const expect = @import("std").testing.expect;

fn fibonacci(index: u32) u32 {
    if (index < 2) return index;
    return fibonacci(index - 1) + fibonacci(index - 2);
}

test "fibonacci" {
    // test fibonacci at run-time
    try expect(fibonacci(7) == 13);

    // test fibonacci at compile-time
    comptime {
        try expect(fibonacci(7) == 13);
    }
}
      {#code_end#}
      <p>
      Imagine if we had forgotten the base case of the recursive function and tried to run the tests:
      </p>
      {#code_begin|test_err|operation caused overflow#}
const expect = @import("std").testing.expect;

fn fibonacci(index: u32) u32 {
    //if (index < 2) return index;
    return fibonacci(index - 1) + fibonacci(index - 2);
}

test "fibonacci" {
    comptime {
        try expect(fibonacci(7) == 13);
    }
}
      {#code_end#}
      <p>
      The compiler produces an error which is a stack trace from trying to evaluate the
      function at compile-time.
      </p>
      <p>
      Luckily, we used an unsigned integer, and so when we tried to subtract 1 from 0, it triggered
      undefined behavior, which is always a compile error if the compiler knows it happened.
      But what would have happened if we used a signed integer?
      </p>
      {#code_begin|test_err|evaluation exceeded 1000 backwards branches#}
const expect = @import("std").testing.expect;

fn fibonacci(index: i32) i32 {
    //if (index < 2) return index;
    return fibonacci(index - 1) + fibonacci(index - 2);
}

test "fibonacci" {
    comptime {
        try expect(fibonacci(7) == 13);
    }
}
      {#code_end#}
      <p>
      The compiler noticed that evaluating this function at compile-time took a long time,
      and thus emitted a compile error and gave up. If the programmer wants to increase
      the budget for compile-time computation, they can use a built-in function called
      {#link|@setEvalBranchQuota#} to change the default number 1000 to something else.
      </p>
      <p>
      What if we fix the base case, but put the wrong value in the {#syntax#}expect{#endsyntax#} line?
      </p>
      {#code_begin|test_err|test "fibonacci"... FAIL (TestUnexpectedResult)#}
const expect = @import("std").testing.expect;

fn fibonacci(index: i32) i32 {
    if (index < 2) return index;
    return fibonacci(index - 1) + fibonacci(index - 2);
}

test "fibonacci" {
    comptime {
        try expect(fibonacci(7) == 99999);
    }
}
      {#code_end#}
      <p>
      What happened is Zig started interpreting the {#syntax#}expect{#endsyntax#} function with the
          parameter {#syntax#}ok{#endsyntax#} set to {#syntax#}false{#endsyntax#}. When the interpreter hit
                  {#syntax#}@panic{#endsyntax#} it emitted a compile error because a panic during compile
      causes a compile error if it is detected at compile-time.
      </p>

      <p>
      In the file scope (outside of any function), all expressions are implicitly
      {#syntax#}comptime{#endsyntax#} expressions. This means that we can use functions to
      initialize complex static data. For example:
      </p>
      {#code_begin|test#}
const first_25_primes = firstNPrimes(25);
const sum_of_first_25_primes = sum(&first_25_primes);

fn firstNPrimes(comptime n: usize) [n]i32 {
    var prime_list: [n]i32 = undefined;
    var next_index: usize = 0;
    var test_number: i32 = 2;
    while (next_index < prime_list.len) : (test_number += 1) {
        var test_prime_index: usize = 0;
        var is_prime = true;
        while (test_prime_index < next_index) : (test_prime_index += 1) {
            if (test_number % prime_list[test_prime_index] == 0) {
                is_prime = false;
                break;
            }
        }
        if (is_prime) {
            prime_list[next_index] = test_number;
            next_index += 1;
        }
    }
    return prime_list;
}

fn sum(numbers: []const i32) i32 {
    var result: i32 = 0;
    for (numbers) |x| {
        result += x;
    }
    return result;
}

test "variable values" {
    try @import("std").testing.expect(sum_of_first_25_primes == 1060);
}
      {#code_end#}
      <p>
      When we compile this program, Zig generates the constants
      with the answer pre-computed. Here are the lines from the generated LLVM IR:
      </p>
      <pre><code class="llvm">@0 = internal unnamed_addr constant [25 x i32] [i32 2, i32 3, i32 5, i32 7, i32 11, i32 13, i32 17, i32 19, i32 23, i32 29, i32 31, i32 37, i32 41, i32 43, i32 47, i32 53, i32 59, i32 61, i32 67, i32 71, i32 73, i32 79, i32 83, i32 89, i32 97]
@1 = internal unnamed_addr constant i32 1060</code></pre>
      <p>
      Note that we did not have to do anything special with the syntax of these functions. For example,
      we could call the {#syntax#}sum{#endsyntax#} function as is with a slice of numbers whose length and values were
      only known at run-time.
      </p>
      {#header_close#}
      {#header_close#}
      {#header_open|Generic Data Structures#}
      <p>
      Zig uses these capabilities to implement generic data structures without introducing any
      special-case syntax. If you followed along so far, you may already know how to create a
      generic data structure.
      </p>
      <p>
      Here is an example of a generic {#syntax#}List{#endsyntax#} data structure, that we will instantiate with
          the type {#syntax#}i32{#endsyntax#}. In Zig we refer to the type as {#syntax#}List(i32){#endsyntax#}.
      </p>
      {#code_begin|syntax#}
fn List(comptime T: type) type {
    return struct {
        items: []T,
        len: usize,
    };
}
      {#code_end#}
      <p>
      That's it. It's a function that returns an anonymous {#syntax#}struct{#endsyntax#}. For the purposes of error messages
          and debugging, Zig infers the name {#syntax#}"List(i32)"{#endsyntax#} from the function name and parameters invoked when creating
      the anonymous struct.
      </p>
      <p>
      To keep the language small and uniform, all aggregate types in Zig are anonymous. To give a type
      a name, we assign it to a constant:
      </p>
      {#code_begin|syntax#}
const Node = struct {
    next: *Node,
    name: []u8,
};
      {#code_end#}
      <p>
      This works because all top level declarations are order-independent, and as long as there isn't
      an actual infinite regression, values can refer to themselves, directly or indirectly. In this case,
      {#syntax#}Node{#endsyntax#} refers to itself as a pointer, which is not actually an infinite regression, so
      it works fine.
      </p>
      {#header_close#}
      {#header_open|Case Study: printf in Zig#}
      <p>
      Putting all of this together, let's see how {#syntax#}printf{#endsyntax#} works in Zig.
      </p>
      {#code_begin|exe|printf#}
const print = @import("std").debug.print;

const a_number: i32 = 1234;
const a_string = "foobar";

pub fn main() void {
    print("here is a string: '{s}' here is a number: {}\n", .{a_string, a_number});
}
      {#code_end#}

      <p>
      Let's crack open the implementation of this and see how it works:
      </p>

      {#code_begin|syntax#}
/// Calls print and then flushes the buffer.
pub fn printf(self: *Writer, comptime format: []const u8, args: anytype) anyerror!void {
    const State = enum {
        start,
        open_brace,
        close_brace,
    };

    comptime var start_index: usize = 0;
    comptime var state = State.start;
    comptime var next_arg: usize = 0;

    inline for (format) |c, i| {
        switch (state) {
            State.start => switch (c) {
                '{' => {
                    if (start_index < i) try self.write(format[start_index..i]);
                    state = State.open_brace;
                },
                '}' => {
                    if (start_index < i) try self.write(format[start_index..i]);
                    state = State.close_brace;
                },
                else => {},
            },
            State.open_brace => switch (c) {
                '{' => {
                    state = State.start;
                    start_index = i;
                },
                '}' => {
                    try self.printValue(args[next_arg]);
                    next_arg += 1;
                    state = State.start;
                    start_index = i + 1;
                },
                else => @compileError("Unknown format character: " ++ c),
            },
            State.close_brace => switch (c) {
                '}' => {
                    state = State.start;
                    start_index = i;
                },
                else => @compileError("Single '}' encountered in format string"),
            },
        }
    }
    comptime {
        if (args.len != next_arg) {
            @compileError("Unused arguments");
        }
        if (state != State.Start) {
            @compileError("Incomplete format string: " ++ format);
        }
    }
    if (start_index < format.len) {
        try self.write(format[start_index..format.len]);
    }
    try self.flush();
}
      {#code_end#}
      <p>
      This is a proof of concept implementation; the actual function in the standard library has more
      formatting capabilities.
      </p>
      <p>
      Note that this is not hard-coded into the Zig compiler; this is userland code in the standard library.
      </p>
      <p>
      When this function is analyzed from our example code above, Zig partially evaluates the function
      and emits a function that actually looks like this:
      </p>
      {#code_begin|syntax#}
pub fn printf(self: *Writer, arg0: i32, arg1: []const u8) !void {
    try self.write("here is a string: '");
    try self.printValue(arg0);
    try self.write("' here is a number: ");
    try self.printValue(arg1);
    try self.write("\n");
    try self.flush();
}
      {#code_end#}
      <p>
      {#syntax#}printValue{#endsyntax#} is a function that takes a parameter of any type, and does different things depending
      on the type:
      </p>
      {#code_begin|syntax#}
pub fn printValue(self: *Writer, value: anytype) !void {
    switch (@typeInfo(@TypeOf(value))) {
        .Int => {
            return self.printInt(T, value);
        },
        .Float => {
            return self.printFloat(T, value);
        },
        else => {
            @compileError("Unable to print type '" ++ @typeName(T) ++ "'");
        },
    }
}
      {#code_end#}
      <p>
      And now, what happens if we give too many arguments to {#syntax#}printf{#endsyntax#}?
      </p>
      {#code_begin|test_err|Unused argument in "here is a string: '{s}' here is a number: {}#}
const print = @import("std").debug.print;

const a_number: i32 = 1234;
const a_string = "foobar";

test "printf too many arguments" {
    print("here is a string: '{s}' here is a number: {}\n", .{
        a_string,
        a_number,
        a_number,
    });
}
      {#code_end#}
      <p>
      Zig gives programmers the tools needed to protect themselves against their own mistakes.
      </p>
      <p>
      Zig doesn't care whether the format argument is a string literal,
      only that it is a compile-time known value that can be coerced to a {#syntax#}[]const u8{#endsyntax#}:
      </p>
      {#code_begin|exe|printf#}
const print = @import("std").debug.print;

const a_number: i32 = 1234;
const a_string = "foobar";
const fmt = "here is a string: '{s}' here is a number: {}\n";

pub fn main() void {
    print(fmt, .{a_string, a_number});
}
      {#code_end#}
      <p>
      This works fine.
      </p>
      <p>
      Zig does not special case string formatting in the compiler and instead exposes enough power to accomplish this
      task in userland. It does so without introducing another language on top of Zig, such as
      a macro language or a preprocessor language. It's Zig all the way down.
      </p>
      {#header_close#}
      {#see_also|inline while|inline for#}
      {#header_close#}
      {#header_open|Assembly#}
      <p>
      For some use cases, it may be necessary to directly control the machine code generated
      by Zig programs, rather than relying on Zig's code generation. For these cases, one
      can use inline assembly. Here is an example of implementing Hello, World on x86_64 Linux
      using inline assembly:
      </p>
      {#code_begin|exe#}
      {#target_linux_x86_64#}
pub fn main() noreturn {
    const msg = "hello world\n";
    _ = syscall3(SYS_write, STDOUT_FILENO, @ptrToInt(msg), msg.len);
    _ = syscall1(SYS_exit, 0);
    unreachable;
}

pub const SYS_write = 1;
pub const SYS_exit = 60;

pub const STDOUT_FILENO = 1;

pub fn syscall1(number: usize, arg1: usize) usize {
    return asm volatile ("syscall"
        : [ret] "={rax}" (-> usize)
        : [number] "{rax}" (number),
          [arg1] "{rdi}" (arg1)
        : "rcx", "r11"
    );
}

pub fn syscall3(number: usize, arg1: usize, arg2: usize, arg3: usize) usize {
    return asm volatile ("syscall"
        : [ret] "={rax}" (-> usize)
        : [number] "{rax}" (number),
          [arg1] "{rdi}" (arg1),
          [arg2] "{rsi}" (arg2),
          [arg3] "{rdx}" (arg3)
        : "rcx", "r11"
    );
}
      {#code_end#}
      <p>
      Dissecting the syntax:
      </p>
      <pre>{#syntax#}// Inline assembly is an expression which returns a value.
// the `asm` keyword begins the expression.
_ = asm
// `volatile` is an optional modifier that tells Zig this
// inline assembly expression has side-effects. Without
// `volatile`, Zig is allowed to delete the inline assembly
// code if the result is unused.
volatile (
// Next is a comptime string which is the assembly code.
// Inside this string one may use `%[ret]`, `%[number]`,
// or `%[arg1]` where a register is expected, to specify
// the register that Zig uses for the argument or return value,
// if the register constraint strings are used. However in
// the below code, this is not used. A literal `%` can be
// obtained by escaping it with a double percent: `%%`.
// Often multiline string syntax comes in handy here.
    \\syscall
// Next is the output. It is possible in the future Zig will
// support multiple outputs, depending on how
// https://github.com/ziglang/zig/issues/215 is resolved.
// It is allowed for there to be no outputs, in which case
// this colon would be directly followed by the colon for the inputs.
    :
// This specifies the name to be used in `%[ret]` syntax in
// the above assembly string. This example does not use it,
// but the syntax is mandatory.
    [ret]
// Next is the output constraint string. This feature is still
// considered unstable in Zig, and so LLVM/GCC documentation
// must be used to understand the semantics.
// http://releases.llvm.org/10.0.0/docs/LangRef.html#inline-asm-constraint-string
// https://gcc.gnu.org/onlinedocs/gcc/Extended-Asm.html
// In this example, the constraint string means "the result value of
// this inline assembly instruction is whatever is in $rax".
    "={rax}"
// Next is either a value binding, or `->` and then a type. The
// type is the result type of the inline assembly expression.
// If it is a value binding, then `%[ret]` syntax would be used
// to refer to the register bound to the value.
    (-> usize)
// Next is the list of inputs.
// The constraint for these inputs means, "when the assembly code is
// executed, $rax shall have the value of `number` and $rdi shall have
// the value of `arg1`". Any number of input parameters is allowed,
// including none.
    : [number] "{rax}" (number),
        [arg1] "{rdi}" (arg1)
// Next is the list of clobbers. These declare a set of registers whose
// values will not be preserved by the execution of this assembly code.
// These do not include output or input registers. The special clobber
// value of "memory" means that the assembly writes to arbitrary undeclared
// memory locations - not only the memory pointed to by a declared indirect
// output. In this example we list $rcx and $r11 because it is known the
// kernel syscall does not preserve these registers.
    : "rcx", "r11"
);{#endsyntax#}</pre>
      <p>
      For i386 and x86_64 targets, the syntax is AT&amp;T syntax, rather than the more
      popular Intel syntax. This is due to technical constraints; assembly parsing is
      provided by LLVM and its support for Intel syntax is buggy and not well tested.
      </p>
      <p>
      Some day Zig may have its own assembler. This would allow it to integrate more seamlessly
      into the language, as well as be compatible with the popular NASM syntax. This documentation
      section will be updated before 1.0.0 is released, with a conclusive statement about the status
      of AT&amp;T vs Intel/NASM syntax.
      </p>
      {#header_open|Output Constraints#}
      <p>
      Output constraints are still considered to be unstable in Zig, and
      so
      <a href="http://releases.llvm.org/10.0.0/docs/LangRef.html#inline-asm-constraint-string">LLVM documentation</a>
      and
      <a href="https://gcc.gnu.org/onlinedocs/gcc/Extended-Asm.html">GCC documentation</a>
      must be used to understand the semantics.
      </p>
      <p>
      Note that some breaking changes to output constraints are planned with
      <a href="https://github.com/ziglang/zig/issues/215">issue #215</a>.
      </p>
      {#header_close#}

      {#header_open|Input Constraints#}
      <p>
      Input constraints are still considered to be unstable in Zig, and
      so
      <a href="http://releases.llvm.org/10.0.0/docs/LangRef.html#inline-asm-constraint-string">LLVM documentation</a>
      and
      <a href="https://gcc.gnu.org/onlinedocs/gcc/Extended-Asm.html">GCC documentation</a>
      must be used to understand the semantics.
      </p>
      <p>
      Note that some breaking changes to input constraints are planned with
      <a href="https://github.com/ziglang/zig/issues/215">issue #215</a>.
      </p>
      {#header_close#}

      {#header_open|Clobbers#}
      <p>
      Clobbers are the set of registers whose values will not be preserved by the execution of
      the assembly code. These do not include output or input registers. The special clobber
      value of {#syntax#}"memory"{#endsyntax#} means that the assembly causes writes to
      arbitrary undeclared memory locations - not only the memory pointed to by a declared
      indirect output.
      </p>
      <p>
      Failure to declare the full set of clobbers for a given inline assembly
      expression is unchecked {#link|Undefined Behavior#}.
      </p>
      {#header_close#}

      {#header_open|Global Assembly#}
      <p>
      When an assembly expression occurs in a top level {#link|comptime#} block, this is
      <strong>global assembly</strong>.
      </p>
      <p>
      This kind of assembly has different rules than inline assembly. First, {#syntax#}volatile{#endsyntax#}
      is not valid because all global assembly is unconditionally included.
      Second, there are no inputs, outputs, or clobbers. All global assembly is concatenated
      verbatim into one long string and assembled together. There are no template substitution rules regarding
      <code>%</code> as there are in inline assembly expressions.
      </p>
      {#code_begin|test|global-asm#}
      {#target_linux_x86_64#}
const std = @import("std");
const expect = std.testing.expect;

comptime {
    asm (
        \\.global my_func;
        \\.type my_func, @function;
        \\my_func:
        \\  lea (%rdi,%rsi,1),%eax
        \\  retq
    );
}

extern fn my_func(a: i32, b: i32) i32;

test "global assembly" {
    try expect(my_func(12, 34) == 46);
}
      {#code_end#}
      {#header_close#}
      {#header_close#}

      {#header_open|Atomics#}
      <p>TODO: @fence()</p>
      <p>TODO: @atomic rmw</p>
      <p>TODO: builtin atomic memory ordering enum</p>
      {#header_close#}
      {#header_open|Async Functions#}
      <p>
      When a function is called, a frame is pushed to the stack,
      the function runs until it reaches a return statement, and then the frame is popped from the stack.
      At the callsite, the following code does not run until the function returns.
      </p>
      <p>
      An async function is a function whose callsite is split into an {#syntax#}async{#endsyntax#} initiation,
      followed by an {#syntax#}await{#endsyntax#} completion. Its frame is
      provided explicitly by the caller, and it can be suspended and resumed any number of times.
      </p>
      <p>
      Zig infers that a function is {#syntax#}async{#endsyntax#} when it observes that the function contains
      a <strong>suspension point</strong>. Async functions can be called the same as normal functions. A
      function call of an async function is a suspend point.
      </p>
      {#header_open|Suspend and Resume#}
      <p>
      At any point, a function may suspend itself. This causes control flow to
      return to the callsite (in the case of the first suspension),
      or resumer (in the case of subsequent suspensions).
      </p>
      {#code_begin|test#}
const std = @import("std");
const expect = std.testing.expect;

var x: i32 = 1;

test "suspend with no resume" {
    var frame = async func();
    try expect(x == 2);
}

fn func() void {
    x += 1;
    suspend {}
    // This line is never reached because the suspend has no matching resume.
    x += 1;
}
      {#code_end#}
      <p>
      In the same way that each allocation should have a corresponding free,
      Each {#syntax#}suspend{#endsyntax#} should have a corresponding {#syntax#}resume{#endsyntax#}.
      A <strong>suspend block</strong> allows a function to put a pointer to its own
      frame somewhere, for example into an event loop, even if that action will perform a
      {#syntax#}resume{#endsyntax#} operation on a different thread.
      {#link|@frame#} provides access to the async function frame pointer.
      </p>
      {#code_begin|test#}
const std = @import("std");
const expect = std.testing.expect;

var the_frame: anyframe = undefined;
var result = false;

test "async function suspend with block" {
    _ = async testSuspendBlock();
    try expect(!result);
    resume the_frame;
    try expect(result);
}

fn testSuspendBlock() void {
    suspend {
        comptime try expect(@TypeOf(@frame()) == *@Frame(testSuspendBlock));
        the_frame = @frame();
    }
    result = true;
}
      {#code_end#}
      <p>
      {#syntax#}suspend{#endsyntax#} causes a function to be {#syntax#}async{#endsyntax#}.
      </p>

      {#header_open|Resuming from Suspend Blocks#}
      <p>
      Upon entering a {#syntax#}suspend{#endsyntax#} block, the async function is already considered
      suspended, and can be resumed. For example, if you started another kernel thread,
      and had that thread call {#syntax#}resume{#endsyntax#} on the frame pointer provided by the
      {#link|@frame#}, the new thread would begin executing after the suspend
      block, while the old thread continued executing the suspend block.
      </p>
      <p>
      However, the async function can be directly resumed from the suspend block, in which case it
      never returns to its resumer and continues executing.
      </p>
      {#code_begin|test#}
const std = @import("std");
const expect = std.testing.expect;

test "resume from suspend" {
    var my_result: i32 = 1;
    _ = async testResumeFromSuspend(&my_result);
    try std.testing.expect(my_result == 2);
}
fn testResumeFromSuspend(my_result: *i32) void {
    suspend {
        resume @frame();
    }
    my_result.* += 1;
    suspend {}
    my_result.* += 1;
}
      {#code_end#}
      <p>
      This is guaranteed to tail call, and therefore will not cause a new stack frame.
      </p>
      {#header_close#}
      {#header_close#}

      {#header_open|Async and Await#}
      <p>
      In the same way that every {#syntax#}suspend{#endsyntax#} has a matching
      {#syntax#}resume{#endsyntax#}, every {#syntax#}async{#endsyntax#} has a matching {#syntax#}await{#endsyntax#}.
      </p>
      {#code_begin|test#}
const std = @import("std");
const expect = std.testing.expect;

test "async and await" {
    // The test block is not async and so cannot have a suspend
    // point in it. By using the nosuspend keyword, we promise that
    // the code in amain will finish executing without suspending
    // back to the test block.
    nosuspend amain();
}

fn amain() void {
    var frame = async func();
    comptime try expect(@TypeOf(frame) == @Frame(func));

    const ptr: anyframe->void = &frame;
    const any_ptr: anyframe = ptr;

    resume any_ptr;
    await ptr;
}

fn func() void {
    suspend {}
}
      {#code_end#}
      <p>
      The {#syntax#}await{#endsyntax#} keyword is used to coordinate with an async function's
      {#syntax#}return{#endsyntax#} statement.
      </p>
      <p>
      {#syntax#}await{#endsyntax#} is a suspend point, and takes as an operand anything that
      coerces to {#syntax#}anyframe->T{#endsyntax#}.
      </p>
      <p>
      There is a common misconception that {#syntax#}await{#endsyntax#} resumes the target function.
      It is the other way around: it suspends until the target function completes.
      In the event that the target function has already completed, {#syntax#}await{#endsyntax#}
      does not suspend; instead it copies the
      return value directly from the target function's frame.
      </p>
      {#code_begin|test#}
const std = @import("std");
const expect = std.testing.expect;

var the_frame: anyframe = undefined;
var final_result: i32 = 0;

test "async function await" {
    seq('a');
    _ = async amain();
    seq('f');
    resume the_frame;
    seq('i');
    try expect(final_result == 1234);
    try expect(std.mem.eql(u8, &seq_points, "abcdefghi"));
}
fn amain() void {
    seq('b');
    var f = async another();
    seq('e');
    final_result = await f;
    seq('h');
}
fn another() i32 {
    seq('c');
    suspend {
        seq('d');
        the_frame = @frame();
    }
    seq('g');
    return 1234;
}

var seq_points = [_]u8{0} ** "abcdefghi".len;
var seq_index: usize = 0;

fn seq(c: u8) void {
    seq_points[seq_index] = c;
    seq_index += 1;
}
      {#code_end#}
      <p>
      In general, {#syntax#}suspend{#endsyntax#} is lower level than {#syntax#}await{#endsyntax#}. Most application
      code will use only {#syntax#}async{#endsyntax#} and {#syntax#}await{#endsyntax#}, but event loop
      implementations will make use of {#syntax#}suspend{#endsyntax#} internally.
      </p>
      {#header_close#}

      {#header_open|Async Function Example#}
      <p>
      Putting all of this together, here is an example of typical
      {#syntax#}async{#endsyntax#}/{#syntax#}await{#endsyntax#} usage:
      </p>
      {#code_begin|exe|async#}
const std = @import("std");
const Allocator = std.mem.Allocator;

pub fn main() void {
    _ = async amainWrap();

    // Typically we would use an event loop to manage resuming async functions,
    // but in this example we hard code what the event loop would do,
    // to make things deterministic.
    resume global_file_frame;
    resume global_download_frame;
}

fn amainWrap() void {
    amain() catch |e| {
        std.debug.print("{}\n", .{e});
        if (@errorReturnTrace()) |trace| {
            std.debug.dumpStackTrace(trace.*);
        }
        std.process.exit(1);
    };
}

fn amain() !void {
    const allocator = std.heap.page_allocator;
    var download_frame = async fetchUrl(allocator, "https://example.com/");
    var awaited_download_frame = false;
    errdefer if (!awaited_download_frame) {
        if (await download_frame) |r| allocator.free(r) else |_| {}
    };

    var file_frame = async readFile(allocator, "something.txt");
    var awaited_file_frame = false;
    errdefer if (!awaited_file_frame) {
        if (await file_frame) |r| allocator.free(r) else |_| {}
    };

    awaited_file_frame = true;
    const file_text = try await file_frame;
    defer allocator.free(file_text);

    awaited_download_frame = true;
    const download_text = try await download_frame;
    defer allocator.free(download_text);

    std.debug.print("download_text: {s}\n", .{download_text});
    std.debug.print("file_text: {s}\n", .{file_text});
}

var global_download_frame: anyframe = undefined;
fn fetchUrl(allocator: *Allocator, url: []const u8) ![]u8 {
    const result = try std.mem.dupe(allocator, u8, "this is the downloaded url contents");
    errdefer allocator.free(result);
    suspend {
        global_download_frame = @frame();
    }
    std.debug.print("fetchUrl returning\n", .{});
    return result;
}

var global_file_frame: anyframe = undefined;
fn readFile(allocator: *Allocator, filename: []const u8) ![]u8 {
    const result = try std.mem.dupe(allocator, u8, "this is the file contents");
    errdefer allocator.free(result);
    suspend {
        global_file_frame = @frame();
    }
    std.debug.print("readFile returning\n", .{});
    return result;
}
      {#code_end#}
      <p>
      Now we remove the {#syntax#}suspend{#endsyntax#} and {#syntax#}resume{#endsyntax#} code, and
      observe the same behavior, with one tiny difference:
      </p>
      {#code_begin|exe|blocking#}
const std = @import("std");
const Allocator = std.mem.Allocator;

pub fn main() void {
    _ = async amainWrap();
}

fn amainWrap() void {
    amain() catch |e| {
        std.debug.print("{}\n", .{e});
        if (@errorReturnTrace()) |trace| {
            std.debug.dumpStackTrace(trace.*);
        }
        std.process.exit(1);
    };
}

fn amain() !void {
    const allocator = std.heap.page_allocator;
    var download_frame = async fetchUrl(allocator, "https://example.com/");
    var awaited_download_frame = false;
    errdefer if (!awaited_download_frame) {
        if (await download_frame) |r| allocator.free(r) else |_| {}
    };

    var file_frame = async readFile(allocator, "something.txt");
    var awaited_file_frame = false;
    errdefer if (!awaited_file_frame) {
        if (await file_frame) |r| allocator.free(r) else |_| {}
    };

    awaited_file_frame = true;
    const file_text = try await file_frame;
    defer allocator.free(file_text);

    awaited_download_frame = true;
    const download_text = try await download_frame;
    defer allocator.free(download_text);

    std.debug.print("download_text: {s}\n", .{download_text});
    std.debug.print("file_text: {s}\n", .{file_text});
}

fn fetchUrl(allocator: *Allocator, url: []const u8) ![]u8 {
    const result = try std.mem.dupe(allocator, u8, "this is the downloaded url contents");
    errdefer allocator.free(result);
    std.debug.print("fetchUrl returning\n", .{});
    return result;
}

fn readFile(allocator: *Allocator, filename: []const u8) ![]u8 {
    const result = try std.mem.dupe(allocator, u8, "this is the file contents");
    errdefer allocator.free(result);
    std.debug.print("readFile returning\n", .{});
    return result;
}
      {#code_end#}
      <p>
      Previously, the {#syntax#}fetchUrl{#endsyntax#} and {#syntax#}readFile{#endsyntax#} functions suspended,
      and were resumed in an order determined by the {#syntax#}main{#endsyntax#} function. Now,
      since there are no suspend points, the order of the printed "... returning" messages
      is determined by the order of {#syntax#}async{#endsyntax#} callsites.
      </p>
      {#header_close#}

      {#header_close#}
        {#header_open|Builtin Functions|2col#}
      <p>
      Builtin functions are provided by the compiler and are prefixed with <code>@</code>.
      The {#syntax#}comptime{#endsyntax#} keyword on a parameter means that the parameter must be known
      at compile time.
      </p>
      {#header_open|@addWithOverflow#}
      <pre>{#syntax#}@addWithOverflow(comptime T: type, a: T, b: T, result: *T) bool{#endsyntax#}</pre>
      <p>
      Performs {#syntax#}result.* = a + b{#endsyntax#}. If overflow or underflow occurs,
          stores the overflowed bits in {#syntax#}result{#endsyntax#} and returns {#syntax#}true{#endsyntax#}.
                  If no overflow or underflow occurs, returns {#syntax#}false{#endsyntax#}.
      </p>
      {#header_close#}
      {#header_open|@alignCast#}
      <pre>{#syntax#}@alignCast(comptime alignment: u29, ptr: anytype) anytype{#endsyntax#}</pre>
      <p>
      {#syntax#}ptr{#endsyntax#} can be {#syntax#}*T{#endsyntax#}, {#syntax#}fn(){#endsyntax#}, {#syntax#}?*T{#endsyntax#},
                      {#syntax#}?fn(){#endsyntax#}, or {#syntax#}[]T{#endsyntax#}. It returns the same type as {#syntax#}ptr{#endsyntax#}
      except with the alignment adjusted to the new value.
      </p>
      <p>A {#link|pointer alignment safety check|Incorrect Pointer Alignment#} is added
      to the generated code to make sure the pointer is aligned as promised.</p>

      {#header_close#}
      {#header_open|@alignOf#}
      <pre>{#syntax#}@alignOf(comptime T: type) comptime_int{#endsyntax#}</pre>
      <p>
      This function returns the number of bytes that this type should be aligned to
      for the current target to match the C ABI. When the child type of a pointer has
      this alignment, the alignment can be omitted from the type.
      </p>
      <pre>{#syntax#}const expect = @import("std").debug.assert;
comptime {
    assert(*u32 == *align(@alignOf(u32)) u32);
}{#endsyntax#}</pre>
      <p>
      The result is a target-specific compile time constant. It is guaranteed to be
      less than or equal to {#link|@sizeOf(T)|@sizeOf#}.
      </p>
      {#see_also|Alignment#}
      {#header_close#}

      {#header_open|@as#}
      <pre>{#syntax#}@as(comptime T: type, expression) T{#endsyntax#}</pre>
      <p>
      Performs {#link|Type Coercion#}. This cast is allowed when the conversion is unambiguous and safe,
      and is the preferred way to convert between types, whenever possible.
      </p>
      {#header_close#}

      {#header_open|@asyncCall#}
      <pre>{#syntax#}@asyncCall(frame_buffer: []align(@alignOf(@Frame(anyAsyncFunction))) u8, result_ptr, function_ptr, args: anytype) anyframe->T{#endsyntax#}</pre>
      <p>
      {#syntax#}@asyncCall{#endsyntax#} performs an {#syntax#}async{#endsyntax#} call on a function pointer,
      which may or may not be an {#link|async function|Async Functions#}.
      </p>
      <p>
      The provided {#syntax#}frame_buffer{#endsyntax#} must be large enough to fit the entire function frame.
      This size can be determined with {#link|@frameSize#}. To provide a too-small buffer
      invokes safety-checked {#link|Undefined Behavior#}.
      </p>
      <p>
      {#syntax#}result_ptr{#endsyntax#} is optional ({#link|null#} may be provided). If provided,
      the function call will write its result directly to the result pointer, which will be available to
      read after {#link|await|Async and Await#} completes. Any result location provided to
      {#syntax#}await{#endsyntax#} will copy the result from {#syntax#}result_ptr{#endsyntax#}.
      </p>
      {#code_begin|test#}
const std = @import("std");
const expect = std.testing.expect;

test "async fn pointer in a struct field" {
    var data: i32 = 1;
    const Foo = struct {
        bar: fn (*i32) callconv(.Async) void,
    };
    var foo = Foo{ .bar = func };
    var bytes: [64]u8 align(@alignOf(@Frame(func))) = undefined;
    const f = @asyncCall(&bytes, {}, foo.bar, .{&data});
    try expect(data == 2);
    resume f;
    try expect(data == 4);
}

fn func(y: *i32) void {
    defer y.* += 2;
    y.* += 1;
    suspend {}
}
      {#code_end#}
      {#header_close#}

      {#header_open|@atomicLoad#}
      <pre>{#syntax#}@atomicLoad(comptime T: type, ptr: *const T, comptime ordering: builtin.AtomicOrder) T{#endsyntax#}</pre>
      <p>
      This builtin function atomically dereferences a pointer and returns the value.
      </p>
      <p>
      {#syntax#}T{#endsyntax#} must be a pointer, a {#syntax#}bool{#endsyntax#}, a float,
      an integer or an enum.
      </p>
      {#header_close#}
      {#header_open|@atomicRmw#}
      <pre>{#syntax#}@atomicRmw(comptime T: type, ptr: *T, comptime op: builtin.AtomicRmwOp, operand: T, comptime ordering: builtin.AtomicOrder) T{#endsyntax#}</pre>
      <p>
      This builtin function atomically modifies memory and then returns the previous value.
      </p>
      <p>
      {#syntax#}T{#endsyntax#} must be a pointer, a {#syntax#}bool{#endsyntax#}, a float,
      an integer or an enum.
      </p>
      <p>
      Supported operations:
      </p>
      <ul>
        <li>{#syntax#}.Xchg{#endsyntax#} - stores the operand unmodified. Supports enums, integers and floats.</li>
        <li>{#syntax#}.Add{#endsyntax#} - for integers, twos complement wraparound addition.
            Also supports {#link|Floats#}.</li>
        <li>{#syntax#}.Sub{#endsyntax#} - for integers, twos complement wraparound subtraction.
            Also supports {#link|Floats#}.</li>
        <li>{#syntax#}.And{#endsyntax#} - bitwise and</li>
        <li>{#syntax#}.Nand{#endsyntax#} - bitwise nand</li>
        <li>{#syntax#}.Or{#endsyntax#} - bitwise or</li>
        <li>{#syntax#}.Xor{#endsyntax#} - bitwise xor</li>
        <li>{#syntax#}.Max{#endsyntax#} - stores the operand if it is larger. Supports integers and floats.</li>
        <li>{#syntax#}.Min{#endsyntax#} - stores the operand if it is smaller. Supports integers and floats.</li>
      </ul>
      {#header_close#}
      {#header_open|@atomicStore#}
      <pre>{#syntax#}@atomicStore(comptime T: type, ptr: *T, value: T, comptime ordering: builtin.AtomicOrder) void{#endsyntax#}</pre>
      <p>
      This builtin function atomically stores a value.
      </p>
      <p>
      {#syntax#}T{#endsyntax#} must be a pointer, a {#syntax#}bool{#endsyntax#}, a float,
      an integer or an enum.
      </p>
      {#header_close#}
      {#header_open|@bitCast#}
      <pre>{#syntax#}@bitCast(comptime DestType: type, value: anytype) DestType{#endsyntax#}</pre>
      <p>
      Converts a value of one type to another type.
      </p>
      <p>
      Asserts that {#syntax#}@sizeOf(@TypeOf(value)) == @sizeOf(DestType){#endsyntax#}.
      </p>
      <p>
      Asserts that {#syntax#}@typeInfo(DestType) != .Pointer{#endsyntax#}. Use {#syntax#}@ptrCast{#endsyntax#} or {#syntax#}@intToPtr{#endsyntax#} if you need this.
      </p>
      <p>
      Can be used for these things for example:
      </p>
      <ul>
          <li>Convert {#syntax#}f32{#endsyntax#} to {#syntax#}u32{#endsyntax#} bits</li>
          <li>Convert {#syntax#}i32{#endsyntax#} to {#syntax#}u32{#endsyntax#} preserving twos complement</li>
      </ul>
      <p>
      Works at compile-time if {#syntax#}value{#endsyntax#} is known at compile time. It's a compile error to bitcast a struct to a scalar type of the same size since structs have undefined layout. However if the struct is packed then it works.
      </p>
      {#header_close#}

      {#header_open|@bitOffsetOf#}
      <pre>{#syntax#}@bitOffsetOf(comptime T: type, comptime field_name: []const u8) comptime_int{#endsyntax#}</pre>
      <p>
      Returns the bit offset of a field relative to its containing struct.
      </p>
      <p>
      For non {#link|packed structs|packed struct#}, this will always be divisible by {#syntax#}8{#endsyntax#}.
      For packed structs, non-byte-aligned fields will share a byte offset, but they will have different
      bit offsets.
      </p>
      {#see_also|@offsetOf#}
      {#header_close#}

      {#header_open|@boolToInt#}
      <pre>{#syntax#}@boolToInt(value: bool) u1{#endsyntax#}</pre>
      <p>
      Converts {#syntax#}true{#endsyntax#} to {#syntax#}u1(1){#endsyntax#} and {#syntax#}false{#endsyntax#} to
                  {#syntax#}u1(0){#endsyntax#}.
      </p>
      <p>
      If the value is known at compile-time, the return type is {#syntax#}comptime_int{#endsyntax#}
          instead of {#syntax#}u1{#endsyntax#}.
      </p>
      {#header_close#}

      {#header_open|@bitSizeOf#}
      <pre>{#syntax#}@bitSizeOf(comptime T: type) comptime_int{#endsyntax#}</pre>
      <p>
      This function returns the number of bits it takes to store {#syntax#}T{#endsyntax#} in memory.
      The result is a target-specific compile time constant.
      </p>
      <p>
      This function measures the size at runtime. For types that are disallowed at runtime, such as
      {#syntax#}comptime_int{#endsyntax#} and {#syntax#}type{#endsyntax#}, the result is {#syntax#}0{#endsyntax#}.
      </p>
      {#see_also|@sizeOf|@typeInfo#}
      {#header_close#}

      {#header_open|@breakpoint#}
      <pre>{#syntax#}@breakpoint(){#endsyntax#}</pre>
      <p>
      This function inserts a platform-specific debug trap instruction which causes
      debuggers to break there.
      </p>
      <p>
      This function is only valid within function scope.
      </p>

      {#header_close#}
      {#header_open|@mulAdd#}
      <pre>{#syntax#}@mulAdd(comptime T: type, a: T, b: T, c: T) T{#endsyntax#}</pre>
      <p>
      Fused multiply add, similar to {#syntax#}(a * b) + c{#endsyntax#}, except
      only rounds once, and is thus more accurate.
      </p>
      <p>
      Supports Floats and Vectors of floats.
      </p>
      {#header_close#}

      {#header_open|@byteSwap#}
      <pre>{#syntax#}@byteSwap(comptime T: type, operand: T) T{#endsyntax#}</pre>
      <p>{#syntax#}T{#endsyntax#} must be an integer type with bit count evenly divisible by 8.</p>
      <p>{#syntax#}operand{#endsyntax#} may be an {#link|integer|Integers#} or {#link|vector|Vectors#}.</p>
      <p>
      Swaps the byte order of the integer. This converts a big endian integer to a little endian integer,
      and converts a little endian integer to a big endian integer.
      </p>
      <p>
      Note that for the purposes of memory layout with respect to endianness, the integer type should be
      related to the number of bytes reported by {#link|@sizeOf#} bytes. This is demonstrated with
      {#syntax#}u24{#endsyntax#}. {#syntax#}@sizeOf(u24) == 4{#endsyntax#}, which means that a
      {#syntax#}u24{#endsyntax#} stored in memory takes 4 bytes, and those 4 bytes are what are swapped on
      a little vs big endian system. On the other hand, if {#syntax#}T{#endsyntax#} is specified to
      be {#syntax#}u24{#endsyntax#}, then only 3 bytes are reversed.
      </p>
      {#header_close#}

      {#header_open|@bitReverse#}
      <pre>{#syntax#}@bitReverse(comptime T: type, integer: T) T{#endsyntax#}</pre>
      <p>{#syntax#}T{#endsyntax#} accepts any integer type.</p>
      <p>
      Reverses the bitpattern of an integer value, including the sign bit if applicable.
      </p>
      <p>
      For example 0b10110110 ({#syntax#}u8 = 182{#endsyntax#}, {#syntax#}i8 = -74{#endsyntax#})
      becomes 0b01101101 ({#syntax#}u8 = 109{#endsyntax#}, {#syntax#}i8 = 109{#endsyntax#}).
      </p>
      {#header_close#}

      {#header_open|@offsetOf#}
      <pre>{#syntax#}@offsetOf(comptime T: type, comptime field_name: []const u8) comptime_int{#endsyntax#}</pre>
      <p>
      Returns the byte offset of a field relative to its containing struct.
      </p>
      {#see_also|@bitOffsetOf#}
      {#header_close#}

      {#header_open|@call#}
      <pre>{#syntax#}@call(options: std.builtin.CallOptions, function: anytype, args: anytype) anytype{#endsyntax#}</pre>
      <p>
      Calls a function, in the same way that invoking an expression with parentheses does:
      </p>
      {#code_begin|test|call#}
const expect = @import("std").testing.expect;

test "noinline function call" {
    try expect(@call(.{}, add, .{3, 9}) == 12);
}

fn add(a: i32, b: i32) i32 {
    return a + b;
}
      {#code_end#}
      <p>
      {#syntax#}@call{#endsyntax#} allows more flexibility than normal function call syntax does. The
      {#syntax#}CallOptions{#endsyntax#} struct is reproduced here:
      </p>
      {#code_begin|syntax#}
pub const CallOptions = struct {
    modifier: Modifier = .auto,
    stack: ?[]align(std.Target.stack_align) u8 = null,

    pub const Modifier = enum {
        /// Equivalent to function call syntax.
        auto,

        /// Equivalent to async keyword used with function call syntax.
        async_kw,

        /// Prevents tail call optimization. This guarantees that the return
        /// address will point to the callsite, as opposed to the callsite's
        /// callsite. If the call is otherwise required to be tail-called
        /// or inlined, a compile error is emitted instead.
        never_tail,

        /// Guarantees that the call will not be inlined. If the call is
        /// otherwise required to be inlined, a compile error is emitted instead.
        never_inline,

        /// Asserts that the function call will not suspend. This allows a
        /// non-async function to call an async function.
        no_async,

        /// Guarantees that the call will be generated with tail call optimization.
        /// If this is not possible, a compile error is emitted instead.
        always_tail,

        /// Guarantees that the call will inlined at the callsite.
        /// If this is not possible, a compile error is emitted instead.
        always_inline,

        /// Evaluates the call at compile-time. If the call cannot be completed at
        /// compile-time, a compile error is emitted instead.
        compile_time,
    };
};
      {#code_end#}
      {#header_close#}

      {#header_open|@cDefine#}
      <pre>{#syntax#}@cDefine(comptime name: []u8, value){#endsyntax#}</pre>
      <p>
      This function can only occur inside {#syntax#}@cImport{#endsyntax#}.
      </p>
      <p>
      This appends <code>#define $name $value</code> to the {#syntax#}@cImport{#endsyntax#}
      temporary buffer.
      </p>
      <p>
      To define without a value, like this:
      </p>
      <pre><code class="c">#define _GNU_SOURCE</code></pre>
      <p>
      Use the void value, like this:
      </p>
      <pre>{#syntax#}@cDefine("_GNU_SOURCE", {}){#endsyntax#}</pre>
      {#see_also|Import from C Header File|@cInclude|@cImport|@cUndef|void#}
      {#header_close#}
      {#header_open|@cImport#}
      <pre>{#syntax#}@cImport(expression) type{#endsyntax#}</pre>
      <p>
      This function parses C code and imports the functions, types, variables,
      and compatible macro definitions into a new empty struct type, and then
      returns that type.
      </p>
      <p>
      {#syntax#}expression{#endsyntax#} is interpreted at compile time. The builtin functions
          {#syntax#}@cInclude{#endsyntax#}, {#syntax#}@cDefine{#endsyntax#}, and {#syntax#}@cUndef{#endsyntax#} work
      within this expression, appending to a temporary buffer which is then parsed as C code.
      </p>
      <p>
      Usually you should only have one {#syntax#}@cImport{#endsyntax#} in your entire application, because it saves the compiler
      from invoking clang multiple times, and prevents inline functions from being duplicated.
      </p>
      <p>
      Reasons for having multiple {#syntax#}@cImport{#endsyntax#} expressions would be:
      </p>
      <ul>
          <li>To avoid a symbol collision, for example if foo.h and bar.h both <code>#define CONNECTION_COUNT</code></li>
        <li>To analyze the C code with different preprocessor defines</li>
      </ul>
      {#see_also|Import from C Header File|@cInclude|@cDefine|@cUndef#}
      {#header_close#}
      {#header_open|@cInclude#}
      <pre>{#syntax#}@cInclude(comptime path: []u8){#endsyntax#}</pre>
      <p>
      This function can only occur inside {#syntax#}@cImport{#endsyntax#}.
      </p>
      <p>
      This appends <code>#include &lt;$path&gt;\n</code> to the {#syntax#}c_import{#endsyntax#}
      temporary buffer.
      </p>
      {#see_also|Import from C Header File|@cImport|@cDefine|@cUndef#}
      {#header_close#}

      {#header_open|@clz#}
      <pre>{#syntax#}@clz(comptime T: type, integer: T){#endsyntax#}</pre>
      <p>
      This function counts the number of most-significant (leading in a big-Endian sense) zeroes in {#syntax#}integer{#endsyntax#}.
      </p>
      <p>
      If {#syntax#}integer{#endsyntax#} is known at {#link|comptime#},
      the return type is {#syntax#}comptime_int{#endsyntax#}.
      Otherwise, the return type is an unsigned integer with the minimum number
      of bits that can represent the bit count of the integer type.
      </p>
      <p>
      If {#syntax#}integer{#endsyntax#} is zero, {#syntax#}@clz{#endsyntax#} returns the bit width
      of integer type {#syntax#}T{#endsyntax#}.
      </p>
      {#see_also|@ctz|@popCount#}
      {#header_close#}

      {#header_open|@cmpxchgStrong#}
      <pre>{#syntax#}@cmpxchgStrong(comptime T: type, ptr: *T, expected_value: T, new_value: T, success_order: AtomicOrder, fail_order: AtomicOrder) ?T{#endsyntax#}</pre>
      <p>
      This function performs a strong atomic compare exchange operation. It's the equivalent of this code,
      except atomic:
      </p>
      {#code_begin|syntax#}
fn cmpxchgStrongButNotAtomic(comptime T: type, ptr: *T, expected_value: T, new_value: T) ?T {
    const old_value = ptr.*;
    if (old_value == expected_value) {
        ptr.* = new_value;
        return null;
    } else {
        return old_value;
    }
}
      {#code_end#}
      <p>
      If you are using cmpxchg in a loop, {#link|@cmpxchgWeak#} is the better choice, because it can be implemented
      more efficiently in machine instructions.
      </p>
      <p>
      {#syntax#}T{#endsyntax#} must be a pointer, a {#syntax#}bool{#endsyntax#}, a float,
      an integer or an enum.
      </p>
      <p>{#syntax#}@typeInfo(@TypeOf(ptr)).Pointer.alignment{#endsyntax#} must be {#syntax#}>= @sizeOf(T).{#endsyntax#}</p>
      {#see_also|Compile Variables|cmpxchgWeak#}
      {#header_close#}
      {#header_open|@cmpxchgWeak#}
      <pre>{#syntax#}@cmpxchgWeak(comptime T: type, ptr: *T, expected_value: T, new_value: T, success_order: AtomicOrder, fail_order: AtomicOrder) ?T{#endsyntax#}</pre>
      <p>
      This function performs a weak atomic compare exchange operation. It's the equivalent of this code,
      except atomic:
      </p>
      {#code_begin|syntax#}
fn cmpxchgWeakButNotAtomic(comptime T: type, ptr: *T, expected_value: T, new_value: T) ?T {
    const old_value = ptr.*;
    if (old_value == expected_value and usuallyTrueButSometimesFalse()) {
        ptr.* = new_value;
        return null;
    } else {
        return old_value;
    }
}
      {#code_end#}
      <p>
      If you are using cmpxchg in a loop, the sporadic failure will be no problem, and {#syntax#}cmpxchgWeak{#endsyntax#}
      is the better choice, because it can be implemented more efficiently in machine instructions.
      However if you need a stronger guarantee, use {#link|@cmpxchgStrong#}.
      </p>
      <p>
      {#syntax#}T{#endsyntax#} must be a pointer, a {#syntax#}bool{#endsyntax#}, a float,
      an integer or an enum.
      </p>
      <p>{#syntax#}@typeInfo(@TypeOf(ptr)).Pointer.alignment{#endsyntax#} must be {#syntax#}>= @sizeOf(T).{#endsyntax#}</p>
      {#see_also|Compile Variables|cmpxchgStrong#}
      {#header_close#}

      {#header_open|@compileError#}
      <pre>{#syntax#}@compileError(comptime msg: []u8){#endsyntax#}</pre>
      <p>
      This function, when semantically analyzed, causes a compile error with the
      message {#syntax#}msg{#endsyntax#}.
      </p>
      <p>
      There are several ways that code avoids being semantically checked, such as
      using {#syntax#}if{#endsyntax#} or {#syntax#}switch{#endsyntax#} with compile time constants,
              and {#syntax#}comptime{#endsyntax#} functions.
      </p>
      {#header_close#}

      {#header_open|@compileLog#}
      <pre>{#syntax#}@compileLog(args: ...){#endsyntax#}</pre>
      <p>
      This function prints the arguments passed to it at compile-time.
      </p>
      <p>
      To prevent accidentally leaving compile log statements in a codebase,
      a compilation error is added to the build, pointing to the compile
      log statement. This error prevents code from being generated, but
      does not otherwise interfere with analysis.
      </p>
      <p>
      This function can be used to do "printf debugging" on
      compile-time executing code.
      </p>
      {#code_begin|test_err|found compile log statement#}
const print = @import("std").debug.print;

const num1 = blk: {
    var val1: i32 = 99;
    @compileLog("comptime val1 = ", val1);
    val1 = val1 + 1;
    break :blk val1;
};

test "main" {
    @compileLog("comptime in main");

    print("Runtime in main, num1 = {}.\n", .{num1});
}
      {#code_end#}
      <p>
      will ouput:
      </p>
      <p>
      If all {#syntax#}@compileLog{#endsyntax#} calls are removed or
      not encountered by analysis, the
      program compiles successfully and the generated executable prints:
      </p>
      {#code_begin|test#}
const print = @import("std").debug.print;

const num1 = blk: {
    var val1: i32 = 99;
    val1 = val1 + 1;
    break :blk val1;
};

test "main" {
    print("Runtime in main, num1 = {}.\n", .{num1});
}
      {#code_end#}
      {#header_close#}

      {#header_open|@ctz#}
      <pre>{#syntax#}@ctz(comptime T: type, integer: T){#endsyntax#}</pre>
      <p>
      This function counts the number of least-significant (trailing in a big-Endian sense) zeroes in {#syntax#}integer{#endsyntax#}.
      </p>
      <p>
      If {#syntax#}integer{#endsyntax#} is known at {#link|comptime#},
      the return type is {#syntax#}comptime_int{#endsyntax#}.
      Otherwise, the return type is an unsigned integer with the minimum number
      of bits that can represent the bit count of the integer type.
      </p>
      <p>
      If {#syntax#}integer{#endsyntax#} is zero, {#syntax#}@ctz{#endsyntax#} returns
      the bit width of integer type {#syntax#}T{#endsyntax#}.
      </p>
      {#see_also|@clz|@popCount#}
      {#header_close#}

      {#header_open|@cUndef#}
      <pre>{#syntax#}@cUndef(comptime name: []u8){#endsyntax#}</pre>
      <p>
      This function can only occur inside {#syntax#}@cImport{#endsyntax#}.
      </p>
      <p>
      This appends <code>#undef $name</code> to the {#syntax#}@cImport{#endsyntax#}
      temporary buffer.
      </p>
      {#see_also|Import from C Header File|@cImport|@cDefine|@cInclude#}
      {#header_close#}

      {#header_open|@divExact#}
      <pre>{#syntax#}@divExact(numerator: T, denominator: T) T{#endsyntax#}</pre>
      <p>
      Exact division. Caller guarantees {#syntax#}denominator != 0{#endsyntax#} and
          {#syntax#}@divTrunc(numerator, denominator) * denominator == numerator{#endsyntax#}.
      </p>
      <ul>
          <li>{#syntax#}@divExact(6, 3) == 2{#endsyntax#}</li>
          <li>{#syntax#}@divExact(a, b) * b == a{#endsyntax#}</li>
      </ul>
      <p>For a function that returns a possible error code, use {#syntax#}@import("std").math.divExact{#endsyntax#}.</p>
      {#see_also|@divTrunc|@divFloor#}
      {#header_close#}
      {#header_open|@divFloor#}
      <pre>{#syntax#}@divFloor(numerator: T, denominator: T) T{#endsyntax#}</pre>
      <p>
      Floored division. Rounds toward negative infinity. For unsigned integers it is
      the same as {#syntax#}numerator / denominator{#endsyntax#}. Caller guarantees {#syntax#}denominator != 0{#endsyntax#} and
              {#syntax#}!(@typeInfo(T) == .Int and T.is_signed and numerator == std.math.minInt(T) and denominator == -1){#endsyntax#}.
      </p>
      <ul>
          <li>{#syntax#}@divFloor(-5, 3) == -2{#endsyntax#}</li>
          <li>{#syntax#}(@divFloor(a, b) * b) + @mod(a, b) == a{#endsyntax#}</li>
      </ul>
      <p>For a function that returns a possible error code, use {#syntax#}@import("std").math.divFloor{#endsyntax#}.</p>
      {#see_also|@divTrunc|@divExact#}
      {#header_close#}
      {#header_open|@divTrunc#}
      <pre>{#syntax#}@divTrunc(numerator: T, denominator: T) T{#endsyntax#}</pre>
      <p>
      Truncated division. Rounds toward zero. For unsigned integers it is
      the same as {#syntax#}numerator / denominator{#endsyntax#}. Caller guarantees {#syntax#}denominator != 0{#endsyntax#} and
              {#syntax#}!(@typeInfo(T) == .Int and T.is_signed and numerator == std.math.minInt(T) and denominator == -1){#endsyntax#}.
      </p>
      <ul>
          <li>{#syntax#}@divTrunc(-5, 3) == -1{#endsyntax#}</li>
          <li>{#syntax#}(@divTrunc(a, b) * b) + @rem(a, b) == a{#endsyntax#}</li>
      </ul>
      <p>For a function that returns a possible error code, use {#syntax#}@import("std").math.divTrunc{#endsyntax#}.</p>
      {#see_also|@divFloor|@divExact#}
      {#header_close#}
      {#header_open|@embedFile#}
      <pre>{#syntax#}@embedFile(comptime path: []const u8) *const [N:0]u8{#endsyntax#}</pre>
      <p>
      This function returns a compile time constant pointer to null-terminated,
      fixed-size array with length equal to the byte count of the file given by
      {#syntax#}path{#endsyntax#}. The contents of the array are the contents of the file.
      This is equivalent to a {#link|string literal|String Literals and Unicode Code Point Literals#}
      with the file contents.
      </p>
      <p>
      {#syntax#}path{#endsyntax#} is absolute or relative to the current file, just like {#syntax#}@import{#endsyntax#}.
      </p>
      {#see_also|@import#}
      {#header_close#}

      {#header_open|@enumToInt#}
      <pre>{#syntax#}@enumToInt(enum_or_tagged_union: anytype) anytype{#endsyntax#}</pre>
      <p>
      Converts an enumeration value into its integer tag type. When a tagged union is passed,
      the tag value is used as the enumeration value.
      </p>
      <p>
      If there is only one possible enum value, the resut is a {#syntax#}comptime_int{#endsyntax#}
      known at {#link|comptime#}.
      </p>
      {#see_also|@intToEnum#}
      {#header_close#}

      {#header_open|@errorName#}
      <pre>{#syntax#}@errorName(err: anyerror) [:0]const u8{#endsyntax#}</pre>
      <p>
      This function returns the string representation of an error. The string representation
      of {#syntax#}error.OutOfMem{#endsyntax#} is {#syntax#}"OutOfMem"{#endsyntax#}.
      </p>
      <p>
      If there are no calls to {#syntax#}@errorName{#endsyntax#} in an entire application,
      or all calls have a compile-time known value for {#syntax#}err{#endsyntax#}, then no
      error name table will be generated.
      </p>
      {#header_close#}

      {#header_open|@errorReturnTrace#}
      <pre>{#syntax#}@errorReturnTrace() ?*builtin.StackTrace{#endsyntax#}</pre>
      <p>
      If the binary is built with error return tracing, and this function is invoked in a
      function that calls a function with an error or error union return type, returns a
      stack trace object. Otherwise returns {#link|null#}.
      </p>
      {#header_close#}

      {#header_open|@errorToInt#}
      <pre>{#syntax#}@errorToInt(err: anytype) std.meta.Int(.unsigned, @sizeOf(anyerror) * 8){#endsyntax#}</pre>
      <p>
      Supports the following types:
      </p>
      <ul>
          <li>{#link|The Global Error Set#}</li>
          <li>{#link|Error Set Type#}</li>
          <li>{#link|Error Union Type#}</li>
      </ul>
      <p>
      Converts an error to the integer representation of an error.
      </p>
      <p>
      It is generally recommended to avoid this
      cast, as the integer representation of an error is not stable across source code changes.
      </p>
      {#see_also|@intToError#}
      {#header_close#}

      {#header_open|@errSetCast#}
      <pre>{#syntax#}@errSetCast(comptime T: DestType, value: anytype) DestType{#endsyntax#}</pre>
      <p>
      Converts an error value from one error set to another error set. Attempting to convert an error
      which is not in the destination error set results in safety-protected {#link|Undefined Behavior#}.
      </p>
      {#header_close#}

      {#header_open|@export#}
      <pre>{#syntax#}@export(declaration, comptime options: std.builtin.ExportOptions) void{#endsyntax#}</pre>
      <p>
      Creates a symbol in the output object file.
      </p>
      <p>
      <code>declaration</code> must be one of two things:
      </p>
      <ul>
        <li>An identifier ({#syntax#}x{#endsyntax#}) identifying a {#link|function|Functions#} or
          {#link|global variable|Global Variables#}.</li>
        <li>Field access ({#syntax#}x.y{#endsyntax#}) looking up a {#link|function|Functions#} or
          {#link|global variable|Global Variables#}.</li>
      </ul>
      <p>
      This builtin can be called from a {#link|comptime#} block to conditionally export symbols.
      When <code>declaration</code> is a function with the C calling convention and
      {#syntax#}options.linkage{#endsyntax#} is {#syntax#}Strong{#endsyntax#}, this is equivalent to
      the {#syntax#}export{#endsyntax#} keyword used on a function:
      </p>
      {#code_begin|obj#}
comptime {
    @export(internalName, .{ .name = "foo", .linkage = .Strong });
}

fn internalName() callconv(.C) void {}
      {#code_end#}
      <p>This is equivalent to:</p>
      {#code_begin|obj#}
export fn foo() void {}
      {#code_end#}
      <p>Note that even when using {#syntax#}export{#endsyntax#}, {#syntax#}@"foo"{#endsyntax#} syntax can
      be used to choose any string for the symbol name:</p>
      {#code_begin|obj#}
export fn @"A function name that is a complete sentence."() void {}
      {#code_end#}
      <p>
      When looking at the resulting object, you can see the symbol is used verbatim:
      </p>
      <pre><code>00000000000001f0 T A function name that is a complete sentence.</code></pre>
      {#see_also|Exporting a C Library#}
      {#header_close#}

      {#header_open|@extern#}
      <pre>{#syntax#}@extern(T: type, comptime options: std.builtin.ExternOptions) *T{#endsyntax#}</pre>
      <p>
      Creates a reference to an external symbol in the output object file.
      </p>
      {#see_also|@export#}
      {#header_close#}

      {#header_open|@fence#}
      <pre>{#syntax#}@fence(order: AtomicOrder){#endsyntax#}</pre>
      <p>
      The {#syntax#}fence{#endsyntax#} function is used to introduce happens-before edges between operations.
      </p>
      <p>
      {#syntax#}AtomicOrder{#endsyntax#} can be found with {#syntax#}@import("std").builtin.AtomicOrder{#endsyntax#}.
      </p>
      {#see_also|Compile Variables#}
      {#header_close#}

      {#header_open|@field#}
      <pre>{#syntax#}@field(lhs: anytype, comptime field_name: []const u8) (field){#endsyntax#}</pre>
      <p>Performs field access by a compile-time string. Works on both fields and declarations.
      </p>
       {#code_begin|test#}
const std = @import("std");

const Point = struct {
    x: u32,
    y: u32,

    pub var z: u32 = 1;
};

test "field access by string" {
    const expect = std.testing.expect;
    var p = Point{ .x = 0, .y = 0 };

    @field(p, "x") = 4;
    @field(p, "y") = @field(p, "x") + 1;

    try expect(@field(p, "x") == 4);
    try expect(@field(p, "y") == 5);
}

test "decl access by string" {
    const expect = std.testing.expect;

    try expect(@field(Point, "z") == 1);

    @field(Point, "z") = 2;
    try expect(@field(Point, "z") == 2);
}
      {#code_end#}

      {#header_close#}

      {#header_open|@fieldParentPtr#}
      <pre>{#syntax#}@fieldParentPtr(comptime ParentType: type, comptime field_name: []const u8,
    field_ptr: *T) *ParentType{#endsyntax#}</pre>
      <p>
      Given a pointer to a field, returns the base pointer of a struct.
      </p>
      {#header_close#}

      {#header_open|@floatCast#}
      <pre>{#syntax#}@floatCast(comptime DestType: type, value: anytype) DestType{#endsyntax#}</pre>
      <p>
      Convert from one float type to another. This cast is safe, but may cause the
      numeric value to lose precision.
      </p>
      {#header_close#}

      {#header_open|@floatToInt#}
      <pre>{#syntax#}@floatToInt(comptime DestType: type, float: anytype) DestType{#endsyntax#}</pre>
      <p>
      Converts the integer part of a floating point number to the destination type.
      </p>
      <p>
      If the integer part of the floating point number cannot fit in the destination type,
      it invokes safety-checked {#link|Undefined Behavior#}.
      </p>
      {#see_also|@intToFloat#}
      {#header_close#}

      {#header_open|@frame#}
      <pre>{#syntax#}@frame() *@Frame(func){#endsyntax#}</pre>
      <p>
      This function returns a pointer to the frame for a given function. This type
      can be {#link|coerced|Type Coercion#} to {#syntax#}anyframe->T{#endsyntax#} and
      to {#syntax#}anyframe{#endsyntax#}, where {#syntax#}T{#endsyntax#} is the return type
      of the function in scope.
      </p>
      <p>
      This function does not mark a suspension point, but it does cause the function in scope
      to become an {#link|async function|Async Functions#}.
      </p>
      {#header_close#}

      {#header_open|@Frame#}
      <pre>{#syntax#}@Frame(func: anytype) type{#endsyntax#}</pre>
      <p>
      This function returns the frame type of a function. This works for {#link|Async Functions#}
      as well as any function without a specific calling convention.
      </p>
      <p>
      This type is suitable to be used as the return type of {#link|async|Async and Await#} which
      allows one to, for example, heap-allocate an async function frame:
      </p>
      {#code_begin|test#}
const std = @import("std");

test "heap allocated frame" {
    const frame = try std.heap.page_allocator.create(@Frame(func));
    frame.* = async func();
}

fn func() void {
    suspend {}
}
      {#code_end#}
      {#header_close#}

      {#header_open|@frameAddress#}
      <pre>{#syntax#}@frameAddress() usize{#endsyntax#}</pre>
      <p>
      This function returns the base pointer of the current stack frame.
      </p>
      <p>
      The implications of this are target specific and not consistent across all
      platforms. The frame address may not be available in release mode due to
      aggressive optimizations.
      </p>
      <p>
      This function is only valid within function scope.
      </p>
      {#header_close#}

      {#header_open|@frameSize#}
      <pre>{#syntax#}@frameSize() usize{#endsyntax#}</pre>
      <p>
      This is the same as {#syntax#}@sizeOf(@Frame(func)){#endsyntax#}, where {#syntax#}func{#endsyntax#}
      may be runtime-known.
      </p>
      <p>
      This function is typically used in conjunction with {#link|@asyncCall#}.
      </p>
      {#header_close#}

      {#header_open|@hasDecl#}
      <pre>{#syntax#}@hasDecl(comptime Container: type, comptime name: []const u8) bool{#endsyntax#}</pre>
      <p>
      Returns whether or not a {#link|struct#}, {#link|enum#}, or {#link|union#} has a declaration
      matching {#syntax#}name{#endsyntax#}.
      </p>
      {#code_begin|test#}
const std = @import("std");
const expect = std.testing.expect;

const Foo = struct {
    nope: i32,

    pub var blah = "xxx";
    const hi = 1;
};

test "@hasDecl" {
    try expect(@hasDecl(Foo, "blah"));

    // Even though `hi` is private, @hasDecl returns true because this test is
    // in the same file scope as Foo. It would return false if Foo was declared
    // in a different file.
    try expect(@hasDecl(Foo, "hi"));

    // @hasDecl is for declarations; not fields.
    try expect(!@hasDecl(Foo, "nope"));
    try expect(!@hasDecl(Foo, "nope1234"));
}
      {#code_end#}
      {#see_also|@hasField#}
      {#header_close#}

      {#header_open|@hasField#}
      <pre>{#syntax#}@hasField(comptime Container: type, comptime name: []const u8) bool{#endsyntax#}</pre>
      <p>Returns whether the field name of a struct, union, or enum exists.</p>
      <p>
      The result is a compile time constant.
      </p>
      <p>
      It does not include functions, variables, or constants.
      </p>
      {#see_also|@hasDecl#}
      {#header_close#}

      {#header_open|@import#}
      <pre>{#syntax#}@import(comptime path: []u8) type{#endsyntax#}</pre>
      <p>
      This function finds a zig file corresponding to {#syntax#}path{#endsyntax#} and adds it to the build,
      if it is not already added.
      </p>
      <p>
      Zig source files are implicitly structs, with a name equal to the file's basename with the extension
      truncated. {#syntax#}@import{#endsyntax#} returns the struct type corresponding to the file.
      </p>
      <p>
      Declarations which have the {#syntax#}pub{#endsyntax#} keyword may be referenced from a different
      source file than the one they are declared in.
      </p>
      <p>
      {#syntax#}path{#endsyntax#} can be a relative path or it can be the name of a package.
      If it is a relative path, it is relative to the file that contains the {#syntax#}@import{#endsyntax#}
      function call.
      </p>
      <p>
      The following packages are always available:
      </p>
      <ul>
          <li>{#syntax#}@import("std"){#endsyntax#} - Zig Standard Library</li>
          <li>{#syntax#}@import("builtin"){#endsyntax#} - Target-specific information
              The command <code>zig build-exe --show-builtin</code> outputs the source to stdout for reference.
          </li>
      </ul>
      {#see_also|Compile Variables|@embedFile#}
      {#header_close#}

      {#header_open|@intCast#}
      <pre>{#syntax#}@intCast(comptime DestType: type, int: anytype) DestType{#endsyntax#}</pre>
      <p>
      Converts an integer to another integer while keeping the same numerical value.
      Attempting to convert a number which is out of range of the destination type results in
      safety-protected {#link|Undefined Behavior#}.
      </p>
      <p>
      If {#syntax#}T{#endsyntax#} is {#syntax#}comptime_int{#endsyntax#},
      then this is semantically equivalent to {#link|Type Coercion#}.
      </p>
      {#header_close#}

      {#header_open|@intToEnum#}
      <pre>{#syntax#}@intToEnum(comptime DestType: type, int_value: std.meta.Tag(DestType)) DestType{#endsyntax#}</pre>
      <p>
      Converts an integer into an {#link|enum#} value.
      </p>
      <p>
      Attempting to convert an integer which represents no value in the chosen enum type invokes
      safety-checked {#link|Undefined Behavior#}.
      </p>
      {#see_also|@enumToInt#}
      {#header_close#}

      {#header_open|@intToError#}
      <pre>{#syntax#}@intToError(value: std.meta.Int(.unsigned, @sizeOf(anyerror) * 8)) anyerror{#endsyntax#}</pre>
      <p>
      Converts from the integer representation of an error into {#link|The Global Error Set#} type.
      </p>
      <p>
      It is generally recommended to avoid this
      cast, as the integer representation of an error is not stable across source code changes.
      </p>
      <p>
      Attempting to convert an integer that does not correspond to any error results in
      safety-protected {#link|Undefined Behavior#}.
      </p>
      {#see_also|@errorToInt#}
      {#header_close#}

      {#header_open|@intToFloat#}
      <pre>{#syntax#}@intToFloat(comptime DestType: type, int: anytype) DestType{#endsyntax#}</pre>
      <p>
      Converts an integer to the closest floating point representation. To convert the other way, use {#link|@floatToInt#}. This cast is always safe.
      </p>
      {#header_close#}

      {#header_open|@intToPtr#}
      <pre>{#syntax#}@intToPtr(comptime DestType: type, address: usize) DestType{#endsyntax#}</pre>
      <p>
      Converts an integer to a {#link|pointer|Pointers#}. To convert the other way, use {#link|@ptrToInt#}.
      </p>
      <p>
      If the destination pointer type does not allow address zero and {#syntax#}address{#endsyntax#}
      is zero, this invokes safety-checked {#link|Undefined Behavior#}.
      </p>
      {#header_close#}

      {#header_open|@memcpy#}
      <pre>{#syntax#}@memcpy(noalias dest: [*]u8, noalias source: [*]const u8, byte_count: usize){#endsyntax#}</pre>
      <p>
      This function copies bytes from one region of memory to another. {#syntax#}dest{#endsyntax#} and
          {#syntax#}source{#endsyntax#} are both pointers and must not overlap.
      </p>
      <p>
      This function is a low level intrinsic with no safety mechanisms. Most code
      should not use this function, instead using something like this:
      </p>
      <pre>{#syntax#}for (source[0..byte_count]) |b, i| dest[i] = b;{#endsyntax#}</pre>
      <p>
      The optimizer is intelligent enough to turn the above snippet into a memcpy.
      </p>
      <p>There is also a standard library function for this:</p>
      <pre>{#syntax#}const mem = @import("std").mem;
mem.copy(u8, dest[0..byte_count], source[0..byte_count]);{#endsyntax#}</pre>
      {#header_close#}

      {#header_open|@memset#}
      <pre>{#syntax#}@memset(dest: [*]u8, c: u8, byte_count: usize){#endsyntax#}</pre>
      <p>
      This function sets a region of memory to {#syntax#}c{#endsyntax#}. {#syntax#}dest{#endsyntax#} is a pointer.
      </p>
      <p>
      This function is a low level intrinsic with no safety mechanisms. Most
      code should not use this function, instead using something like this:
      </p>
      <pre>{#syntax#}for (dest[0..byte_count]) |*b| b.* = c;{#endsyntax#}</pre>
      <p>
      The optimizer is intelligent enough to turn the above snippet into a memset.
      </p>
      <p>There is also a standard library function for this:</p>
      <pre>{#syntax#}const mem = @import("std").mem;
mem.set(u8, dest, c);{#endsyntax#}</pre>
      {#header_close#}

      {#header_open|@wasmMemorySize#}
      <pre>{#syntax#}@wasmMemorySize(index: u32) u32{#endsyntax#}</pre>
      <p>
      This function returns the size of the Wasm memory identified by {#syntax#}index{#endsyntax#} as
      an unsigned value in units of Wasm pages. Note that each Wasm page is 64KB in size.
      </p>
      <p>
      This function is a low level intrinsic with no safety mechanisms usually useful for allocator
      designers targeting Wasm. So unless you are writing a new allocator from scratch, you should use
      something like {#syntax#}@import("std").heap.WasmPageAllocator{#endsyntax#}.
      </p>
      {#see_also|@wasmMemoryGrow#}
      {#header_close#}

      {#header_open|@wasmMemoryGrow#}
      <pre>{#syntax#}@wasmMemoryGrow(index: u32, delta: u32) i32{#endsyntax#}</pre>
      <p>
      This function increases the size of the Wasm memory identified by {#syntax#}index{#endsyntax#} by
      {#syntax#}delta{#endsyntax#} in units of unsigned number of Wasm pages. Note that each Wasm page
      is 64KB in size. On success, returns previous memory size; on failure, if the allocation fails,
      returns -1.
      </p>
      <p>
      This function is a low level intrinsic with no safety mechanisms usually useful for allocator
      designers targeting Wasm. So unless you are writing a new allocator from scratch, you should use
      something like {#syntax#}@import("std").heap.WasmPageAllocator{#endsyntax#}.
      </p>
      {#code_begin|test#}
const std = @import("std");
const native_arch = @import("builtin").target.cpu.arch;
const expect = std.testing.expect;

test "@wasmMemoryGrow" {
    if (native_arch != .wasm32) return error.SkipZigTest;

    var prev = @wasmMemorySize(0);
    try expect(prev == @wasmMemoryGrow(0, 1));
    try expect(prev + 1 == @wasmMemorySize(0));
}
      {#code_end#}
      {#see_also|@wasmMemorySize#}
      {#header_close#}

      {#header_open|@mod#}
      <pre>{#syntax#}@mod(numerator: T, denominator: T) T{#endsyntax#}</pre>
      <p>
      Modulus division. For unsigned integers this is the same as
      {#syntax#}numerator % denominator{#endsyntax#}. Caller guarantees {#syntax#}denominator > 0{#endsyntax#}.
      </p>
      <ul>
          <li>{#syntax#}@mod(-5, 3) == 1{#endsyntax#}</li>
          <li>{#syntax#}(@divFloor(a, b) * b) + @mod(a, b) == a{#endsyntax#}</li>
      </ul>
      <p>For a function that returns an error code, see {#syntax#}@import("std").math.mod{#endsyntax#}.</p>
      {#see_also|@rem#}
      {#header_close#}

      {#header_open|@mulWithOverflow#}
      <pre>{#syntax#}@mulWithOverflow(comptime T: type, a: T, b: T, result: *T) bool{#endsyntax#}</pre>
      <p>
      Performs {#syntax#}result.* = a * b{#endsyntax#}. If overflow or underflow occurs,
          stores the overflowed bits in {#syntax#}result{#endsyntax#} and returns {#syntax#}true{#endsyntax#}.
                  If no overflow or underflow occurs, returns {#syntax#}false{#endsyntax#}.
      </p>
      {#header_close#}

      {#header_open|@panic#}
      <pre>{#syntax#}@panic(message: []const u8) noreturn{#endsyntax#}</pre>
      <p>
      Invokes the panic handler function. By default the panic handler function
      calls the public {#syntax#}panic{#endsyntax#} function exposed in the root source file, or
      if there is not one specified, the {#syntax#}std.builtin.default_panic{#endsyntax#}
      function from {#syntax#}std/builtin.zig{#endsyntax#}.
      </p>
      <p>Generally it is better to use {#syntax#}@import("std").debug.panic{#endsyntax#}.
          However, {#syntax#}@panic{#endsyntax#} can be useful for 2 scenarios:
      </p>
      <ul>
        <li>From library code, calling the programmer's panic function if they exposed one in the root source file.</li>
        <li>When mixing C and Zig code, calling the canonical panic implementation across multiple .o files.</li>
      </ul>
      {#see_also|Root Source File#}
      {#header_close#}

      {#header_open|@popCount#}
      <pre>{#syntax#}@popCount(comptime T: type, integer: T){#endsyntax#}</pre>
      <p>Counts the number of bits set in an integer.</p>
      <p>
      If {#syntax#}integer{#endsyntax#} is known at {#link|comptime#},
      the return type is {#syntax#}comptime_int{#endsyntax#}.
      Otherwise, the return type is an unsigned integer with the minimum number
      of bits that can represent the bit count of the integer type.
      </p>
      {#see_also|@ctz|@clz#}
      {#header_close#}

      {#header_open|@ptrCast#}
      <pre>{#syntax#}@ptrCast(comptime DestType: type, value: anytype) DestType{#endsyntax#}</pre>
      <p>
      Converts a pointer of one type to a pointer of another type.
      </p>
      <p>
      {#link|Optional Pointers#} are allowed. Casting an optional pointer which is {#link|null#}
      to a non-optional pointer invokes safety-checked {#link|Undefined Behavior#}.
      </p>
      {#header_close#}

      {#header_open|@ptrToInt#}
      <pre>{#syntax#}@ptrToInt(value: anytype) usize{#endsyntax#}</pre>
      <p>
      Converts {#syntax#}value{#endsyntax#} to a {#syntax#}usize{#endsyntax#} which is the address of the pointer. {#syntax#}value{#endsyntax#} can be one of these types:
      </p>
      <ul>
          <li>{#syntax#}*T{#endsyntax#}</li>
          <li>{#syntax#}?*T{#endsyntax#}</li>
          <li>{#syntax#}fn(){#endsyntax#}</li>
          <li>{#syntax#}?fn(){#endsyntax#}</li>
      </ul>
      <p>To convert the other way, use {#link|@intToPtr#}</p>

      {#header_close#}

      {#header_open|@rem#}
      <pre>{#syntax#}@rem(numerator: T, denominator: T) T{#endsyntax#}</pre>
      <p>
      Remainder division. For unsigned integers this is the same as
      {#syntax#}numerator % denominator{#endsyntax#}. Caller guarantees {#syntax#}denominator > 0{#endsyntax#}.
      </p>
      <ul>
          <li>{#syntax#}@rem(-5, 3) == -2{#endsyntax#}</li>
          <li>{#syntax#}(@divTrunc(a, b) * b) + @rem(a, b) == a{#endsyntax#}</li>
      </ul>
      <p>For a function that returns an error code, see {#syntax#}@import("std").math.rem{#endsyntax#}.</p>
      {#see_also|@mod#}
      {#header_close#}

      {#header_open|@returnAddress#}
      <pre>{#syntax#}@returnAddress() usize{#endsyntax#}</pre>
      <p>
      This function returns the address of the next machine code instruction that will be executed
      when the current function returns.
      </p>
      <p>
      The implications of this are target specific and not consistent across
      all platforms.
      </p>
      <p>
      This function is only valid within function scope. If the function gets inlined into
      a calling function, the returned address will apply to the calling function.
      </p>
      {#header_close#}
      {#header_open|@setAlignStack#}
      <pre>{#syntax#}@setAlignStack(comptime alignment: u29){#endsyntax#}</pre>
      <p>
      Ensures that a function will have a stack alignment of at least {#syntax#}alignment{#endsyntax#} bytes.
      </p>
      {#header_close#}

      {#header_open|@setCold#}
      <pre>{#syntax#}@setCold(is_cold: bool){#endsyntax#}</pre>
      <p>
      Tells the optimizer that a function is rarely called.
      </p>
      {#header_close#}

      {#header_open|@setEvalBranchQuota#}
      <pre>{#syntax#}@setEvalBranchQuota(new_quota: u32){#endsyntax#}</pre>
      <p>
      Changes the maximum number of backwards branches that compile-time code
      execution can use before giving up and making a compile error.
      </p>
      <p>
      If the {#syntax#}new_quota{#endsyntax#} is smaller than the default quota ({#syntax#}1000{#endsyntax#}) or
      a previously explicitly set quota, it is ignored.
      </p>
      <p>
      Example:
      </p>
      {#code_begin|test_err|evaluation exceeded 1000 backwards branches#}
test "foo" {
    comptime {
        var i = 0;
        while (i < 1001) : (i += 1) {}
    }
}
      {#code_end#}
      <p>Now we use {#syntax#}@setEvalBranchQuota{#endsyntax#}:</p>
      {#code_begin|test#}
test "foo" {
    comptime {
        @setEvalBranchQuota(1001);
        var i = 0;
        while (i < 1001) : (i += 1) {}
    }
}
      {#code_end#}

      {#see_also|comptime#}
      {#header_close#}

      {#header_open|@setFloatMode#}
      <pre>{#syntax#}@setFloatMode(mode: @import("std").builtin.FloatMode){#endsyntax#}</pre>
      <p>
      Sets the floating point mode of the current scope. Possible values are:
      </p>
      {#code_begin|syntax#}
pub const FloatMode = enum {
    Strict,
    Optimized,
};
      {#code_end#}
      <ul>
        <li>
            {#syntax#}Strict{#endsyntax#} (default) - Floating point operations follow strict IEEE compliance.
        </li>
        <li>
            {#syntax#}Optimized{#endsyntax#} - Floating point operations may do all of the following:
          <ul>
            <li>Assume the arguments and result are not NaN. Optimizations are required to retain defined behavior over NaNs, but the value of the result is undefined.</li>
            <li>Assume the arguments and result are not +/-Inf. Optimizations are required to retain defined behavior over +/-Inf, but the value of the result is undefined.</li>
            <li>Treat the sign of a zero argument or result as insignificant.</li>
            <li>Use the reciprocal of an argument rather than perform division.</li>
            <li>Perform floating-point contraction (e.g. fusing a multiply followed by an addition into a fused multiply-and-add).</li>
            <li>Perform algebraically equivalent transformations that may change results in floating point (e.g. reassociate).</li>
          </ul>
          This is equivalent to <code>-ffast-math</code> in GCC.
        </li>
      </ul>
      <p>
      The floating point mode is inherited by child scopes, and can be overridden in any scope.
      You can set the floating point mode in a struct or module scope by using a comptime block.
      </p>
      {#see_also|Floating Point Operations#}
      {#header_close#}

      {#header_open|@setRuntimeSafety#}
      <pre>{#syntax#}@setRuntimeSafety(safety_on: bool){#endsyntax#}</pre>
      <p>
      Sets whether runtime safety checks are enabled for the scope that contains the function call.
      </p>
      {#code_begin|test_safety|integer overflow#}
      {#code_release_fast#}
test "@setRuntimeSafety" {
    // The builtin applies to the scope that it is called in. So here, integer overflow
    // will not be caught in ReleaseFast and ReleaseSmall modes:
    // var x: u8 = 255;
    // x += 1; // undefined behavior in ReleaseFast/ReleaseSmall modes.
    {
        // However this block has safety enabled, so safety checks happen here,
        // even in ReleaseFast and ReleaseSmall modes.
        @setRuntimeSafety(true);
        var x: u8 = 255;
        x += 1;

        {
            // The value can be overridden at any scope. So here integer overflow
            // would not be caught in any build mode.
            @setRuntimeSafety(false);
            // var x: u8 = 255;
            // x += 1; // undefined behavior in all build modes.
        }
    }
}
      {#code_end#}
      <p>Note: it is <a href="https://github.com/ziglang/zig/issues/978">planned</a> to replace
      {#syntax#}@setRuntimeSafety{#endsyntax#} with <code>@optimizeFor</code></p>

      {#header_close#}

      {#header_open|@shlExact#}
      <pre>{#syntax#}@shlExact(value: T, shift_amt: Log2T) T{#endsyntax#}</pre>
      <p>
      Performs the left shift operation ({#syntax#}<<{#endsyntax#}). Caller guarantees
      that the shift will not shift any 1 bits out.
      </p>
      <p>
      The type of {#syntax#}shift_amt{#endsyntax#} is an unsigned integer with {#syntax#}log2(T.bit_count){#endsyntax#} bits.
              This is because {#syntax#}shift_amt >= T.bit_count{#endsyntax#} is undefined behavior.
      </p>
      {#see_also|@shrExact|@shlWithOverflow#}
      {#header_close#}

      {#header_open|@shlWithOverflow#}
      <pre>{#syntax#}@shlWithOverflow(comptime T: type, a: T, shift_amt: Log2T, result: *T) bool{#endsyntax#}</pre>
      <p>
      Performs {#syntax#}result.* = a << b{#endsyntax#}. If overflow or underflow occurs,
                 stores the overflowed bits in {#syntax#}result{#endsyntax#} and returns {#syntax#}true{#endsyntax#}.
                         If no overflow or underflow occurs, returns {#syntax#}false{#endsyntax#}.
      </p>
      <p>
      The type of {#syntax#}shift_amt{#endsyntax#} is an unsigned integer with {#syntax#}log2(T.bit_count){#endsyntax#} bits.
              This is because {#syntax#}shift_amt >= T.bit_count{#endsyntax#} is undefined behavior.
      </p>
      {#see_also|@shlExact|@shrExact#}
      {#header_close#}

      {#header_open|@shrExact#}
      <pre>{#syntax#}@shrExact(value: T, shift_amt: Log2T) T{#endsyntax#}</pre>
      <p>
      Performs the right shift operation ({#syntax#}>>{#endsyntax#}). Caller guarantees
      that the shift will not shift any 1 bits out.
      </p>
      <p>
      The type of {#syntax#}shift_amt{#endsyntax#} is an unsigned integer with {#syntax#}log2(T.bit_count){#endsyntax#} bits.
              This is because {#syntax#}shift_amt >= T.bit_count{#endsyntax#} is undefined behavior.
      </p>
      {#see_also|@shlExact|@shlWithOverflow#}
      {#header_close#}

      {#header_open|@shuffle#}
      <pre>{#syntax#}@shuffle(comptime E: type, a: std.meta.Vector(a_len, E), b: std.meta.Vector(b_len, E), comptime mask: std.meta.Vector(mask_len, i32)) std.meta.Vector(mask_len, E){#endsyntax#}</pre>
      <p>
      Constructs a new {#link|vector|Vectors#} by selecting elements from {#syntax#}a{#endsyntax#} and
      {#syntax#}b{#endsyntax#} based on {#syntax#}mask{#endsyntax#}.
      </p>
      <p>
      Each element in {#syntax#}mask{#endsyntax#} selects an element from either {#syntax#}a{#endsyntax#} or
      {#syntax#}b{#endsyntax#}. Positive numbers select from {#syntax#}a{#endsyntax#} starting at 0.
      Negative values select from {#syntax#}b{#endsyntax#}, starting at {#syntax#}-1{#endsyntax#} and going down.
      It is recommended to use the {#syntax#}~{#endsyntax#} operator from indexes from {#syntax#}b{#endsyntax#}
      so that both indexes can start from {#syntax#}0{#endsyntax#} (i.e. {#syntax#}~@as(i32, 0){#endsyntax#} is
      {#syntax#}-1{#endsyntax#}).
      </p>
      <p>
      For each element of {#syntax#}mask{#endsyntax#}, if it or the selected value from
      {#syntax#}a{#endsyntax#} or {#syntax#}b{#endsyntax#} is {#syntax#}undefined{#endsyntax#},
      then the resulting element is {#syntax#}undefined{#endsyntax#}.
      </p>
      <p>
      {#syntax#}a_len{#endsyntax#} and {#syntax#}b_len{#endsyntax#} may differ in length. Out-of-bounds element
      indexes in {#syntax#}mask{#endsyntax#} result in compile errors.
      </p>
      <p>
      If {#syntax#}a{#endsyntax#} or {#syntax#}b{#endsyntax#} is {#syntax#}undefined{#endsyntax#}, it
      is equivalent to a vector of all {#syntax#}undefined{#endsyntax#} with the same length as the other vector.
      If both vectors are {#syntax#}undefined{#endsyntax#}, {#syntax#}@shuffle{#endsyntax#} returns
      a vector with all elements {#syntax#}undefined{#endsyntax#}.
      </p>
      <p>
      {#syntax#}E{#endsyntax#} must be an {#link|integer|Integers#}, {#link|float|Floats#},
      {#link|pointer|Pointers#}, or {#syntax#}bool{#endsyntax#}. The mask may be any vector length, and its
      length determines the result length.
      </p>
      {#see_also|SIMD#}
      {#header_close#}

      {#header_open|@sizeOf#}
      <pre>{#syntax#}@sizeOf(comptime T: type) comptime_int{#endsyntax#}</pre>
      <p>
      This function returns the number of bytes it takes to store {#syntax#}T{#endsyntax#} in memory.
      The result is a target-specific compile time constant.
      </p>
      <p>
      This size may contain padding bytes. If there were two consecutive T in memory, this would be the offset
      in bytes between element at index 0 and the element at index 1. For {#link|integer|Integers#},
      consider whether you want to use {#syntax#}@sizeOf(T){#endsyntax#} or
      {#syntax#}@typeInfo(T).Int.bits{#endsyntax#}.
      </p>
      <p>
      This function measures the size at runtime. For types that are disallowed at runtime, such as
      {#syntax#}comptime_int{#endsyntax#} and {#syntax#}type{#endsyntax#}, the result is {#syntax#}0{#endsyntax#}.
      </p>
      {#see_also|@bitSizeOf|@typeInfo#}
      {#header_close#}

      {#header_open|@splat#}
      <pre>{#syntax#}@splat(comptime len: u32, scalar: anytype) std.meta.Vector(len, @TypeOf(scalar)){#endsyntax#}</pre>
      <p>
      Produces a vector of length {#syntax#}len{#endsyntax#} where each element is the value
      {#syntax#}scalar{#endsyntax#}:
      </p>
      {#code_begin|test#}
const std = @import("std");
const expect = std.testing.expect;

test "vector @splat" {
    const scalar: u32 = 5;
    const result = @splat(4, scalar);
    comptime try expect(@TypeOf(result) == std.meta.Vector(4, u32));
    try expect(std.mem.eql(u32, &@as([4]u32, result), &[_]u32{ 5, 5, 5, 5 }));
}
      {#code_end#}
      <p>
      {#syntax#}scalar{#endsyntax#} must be an {#link|integer|Integers#}, {#link|bool|Primitive Types#},
      {#link|float|Floats#}, or {#link|pointer|Pointers#}.
      </p>
      {#see_also|Vectors|@shuffle#}
      {#header_close#}

      {#header_open|@reduce#}
      <pre>{#syntax#}@reduce(comptime op: std.builtin.ReduceOp, value: anytype) std.meta.Child(value){#endsyntax#}</pre>
      <p>
      Transforms a {#link|vector|Vectors#} into a scalar value by performing a
      sequential horizontal reduction of its elements using the specified operator {#syntax#}op{#endsyntax#}.
      </p>
      <p>
      Not every operator is available for every vector element type:
      </p>
      <ul>
          <li>{#syntax#}.And{#endsyntax#}, {#syntax#}.Or{#endsyntax#},
            {#syntax#}.Xor{#endsyntax#} are available for
            {#syntax#}bool{#endsyntax#} vectors,</li>
          <li>{#syntax#}.Min{#endsyntax#}, {#syntax#}.Max{#endsyntax#},
            {#syntax#}.Add{#endsyntax#}, {#syntax#}.Mul{#endsyntax#} are
            available for {#link|floating point|Floats#} vectors,</li>
          <li>Every operator is available for {#link|integer|Integers#} vectors.
      </ul>
      <p>
      Note that {#syntax#}.Add{#endsyntax#} and {#syntax#}.Mul{#endsyntax#}
      reductions on integral types are wrapping; when applied on floating point
      types the operation associativity is preserved, unless the float mode is
      set to {#syntax#}Optimized{#endsyntax#}.
      </p>
      {#code_begin|test#}
const std = @import("std");
const expect = std.testing.expect;

test "vector @reduce" {
    const value: std.meta.Vector(4, i32) = [_]i32{ 1, -1, 1, -1 };
    const result = value > @splat(4, @as(i32, 0));
    // result is { true, false, true, false };
    comptime try expect(@TypeOf(result) == std.meta.Vector(4, bool));
    const is_all_true = @reduce(.And, result);
    comptime try expect(@TypeOf(is_all_true) == bool);
    try expect(is_all_true == false);
}
      {#code_end#}
      {#see_also|Vectors|@setFloatMode#}
      {#header_close#}

      {#header_open|@src#}
      <pre>{#syntax#}@src() std.builtin.SourceLocation{#endsyntax#}</pre>
      <p>
      Returns a {#syntax#}SourceLocation{#endsyntax#} struct representing the function's name and location in the source code. This must be called in a function.
      </p>
      {#code_begin|test#}
const std = @import("std");
const expect = std.testing.expect;

test "@src" {
    try doTheTest();
}

fn doTheTest() !void {
    const src = @src();

    try expect(src.line == 9);
    try expect(src.column == 17);
    try expect(std.mem.endsWith(u8, src.fn_name, "doTheTest"));
    try expect(std.mem.endsWith(u8, src.file, "test.zig"));
}
      {#code_end#}
      {#header_close#}
      {#header_open|@sqrt#}
      <pre>{#syntax#}@sqrt(value: anytype) @TypeOf(value){#endsyntax#}</pre>
      <p>
      Performs the square root of a floating point number. Uses a dedicated hardware instruction
      when available.
      </p>
      <p>
      Supports {#link|Floats#} and {#link|Vectors#} of floats, with the caveat that
      <a href="https://github.com/ziglang/zig/issues/4026">some float operations are not yet implemented for all float types</a>.
      </p>
      {#header_close#}
      {#header_open|@sin#}
      <pre>{#syntax#}@sin(value: anytype) @TypeOf(value){#endsyntax#}</pre>
      <p>
      Sine trigometric function on a floating point number. Uses a dedicated hardware instruction
      when available.
      </p>
      <p>
      Supports {#link|Floats#} and {#link|Vectors#} of floats, with the caveat that
      <a href="https://github.com/ziglang/zig/issues/4026">some float operations are not yet implemented for all float types</a>.
      </p>
      {#header_close#}
      {#header_open|@cos#}
      <pre>{#syntax#}@cos(value: anytype) @TypeOf(value){#endsyntax#}</pre>
      <p>
      Cosine trigometric function on a floating point number. Uses a dedicated hardware instruction
      when available.
      </p>
      <p>
      Supports {#link|Floats#} and {#link|Vectors#} of floats, with the caveat that
      <a href="https://github.com/ziglang/zig/issues/4026">some float operations are not yet implemented for all float types</a>.
      </p>
      {#header_close#}
      {#header_open|@exp#}
      <pre>{#syntax#}@exp(value: anytype) @TypeOf(value){#endsyntax#}</pre>
      <p>
      Base-e exponential function on a floating point number. Uses a dedicated hardware instruction
      when available.
      </p>
      <p>
      Supports {#link|Floats#} and {#link|Vectors#} of floats, with the caveat that
      <a href="https://github.com/ziglang/zig/issues/4026">some float operations are not yet implemented for all float types</a>.
      </p>
      {#header_close#}
      {#header_open|@exp2#}
      <pre>{#syntax#}@exp2(value: anytype) @TypeOf(value){#endsyntax#}</pre>
      <p>
      Base-2 exponential function on a floating point number. Uses a dedicated hardware instruction
      when available.
      </p>
      <p>
      Supports {#link|Floats#} and {#link|Vectors#} of floats, with the caveat that
      <a href="https://github.com/ziglang/zig/issues/4026">some float operations are not yet implemented for all float types</a>.
      </p>
      {#header_close#}
      {#header_open|@log#}
      <pre>{#syntax#}@log(value: anytype) @TypeOf(value){#endsyntax#}</pre>
      <p>
      Returns the natural logarithm of a floating point number. Uses a dedicated hardware instruction
      when available.
      </p>
      <p>
      Supports {#link|Floats#} and {#link|Vectors#} of floats, with the caveat that
      <a href="https://github.com/ziglang/zig/issues/4026">some float operations are not yet implemented for all float types</a>.
      </p>
      {#header_close#}
      {#header_open|@log2#}
      <pre>{#syntax#}@log2(value: anytype) @TypeOf(value){#endsyntax#}</pre>
      <p>
      Returns the logarithm to the base 2 of a floating point number. Uses a dedicated hardware instruction
      when available.
      </p>
      <p>
      Supports {#link|Floats#} and {#link|Vectors#} of floats, with the caveat that
      <a href="https://github.com/ziglang/zig/issues/4026">some float operations are not yet implemented for all float types</a>.
      </p>
      {#header_close#}
      {#header_open|@log10#}
      <pre>{#syntax#}@log10(value: anytype) @TypeOf(value){#endsyntax#}</pre>
      <p>
      Returns the logarithm to the base 10 of a floating point number. Uses a dedicated hardware instruction
      when available.
      </p>
      <p>
      Supports {#link|Floats#} and {#link|Vectors#} of floats, with the caveat that
      <a href="https://github.com/ziglang/zig/issues/4026">some float operations are not yet implemented for all float types</a>.
      </p>
      {#header_close#}
      {#header_open|@fabs#}
      <pre>{#syntax#}@fabs(value: anytype) @TypeOf(value){#endsyntax#}</pre>
      <p>
      Returns the absolute value of a floating point number. Uses a dedicated hardware instruction
      when available.
      </p>
      <p>
      Supports {#link|Floats#} and {#link|Vectors#} of floats, with the caveat that
      <a href="https://github.com/ziglang/zig/issues/4026">some float operations are not yet implemented for all float types</a>.
      </p>
      {#header_close#}
      {#header_open|@floor#}
      <pre>{#syntax#}@floor(value: anytype) @TypeOf(value){#endsyntax#}</pre>
      <p>
      Returns the largest integral value not greater than the given floating point number.
      Uses a dedicated hardware instruction when available.
      </p>
      <p>
      Supports {#link|Floats#} and {#link|Vectors#} of floats, with the caveat that
      <a href="https://github.com/ziglang/zig/issues/4026">some float operations are not yet implemented for all float types</a>.
      </p>
      {#header_close#}
      {#header_open|@ceil#}
      <pre>{#syntax#}@ceil(value: anytype) @TypeOf(value){#endsyntax#}</pre>
      <p>
      Returns the largest integral value not less than the given floating point number.
      Uses a dedicated hardware instruction when available.
      </p>
      <p>
      Supports {#link|Floats#} and {#link|Vectors#} of floats, with the caveat that
      <a href="https://github.com/ziglang/zig/issues/4026">some float operations are not yet implemented for all float types</a>.
      </p>
      {#header_close#}
      {#header_open|@trunc#}
      <pre>{#syntax#}@trunc(value: anytype) @TypeOf(value){#endsyntax#}</pre>
      <p>
      Rounds the given floating point number to an integer, towards zero.
      Uses a dedicated hardware instruction when available.
      </p>
      <p>
      Supports {#link|Floats#} and {#link|Vectors#} of floats, with the caveat that
      <a href="https://github.com/ziglang/zig/issues/4026">some float operations are not yet implemented for all float types</a>.
      </p>
      {#header_close#}
      {#header_open|@round#}
      <pre>{#syntax#}@round(value: anytype) @TypeOf(value){#endsyntax#}</pre>
      <p>
      Rounds the given floating point number to an integer, away from zero. Uses a dedicated hardware instruction
      when available.
      </p>
      <p>
      Supports {#link|Floats#} and {#link|Vectors#} of floats, with the caveat that
      <a href="https://github.com/ziglang/zig/issues/4026">some float operations are not yet implemented for all float types</a>.
      </p>
      {#header_close#}

      {#header_open|@subWithOverflow#}
      <pre>{#syntax#}@subWithOverflow(comptime T: type, a: T, b: T, result: *T) bool{#endsyntax#}</pre>
      <p>
      Performs {#syntax#}result.* = a - b{#endsyntax#}. If overflow or underflow occurs,
          stores the overflowed bits in {#syntax#}result{#endsyntax#} and returns {#syntax#}true{#endsyntax#}.
                  If no overflow or underflow occurs, returns {#syntax#}false{#endsyntax#}.
      </p>
      {#header_close#}

      {#header_open|@tagName#}
      <pre>{#syntax#}@tagName(value: anytype) [:0]const u8{#endsyntax#}</pre>
      <p>
      Converts an enum value or union value to a string literal representing the name.</p><p>If the enum is non-exhaustive and the tag value does not map to a name, it invokes safety-checked {#link|Undefined Behavior#}.
      </p>
      {#header_close#}

      {#header_open|@This#}
      <pre>{#syntax#}@This() type{#endsyntax#}</pre>
      <p>
      Returns the innermost struct, enum, or union that this function call is inside.
      This can be useful for an anonymous struct that needs to refer to itself:
      </p>
      {#code_begin|test#}
const std = @import("std");
const expect = std.testing.expect;

test "@This()" {
    var items = [_]i32{ 1, 2, 3, 4 };
    const list = List(i32){ .items = items[0..] };
    try expect(list.length() == 4);
}

fn List(comptime T: type) type {
    return struct {
        const Self = @This();

        items: []T,

        fn length(self: Self) usize {
            return self.items.len;
        }
    };
}
      {#code_end#}
      <p>
      When {#syntax#}@This(){#endsyntax#} is used at file scope, it returns a reference to the
      struct that corresponds to the current file.
      </p>
      {#header_close#}

      {#header_open|@truncate#}
      <pre>{#syntax#}@truncate(comptime T: type, integer: anytype) T{#endsyntax#}</pre>
      <p>
      This function truncates bits from an integer type, resulting in a smaller
      or same-sized integer type.
      </p>
      <p>
      The following produces safety-checked {#link|Undefined Behavior#}:
      </p>
      {#code_begin|test_err|cast truncated bits#}
test "integer cast panic" {
    var a: u16 = 0xabcd;
    var b: u8 = @intCast(u8, a);
}
      {#code_end#}
      <p>
      However this is well defined and working code:
      </p>
      {#code_begin|test|truncate#}
const std = @import("std");
const expect = std.testing.expect;

test "integer truncation" {
    var a: u16 = 0xabcd;
    var b: u8 = @truncate(u8, a);
    try expect(b == 0xcd);
}
      {#code_end#}
      <p>
      This function always truncates the significant bits of the integer, regardless
      of endianness on the target platform.
      </p>
      {#header_close#}

      {#header_open|@Type#}
      <pre>{#syntax#}@Type(comptime info: std.builtin.TypeInfo) type{#endsyntax#}</pre>
      <p>
      This function is the inverse of {#link|@typeInfo#}. It reifies type information
      into a {#syntax#}type{#endsyntax#}.
      </p>
      <p>
      It is available for the following types:
      </p>
      <ul>
          <li>{#syntax#}type{#endsyntax#}</li>
          <li>{#syntax#}noreturn{#endsyntax#}</li>
          <li>{#syntax#}void{#endsyntax#}</li>
          <li>{#syntax#}bool{#endsyntax#}</li>
          <li>{#link|Integers#} - The maximum bit count for an integer type is {#syntax#}65535{#endsyntax#}.</li>
          <li>{#link|Floats#}</li>
          <li>{#link|Pointers#}</li>
          <li>{#syntax#}comptime_int{#endsyntax#}</li>
          <li>{#syntax#}comptime_float{#endsyntax#}</li>
          <li>{#syntax#}@TypeOf(undefined){#endsyntax#}</li>
          <li>{#syntax#}@TypeOf(null){#endsyntax#}</li>
          <li>{#link|Arrays#}</li>
          <li>{#link|Optionals#}</li>
          <li>{#link|Error Set Type#}</li>
          <li>{#link|Error Union Type#}</li>
          <li>{#link|Vectors#}</li>
          <li>{#link|opaque#}</li>
          <li>{#link|@Frame#}</li>
          <li>{#syntax#}anyframe{#endsyntax#}</li>
          <li>{#link|struct#}</li>
          <li>{#link|enum#}</li>
          <li>{#link|Enum Literals#}</li>
          <li>{#link|union#}</li>
      </ul>
      <p>
      For these types, {#syntax#}@Type{#endsyntax#} is not available:
      </p>
      <ul>
          <li>{#link|Functions#}</li>
          <li>BoundFn</li>
      </ul>
      {#header_close#}
      {#header_open|@typeInfo#}
      <pre>{#syntax#}@typeInfo(comptime T: type) std.builtin.TypeInfo{#endsyntax#}</pre>
      <p>
      Provides type reflection.
      </p>
      <p>
      For {#link|structs|struct#}, {#link|unions|union#}, {#link|enums|enum#}, and
      {#link|error sets|Error Set Type#}, the fields are guaranteed to be in the same
      order as declared. For declarations, the order is unspecified.
      </p>
      {#header_close#}

      {#header_open|@typeName#}
      <pre>{#syntax#}@typeName(T: type) *const [N:0]u8{#endsyntax#}</pre>
      <p>
      This function returns the string representation of a type, as
      an array. It is equivalent to a string literal of the type name.
      </p>

      {#header_close#}

      {#header_open|@TypeOf#}
      <pre>{#syntax#}@TypeOf(...) type{#endsyntax#}</pre>
      <p>
      {#syntax#}@TypeOf{#endsyntax#} is a special builtin function that takes any (nonzero) number of expressions
      as parameters and returns the type of the result, using {#link|Peer Type Resolution#}.
      </p>
      <p>
      The expressions are evaluated, however they are guaranteed to have no <em>runtime</em> side-effects:
      </p>
      {#code_begin|test#}
const std = @import("std");
const expect = std.testing.expect;

test "no runtime side effects" {
    var data: i32 = 0;
    const T = @TypeOf(foo(i32, &data));
    comptime try expect(T == i32);
    try expect(data == 0);
}

fn foo(comptime T: type, ptr: *T) T {
    ptr.* += 1;
    return ptr.*;
}
      {#code_end#}
      {#header_close#}

      {#header_open|@unionInit#}
      <pre>{#syntax#}@unionInit(comptime Union: type, comptime active_field_name: []const u8, init_expr) Union{#endsyntax#}</pre>
      <p>
      This is the same thing as {#link|union#} initialization syntax, except that the field name is a
      {#link|comptime#}-known value rather than an identifier token.
      </p>
      <p>
      {#syntax#}@unionInit{#endsyntax#} forwards its {#link|result location|Result Location Semantics#} to {#syntax#}init_expr{#endsyntax#}.
      </p>
      {#header_close#}
      {#header_close#}

      {#header_open|Build Mode#}
      <p>
      Zig has four build modes:
      </p>
      <ul>
        <li>{#link|Debug#} (default)</li>
        <li>{#link|ReleaseFast#}</li>
        <li>{#link|ReleaseSafe#}</li>
        <li>{#link|ReleaseSmall#}</li>
      </ul>
      <p>
      To add standard build options to a <code>build.zig</code> file:
      </p>
      {#code_begin|syntax#}
const Builder = @import("std").build.Builder;

pub fn build(b: *Builder) void {
    const exe = b.addExecutable("example", "example.zig");
    exe.setBuildMode(b.standardReleaseOptions());
    b.default_step.dependOn(&exe.step);
}
      {#code_end#}
      <p>
      This causes these options to be available:
      </p>
      <pre><code class="shell">  -Drelease-safe=[bool] optimizations on and safety on
  -Drelease-fast=[bool] optimizations on and safety off
  -Drelease-small=[bool] size optimizations on and safety off</code></pre>
      {#header_open|Debug#}
      <pre><code class="shell">$ zig build-exe example.zig</code></pre>
      <ul>
        <li>Fast compilation speed</li>
        <li>Safety checks enabled</li>
        <li>Slow runtime performance</li>
        <li>Large binary size</li>
        <li>No reproducible build requirement</li>
      </ul>
      {#header_close#}
      {#header_open|ReleaseFast#}
      <pre><code class="shell">$ zig build-exe example.zig -O ReleaseFast</code></pre>
      <ul>
        <li>Fast runtime performance</li>
        <li>Safety checks disabled</li>
        <li>Slow compilation speed</li>
        <li>Large binary size</li>
        <li>Reproducible build</li>
      </ul>
      {#header_close#}
      {#header_open|ReleaseSafe#}
      <pre><code class="shell">$ zig build-exe example.zig -O ReleaseSafe</code></pre>
      <ul>
        <li>Medium runtime performance</li>
        <li>Safety checks enabled</li>
        <li>Slow compilation speed</li>
        <li>Large binary size</li>
        <li>Reproducible build</li>
      </ul>
      {#header_close#}
      {#header_open|ReleaseSmall#}
      <pre><code class="shell">$ zig build-exe example.zig -O ReleaseSmall</code></pre>
      <ul>
        <li>Medium runtime performance</li>
        <li>Safety checks disabled</li>
        <li>Slow compilation speed</li>
        <li>Small binary size</li>
        <li>Reproducible build</li>
      </ul>
      {#header_close#}
      {#see_also|Compile Variables|Zig Build System|Undefined Behavior#}
      {#header_close#}

      {#header_open|Single Threaded Builds#}
      <p>Zig has a compile option <code>--single-threaded</code> which has the following effects:</p>
      <ul>
        <li>All {#link|Thread Local Variables#} are treated as {#link|Static Global Variables#}.</li>
        <li>The overhead of {#link|Async Functions#} becomes equivalent to function call overhead.</li>
        <li>The {#syntax#}@import("builtin").single_threaded{#endsyntax#} becomes {#syntax#}true{#endsyntax#}
          and therefore various userland APIs which read this variable become more efficient.
          For example {#syntax#}std.Mutex{#endsyntax#} becomes
          an empty data structure and all of its functions become no-ops.</li>
      </ul>
      {#header_close#}

      {#header_open|Undefined Behavior#}
      <p>
      Zig has many instances of undefined behavior. If undefined behavior is
      detected at compile-time, Zig emits a compile error and refuses to continue.
      Most undefined behavior that cannot be detected at compile-time can be detected
      at runtime. In these cases, Zig has safety checks. Safety checks can be disabled
      on a per-block basis with {#link|@setRuntimeSafety#}. The {#link|ReleaseFast#}
      and {#link|ReleaseSmall#} build modes disable all safety checks (except where overridden
      by {#link|@setRuntimeSafety#}) in order to facilitate optimizations.
      </p>
      <p>
      When a safety check fails, Zig crashes with a stack trace, like this:
      </p>
      {#code_begin|test_err|reached unreachable code#}
test "safety check" {
    unreachable;
}
      {#code_end#}
      {#header_open|Reaching Unreachable Code#}
      <p>At compile-time:</p>
      {#code_begin|test_err|reached unreachable code#}
comptime {
    assert(false);
}
fn assert(ok: bool) void {
    if (!ok) unreachable; // assertion failure
}
      {#code_end#}
      <p>At runtime:</p>
      {#code_begin|exe_err#}
const std = @import("std");

pub fn main() void {
    std.debug.assert(false);
}
      {#code_end#}
      {#header_close#}
      {#header_open|Index out of Bounds#}
      <p>At compile-time:</p>
      {#code_begin|test_err|index 5 outside array of size 5#}
comptime {
    const array: [5]u8 = "hello".*;
    const garbage = array[5];
}
      {#code_end#}
      <p>At runtime:</p>
      {#code_begin|exe_err#}
pub fn main() void {
    var x = foo("hello");
}

fn foo(x: []const u8) u8 {
    return x[5];
}
      {#code_end#}
      {#header_close#}
      {#header_open|Cast Negative Number to Unsigned Integer#}
      <p>At compile-time:</p>
      {#code_begin|test_err|attempt to cast negative value to unsigned integer#}
comptime {
    const value: i32 = -1;
    const unsigned = @intCast(u32, value);
}
      {#code_end#}
      <p>At runtime:</p>
      {#code_begin|exe_err#}
const std = @import("std");

pub fn main() void {
    var value: i32 = -1;
    var unsigned = @intCast(u32, value);
    std.debug.print("value: {}\n", .{unsigned});
}
      {#code_end#}
      <p>
      To obtain the maximum value of an unsigned integer, use {#syntax#}std.math.maxInt{#endsyntax#}.
      </p>
      {#header_close#}
      {#header_open|Cast Truncates Data#}
      <p>At compile-time:</p>
      {#code_begin|test_err|cast from 'u16' to 'u8' truncates bits#}
comptime {
    const spartan_count: u16 = 300;
    const byte = @intCast(u8, spartan_count);
}
      {#code_end#}
      <p>At runtime:</p>
      {#code_begin|exe_err#}
const std = @import("std");

pub fn main() void {
    var spartan_count: u16 = 300;
    const byte = @intCast(u8, spartan_count);
    std.debug.print("value: {}\n", .{byte});
}
      {#code_end#}
      <p>
      To truncate bits, use {#link|@truncate#}.
      </p>
      {#header_close#}
      {#header_open|Integer Overflow#}
      {#header_open|Default Operations#}
      <p>The following operators can cause integer overflow:</p>
      <ul>
          <li>{#syntax#}+{#endsyntax#} (addition)</li>
          <li>{#syntax#}-{#endsyntax#} (subtraction)</li>
          <li>{#syntax#}-{#endsyntax#} (negation)</li>
          <li>{#syntax#}*{#endsyntax#} (multiplication)</li>
          <li>{#syntax#}/{#endsyntax#} (division)</li>
        <li>{#link|@divTrunc#} (division)</li>
        <li>{#link|@divFloor#} (division)</li>
        <li>{#link|@divExact#} (division)</li>
      </ul>
      <p>Example with addition at compile-time:</p>
      {#code_begin|test_err|operation caused overflow#}
comptime {
    var byte: u8 = 255;
    byte += 1;
}
      {#code_end#}
      <p>At runtime:</p>
      {#code_begin|exe_err#}
const std = @import("std");

pub fn main() void {
    var byte: u8 = 255;
    byte += 1;
    std.debug.print("value: {}\n", .{byte});
}
      {#code_end#}
      {#header_close#}
      {#header_open|Standard Library Math Functions#}
      <p>These functions provided by the standard library return possible errors.</p>
      <ul>
          <li>{#syntax#}@import("std").math.add{#endsyntax#}</li>
          <li>{#syntax#}@import("std").math.sub{#endsyntax#}</li>
          <li>{#syntax#}@import("std").math.mul{#endsyntax#}</li>
          <li>{#syntax#}@import("std").math.divTrunc{#endsyntax#}</li>
          <li>{#syntax#}@import("std").math.divFloor{#endsyntax#}</li>
          <li>{#syntax#}@import("std").math.divExact{#endsyntax#}</li>
          <li>{#syntax#}@import("std").math.shl{#endsyntax#}</li>
      </ul>
      <p>Example of catching an overflow for addition:</p>
      {#code_begin|exe_err#}
const math = @import("std").math;
const print = @import("std").debug.print;
pub fn main() !void {
    var byte: u8 = 255;

    byte = if (math.add(u8, byte, 1)) |result| result else |err| {
        print("unable to add one: {s}\n", .{@errorName(err)});
        return err;
    };

    print("result: {}\n", .{byte});
}
      {#code_end#}
      {#header_close#}
      {#header_open|Builtin Overflow Functions#}
      <p>
      These builtins return a {#syntax#}bool{#endsyntax#} of whether or not overflow
      occurred, as well as returning the overflowed bits:
      </p>
      <ul>
          <li>{#link|@addWithOverflow#}</li>
          <li>{#link|@subWithOverflow#}</li>
          <li>{#link|@mulWithOverflow#}</li>
          <li>{#link|@shlWithOverflow#}</li>
      </ul>
      <p>
      Example of {#link|@addWithOverflow#}:
      </p>
      {#code_begin|exe#}
const print = @import("std").debug.print;
pub fn main() void {
    var byte: u8 = 255;

    var result: u8 = undefined;
    if (@addWithOverflow(u8, byte, 10, &result)) {
        print("overflowed result: {}\n", .{result});
    } else {
        print("result: {}\n", .{result});
    }
}
      {#code_end#}
      {#header_close#}
      {#header_open|Wrapping Operations#}
      <p>
      These operations have guaranteed wraparound semantics.
      </p>
      <ul>
          <li>{#syntax#}+%{#endsyntax#} (wraparound addition)</li>
          <li>{#syntax#}-%{#endsyntax#} (wraparound subtraction)</li>
          <li>{#syntax#}-%{#endsyntax#} (wraparound negation)</li>
          <li>{#syntax#}*%{#endsyntax#} (wraparound multiplication)</li>
      </ul>
      {#code_begin|test#}
const std = @import("std");
const expect = std.testing.expect;
const minInt = std.math.minInt;
const maxInt = std.math.maxInt;

test "wraparound addition and subtraction" {
    const x: i32 = maxInt(i32);
    const min_val = x +% 1;
    try expect(min_val == minInt(i32));
    const max_val = min_val -% 1;
    try expect(max_val == maxInt(i32));
}
      {#code_end#}
      {#header_close#}
      {#header_close#}
      {#header_open|Exact Left Shift Overflow#}
      <p>At compile-time:</p>
      {#code_begin|test_err|operation caused overflow#}
comptime {
    const x = @shlExact(@as(u8, 0b01010101), 2);
}
      {#code_end#}
      <p>At runtime:</p>
      {#code_begin|exe_err#}
const std = @import("std");

pub fn main() void {
    var x: u8 = 0b01010101;
    var y = @shlExact(x, 2);
    std.debug.print("value: {}\n", .{y});
}
      {#code_end#}
      {#header_close#}
      {#header_open|Exact Right Shift Overflow#}
      <p>At compile-time:</p>
      {#code_begin|test_err|exact shift shifted out 1 bits#}
comptime {
    const x = @shrExact(@as(u8, 0b10101010), 2);
}
      {#code_end#}
      <p>At runtime:</p>
      {#code_begin|exe_err#}
const std = @import("std");

pub fn main() void {
    var x: u8 = 0b10101010;
    var y = @shrExact(x, 2);
    std.debug.print("value: {}\n", .{y});
}
      {#code_end#}
      {#header_close#}
      {#header_open|Division by Zero#}
      <p>At compile-time:</p>
      {#code_begin|test_err|division by zero#}
comptime {
    const a: i32 = 1;
    const b: i32 = 0;
    const c = a / b;
}
      {#code_end#}
      <p>At runtime:</p>
      {#code_begin|exe_err#}
const std = @import("std");

pub fn main() void {
    var a: u32 = 1;
    var b: u32 = 0;
    var c = a / b;
    std.debug.print("value: {}\n", .{c});
}
      {#code_end#}
      {#header_close#}
      {#header_open|Remainder Division by Zero#}
      <p>At compile-time:</p>
      {#code_begin|test_err|division by zero#}
comptime {
    const a: i32 = 10;
    const b: i32 = 0;
    const c = a % b;
}
      {#code_end#}
      <p>At runtime:</p>
      {#code_begin|exe_err#}
const std = @import("std");

pub fn main() void {
    var a: u32 = 10;
    var b: u32 = 0;
    var c = a % b;
    std.debug.print("value: {}\n", .{c});
}
      {#code_end#}
      {#header_close#}
      {#header_open|Exact Division Remainder#}
      <p>At compile-time:</p>
      {#code_begin|test_err|exact division had a remainder#}
comptime {
    const a: u32 = 10;
    const b: u32 = 3;
    const c = @divExact(a, b);
}
      {#code_end#}
      <p>At runtime:</p>
      {#code_begin|exe_err#}
const std = @import("std");

pub fn main() void {
    var a: u32 = 10;
    var b: u32 = 3;
    var c = @divExact(a, b);
    std.debug.print("value: {}\n", .{c});
}
      {#code_end#}
      {#header_close#}
      {#header_open|Attempt to Unwrap Null#}
      <p>At compile-time:</p>
      {#code_begin|test_err|unable to unwrap null#}
comptime {
    const optional_number: ?i32 = null;
    const number = optional_number.?;
}
      {#code_end#}
      <p>At runtime:</p>
      {#code_begin|exe_err#}
const std = @import("std");

pub fn main() void {
    var optional_number: ?i32 = null;
    var number = optional_number.?;
    std.debug.print("value: {}\n", .{number});
}
      {#code_end#}
      <p>One way to avoid this crash is to test for null instead of assuming non-null, with
      the {#syntax#}if{#endsyntax#} expression:</p>
      {#code_begin|exe|test#}
const print = @import("std").debug.print;
pub fn main() void {
    const optional_number: ?i32 = null;

    if (optional_number) |number| {
        print("got number: {}\n", .{number});
    } else {
        print("it's null\n", .{});
    }
}
      {#code_end#}
      {#see_also|Optionals#}
      {#header_close#}
      {#header_open|Attempt to Unwrap Error#}
      <p>At compile-time:</p>
      {#code_begin|test_err|caught unexpected error 'UnableToReturnNumber'#}
comptime {
    const number = getNumberOrFail() catch unreachable;
}

fn getNumberOrFail() !i32 {
    return error.UnableToReturnNumber;
}
      {#code_end#}
      <p>At runtime:</p>
      {#code_begin|exe_err#}
const std = @import("std");

pub fn main() void {
    const number = getNumberOrFail() catch unreachable;
    std.debug.print("value: {}\n", .{number});
}

fn getNumberOrFail() !i32 {
    return error.UnableToReturnNumber;
}
      {#code_end#}
      <p>One way to avoid this crash is to test for an error instead of assuming a successful result, with
      the {#syntax#}if{#endsyntax#} expression:</p>
      {#code_begin|exe#}
const print = @import("std").debug.print;

pub fn main() void {
    const result = getNumberOrFail();

    if (result) |number| {
        print("got number: {}\n", .{number});
    } else |err| {
        print("got error: {s}\n", .{@errorName(err)});
    }
}

fn getNumberOrFail() !i32 {
    return error.UnableToReturnNumber;
}
      {#code_end#}
      {#see_also|Errors#}
      {#header_close#}
      {#header_open|Invalid Error Code#}
      <p>At compile-time:</p>
      {#code_begin|test_err|integer value 11 represents no error#}
comptime {
    const err = error.AnError;
    const number = @errorToInt(err) + 10;
    const invalid_err = @intToError(number);
}
      {#code_end#}
      <p>At runtime:</p>
      {#code_begin|exe_err#}
const std = @import("std");

pub fn main() void {
    var err = error.AnError;
    var number = @errorToInt(err) + 500;
    var invalid_err = @intToError(number);
    std.debug.print("value: {}\n", .{number});
}
      {#code_end#}
      {#header_close#}
      {#header_open|Invalid Enum Cast#}
      <p>At compile-time:</p>
      {#code_begin|test_err|has no tag matching integer value 3#}
const Foo = enum {
    a,
    b,
    c,
};
comptime {
    const a: u2 = 3;
    const b = @intToEnum(Foo, a);
}
      {#code_end#}
      <p>At runtime:</p>
      {#code_begin|exe_err#}
const std = @import("std");

const Foo = enum {
    a,
    b,
    c,
};

pub fn main() void {
    var a: u2 = 3;
    var b = @intToEnum(Foo, a);
    std.debug.print("value: {s}\n", .{@tagName(b)});
}
      {#code_end#}
      {#header_close#}

      {#header_open|Invalid Error Set Cast#}
      <p>At compile-time:</p>
      {#code_begin|test_err|error.B not a member of error set 'Set2'#}
const Set1 = error{
    A,
    B,
};
const Set2 = error{
    A,
    C,
};
comptime {
    _ = @errSetCast(Set2, Set1.B);
}
      {#code_end#}
      <p>At runtime:</p>
      {#code_begin|exe_err#}
const std = @import("std");

const Set1 = error{
    A,
    B,
};
const Set2 = error{
    A,
    C,
};
pub fn main() void {
    foo(Set1.B);
}
fn foo(set1: Set1) void {
    const x = @errSetCast(Set2, set1);
    std.debug.print("value: {}\n", .{x});
}
      {#code_end#}
      {#header_close#}

      {#header_open|Incorrect Pointer Alignment#}
      <p>At compile-time:</p>
      {#code_begin|test_err|pointer address 0x1 is not aligned to 4 bytes#}
comptime {
    const ptr = @intToPtr(*align(1) i32, 0x1);
    const aligned = @alignCast(4, ptr);
}
      {#code_end#}
      <p>At runtime:</p>
      {#code_begin|exe_err#}
const mem = @import("std").mem;
pub fn main() !void {
    var array align(4) = [_]u32{ 0x11111111, 0x11111111 };
    const bytes = mem.sliceAsBytes(array[0..]);
    if (foo(bytes) != 0x11111111) return error.Wrong;
}
fn foo(bytes: []u8) u32 {
    const slice4 = bytes[1..5];
    const int_slice = mem.bytesAsSlice(u32, @alignCast(4, slice4));
    return int_slice[0];
}
      {#code_end#}
      {#header_close#}
      {#header_open|Wrong Union Field Access#}
      <p>At compile-time:</p>
      {#code_begin|test_err|accessing union field 'float' while field 'int' is set#}
comptime {
    var f = Foo{ .int = 42 };
    f.float = 12.34;
}

const Foo = union {
    float: f32,
    int: u32,
};
      {#code_end#}
      <p>At runtime:</p>
      {#code_begin|exe_err#}
const std = @import("std");

const Foo = union {
    float: f32,
    int: u32,
};

pub fn main() void {
    var f = Foo{ .int = 42 };
    bar(&f);
}

fn bar(f: *Foo) void {
    f.float = 12.34;
    std.debug.print("value: {}\n", .{f.float});
}
      {#code_end#}
      <p>
      This safety is not available for {#syntax#}extern{#endsyntax#} or {#syntax#}packed{#endsyntax#} unions.
      </p>
      <p>
      To change the active field of a union, assign the entire union, like this:
      </p>
      {#code_begin|exe#}
const std = @import("std");

const Foo = union {
    float: f32,
    int: u32,
};

pub fn main() void {
    var f = Foo{ .int = 42 };
    bar(&f);
}

fn bar(f: *Foo) void {
    f.* = Foo{ .float = 12.34 };
    std.debug.print("value: {}\n", .{f.float});
}
      {#code_end#}
      <p>
      To change the active field of a union when a meaningful value for the field is not known,
      use {#link|undefined#}, like this:
      </p>
      {#code_begin|exe#}
const std = @import("std");

const Foo = union {
    float: f32,
    int: u32,
};

pub fn main() void {
    var f = Foo{ .int = 42 };
    f = Foo{ .float = undefined };
    bar(&f);
    std.debug.print("value: {}\n", .{f.float});
}

fn bar(f: *Foo) void {
    f.float = 12.34;
}
      {#code_end#}
      {#see_also|union|extern union#}
      {#header_close#}

      {#header_open|Out of Bounds Float to Integer Cast#}
      <p>TODO</p>
      {#header_close#}

      {#header_open|Pointer Cast Invalid Null#}
      <p>
      This happens when casting a pointer with the address 0 to a pointer which may not have the address 0.
      For example, {#link|C Pointers#}, {#link|Optional Pointers#}, and {#link|allowzero#} pointers
      allow address zero, but normal {#link|Pointers#} do not.
      </p>
      <p>At compile-time:</p>
      {#code_begin|test_err|null pointer casted to type#}
comptime {
    const opt_ptr: ?*i32 = null;
    const ptr = @ptrCast(*i32, opt_ptr);
}
      {#code_end#}
      <p>At runtime:</p>
      {#code_begin|exe_err#}
pub fn main() void {
    var opt_ptr: ?*i32 = null;
    var ptr = @ptrCast(*i32, opt_ptr);
}
      {#code_end#}
      {#header_close#}

      {#header_close#}
      {#header_open|Memory#}
      <p>
      The Zig language performs no memory management on behalf of the programmer. This is
      why Zig has no runtime, and why Zig code works seamlessly in so many environments,
      including real-time software, operating system kernels, embedded devices, and
      low latency servers. As a consequence, Zig programmers must always be able to answer
      the question:
      </p>
      <p>{#link|Where are the bytes?#}</p>
      <p>
      Like Zig, the C programming language has manual memory management. However, unlike Zig,
      C has a default allocator - <code>malloc</code>, <code>realloc</code>, and <code>free</code>.
      When linking against libc, Zig exposes this allocator with {#syntax#}std.heap.c_allocator{#endsyntax#}.
      However, by convention, there is no default allocator in Zig. Instead, functions which need to
      allocate accept an {#syntax#}*Allocator{#endsyntax#} parameter. Likewise, data structures such as
      {#syntax#}std.ArrayList{#endsyntax#} accept an {#syntax#}*Allocator{#endsyntax#} parameter in
      their initialization functions:
      </p>
      {#code_begin|test|allocator#}
const std = @import("std");
const Allocator = std.mem.Allocator;
const expect = std.testing.expect;

test "using an allocator" {
    var buffer: [100]u8 = undefined;
    const allocator = &std.heap.FixedBufferAllocator.init(&buffer).allocator;
    const result = try concat(allocator, "foo", "bar");
    try expect(std.mem.eql(u8, "foobar", result));
}

fn concat(allocator: *Allocator, a: []const u8, b: []const u8) ![]u8 {
    const result = try allocator.alloc(u8, a.len + b.len);
    std.mem.copy(u8, result, a);
    std.mem.copy(u8, result[a.len..], b);
    return result;
}
      {#code_end#}
      <p>
      In the above example, 100 bytes of stack memory are used to initialize a
      {#syntax#}FixedBufferAllocator{#endsyntax#}, which is then passed to a function.
      As a convenience there is a global {#syntax#}FixedBufferAllocator{#endsyntax#}
      available for quick tests at {#syntax#}std.testing.allocator{#endsyntax#},
      which will also do perform basic leak detection.
      </p>
      <p>
      Zig has a general purpose allocator available to be imported
      with {#syntax#}std.heap.GeneralPurposeAllocator{#endsyntax#}. However, it is still recommended to
      follow the {#link|Choosing an Allocator#} guide.
      </p>

      {#header_open|Choosing an Allocator#}
      <p>What allocator to use depends on a number of factors. Here is a flow chart to help you decide:
      </p>
      <ol>
          <li>
              Are you making a library? In this case, best to accept an {#syntax#}*Allocator{#endsyntax#}
              as a parameter and allow your library's users to decide what allocator to use.
          </li>
          <li>Are you linking libc? In this case, {#syntax#}std.heap.c_allocator{#endsyntax#} is likely
              the right choice, at least for your main allocator.</li>
          <li>
              Is the maximum number of bytes that you will need bounded by a number known at
              {#link|comptime#}? In this case, use {#syntax#}std.heap.FixedBufferAllocator{#endsyntax#} or
              {#syntax#}std.heap.ThreadSafeFixedBufferAllocator{#endsyntax#} depending on whether you need
              thread-safety or not.
          </li>
          <li>
              Is your program a command line application which runs from start to end without any fundamental
              cyclical pattern (such as a video game main loop, or a web server request handler),
              such that it would make sense to free everything at once at the end?
              In this case, it is recommended to follow this pattern:
              {#code_begin|exe|cli_allocation#}
const std = @import("std");

pub fn main() !void {
    var arena = std.heap.ArenaAllocator.init(std.heap.page_allocator);
    defer arena.deinit();

    const allocator = &arena.allocator;

    const ptr = try allocator.create(i32);
    std.debug.print("ptr={*}\n", .{ptr});
}
              {#code_end#}
              When using this kind of allocator, there is no need to free anything manually. Everything
              gets freed at once with the call to {#syntax#}arena.deinit(){#endsyntax#}.
          </li>
          <li>
              Are the allocations part of a cyclical pattern such as a video game main loop, or a web
              server request handler? If the allocations can all be freed at once, at the end of the cycle,
              for example once the video game frame has been fully rendered, or the web server request has
              been served, then {#syntax#}std.heap.ArenaAllocator{#endsyntax#} is a great candidate. As
              demonstrated in the previous bullet point, this allows you to free entire arenas at once.
              Note also that if an upper bound of memory can be established, then
              {#syntax#}std.heap.FixedBufferAllocator{#endsyntax#} can be used as a further optimization.
          </li>
          <li>
              Are you writing a test, and you want to make sure {#syntax#}error.OutOfMemory{#endsyntax#}
              is handled correctly? In this case, use {#syntax#}std.testing.FailingAllocator{#endsyntax#}.
          </li>
          <li>
              Are you writing a test? In this case, use {#syntax#}std.testing.allocator{#endsyntax#}.
          </li>
          <li>
              Finally, if none of the above apply, you need a general purpose allocator.
              Zig's general purpose allocator is available as a function that takes a {#link|comptime#}
              {#link|struct#} of configuration options and returns a type.
              Generally, you will set up one {#syntax#}std.heap.GeneralPurposeAllocator{#endsyntax#} in
              your main function, and then pass it or sub-allocators around to various parts of your
              application.
          </li>
          <li>
              You can also consider {#link|Implementing an Allocator#}.
          </li>
      </ol>
      {#header_close#}

      {#header_open|Where are the bytes?#}
      <p>String literals such as {#syntax#}"foo"{#endsyntax#} are in the global constant data section.
      This is why it is an error to pass a string literal to a mutable slice, like this:
      </p>
      {#code_begin|test_err|expected type '[]u8'#}
fn foo(s: []u8) void {}

test "string literal to mutable slice" {
    foo("hello");
}
      {#code_end#}
      <p>However if you make the slice constant, then it works:</p>
      {#code_begin|test|strlit#}
fn foo(s: []const u8) void {}

test "string literal to constant slice" {
    foo("hello");
}
      {#code_end#}
      <p>
      Just like string literals, {#syntax#}const{#endsyntax#} declarations, when the value is known at {#link|comptime#},
      are stored in the global constant data section. Also {#link|Compile Time Variables#} are stored
      in the global constant data section.
      </p>
      <p>
      {#syntax#}var{#endsyntax#} declarations inside functions are stored in the function's stack frame. Once a function returns,
      any {#link|Pointers#} to variables in the function's stack frame become invalid references, and
      dereferencing them becomes unchecked {#link|Undefined Behavior#}.
      </p>
      <p>
      {#syntax#}var{#endsyntax#} declarations at the top level or in {#link|struct#} declarations are stored in the global
      data section.
      </p>
      <p>
      The location of memory allocated with {#syntax#}allocator.alloc{#endsyntax#} or
      {#syntax#}allocator.create{#endsyntax#} is determined by the allocator's implementation.
      </p>
      <p>TODO: thread local variables</p>
      {#header_close#}

      {#header_open|Implementing an Allocator#}
      <p>Zig programmers can implement their own allocators by fulfilling the Allocator interface.
      In order to do this one must read carefully the documentation comments in std/mem.zig and
      then supply a {#syntax#}reallocFn{#endsyntax#} and a {#syntax#}shrinkFn{#endsyntax#}.
      </p>
      <p>
      There are many example allocators to look at for inspiration. Look at std/heap.zig and
      at this
      <a href="https://github.com/andrewrk/zig-general-purpose-allocator/">work-in-progress general purpose allocator</a>.
      TODO: once <a href="https://github.com/ziglang/zig/issues/21">#21</a> is done, link to the docs
      here.
      </p>
      {#header_close#}

      {#header_open|Heap Allocation Failure#}
      <p>
      Many programming languages choose to handle the possibility of heap allocation failure by
      unconditionally crashing. By convention, Zig programmers do not consider this to be a
      satisfactory solution. Instead, {#syntax#}error.OutOfMemory{#endsyntax#} represents
      heap allocation failure, and Zig libraries return this error code whenever heap allocation
      failure prevented an operation from completing successfully.
      </p>
      <p>
      Some have argued that because some operating systems such as Linux have memory overcommit enabled by
      default, it is pointless to handle heap allocation failure. There are many problems with this reasoning:
      </p>
      <ul>
          <li>Only some operating systems have an overcommit feature.
              <ul>
                  <li>Linux has it enabled by default, but it is configurable.</li>
                  <li>Windows does not overcommit.</li>
                  <li>Embedded systems do not have overcommit.</li>
                  <li>Hobby operating systems may or may not have overcommit.</li>
              </ul>
          </li>
          <li>
              For real-time systems, not only is there no overcommit, but typically the maximum amount
              of memory per application is determined ahead of time.
          </li>
          <li>
              When writing a library, one of the main goals is code reuse. By making code handle
              allocation failure correctly, a library becomes eligible to be reused in
              more contexts.
          </li>
          <li>
              Although some software has grown to depend on overcommit being enabled, its existence
              is the source of countless user experience disasters. When a system with overcommit enabled,
              such as Linux on default settings, comes close to memory exhaustion, the system locks up
              and becomes unusable. At this point, the OOM Killer selects an application to kill
              based on heuristics. This non-deterministic decision often results in an important process
              being killed, and often fails to return the system back to working order.
          </li>
      </ul>
      {#header_close#}

      {#header_open|Recursion#}
      <p>
      Recursion is a fundamental tool in modeling software. However it has an often-overlooked problem:
      unbounded memory allocation.
      </p>
      <p>
      Recursion is an area of active experimentation in Zig and so the documentation here is not final.
      You can read a
      <a href="https://ziglang.org/download/0.3.0/release-notes.html#recursion">summary of recursion status in the 0.3.0 release notes</a>.
      </p>
      <p>
      The short summary is that currently recursion works normally as you would expect. Although Zig code
      is not yet protected from stack overflow, it is planned that a future version of Zig will provide
      such protection, with some degree of cooperation from Zig code required.
      </p>
      {#header_close#}

      {#header_open|Lifetime and Ownership#}
      <p>
      It is the Zig programmer's responsibility to ensure that a {#link|pointer|Pointers#} is not
      accessed when the memory pointed to is no longer available. Note that a {#link|slice|Slices#}
      is a form of pointer, in that it references other memory.
      </p>
      <p>
      In order to prevent bugs, there are some helpful conventions to follow when dealing with pointers.
      In general, when a function returns a pointer, the documentation for the function should explain
      who "owns" the pointer. This concept helps the programmer decide when it is appropriate, if ever,
      to free the pointer.
      </p>
      <p>
      For example, the function's documentation may say "caller owns the returned memory", in which case
      the code that calls the function must have a plan for when to free that memory. Probably in this situation,
      the function will accept an {#syntax#}*Allocator{#endsyntax#} parameter.
      </p>
      <p>
      Sometimes the lifetime of a pointer may be more complicated. For example, the
      {#syntax#}std.ArrayList(T).items{#endsyntax#} slice has a lifetime that remains
      valid until the next time the list is resized, such as by appending new elements.
      </p>
      <p>
      The API documentation for functions and data structures should take great care to explain
      the ownership and lifetime semantics of pointers. Ownership determines whose responsibility it
      is to free the memory referenced by the pointer, and lifetime determines the point at which
      the memory becomes inaccessible (lest {#link|Undefined Behavior#} occur).
      </p>
      {#header_close#}

      {#header_close#}
      {#header_open|Compile Variables#}
      <p>
      Compile variables are accessible by importing the {#syntax#}"builtin"{#endsyntax#} package,
      which the compiler makes available to every Zig source file. It contains
      compile-time constants such as the current target, endianness, and release mode.
      </p>
      {#code_begin|syntax#}
const builtin = @import("builtin");
const separator = if (builtin.os.tag == builtin.Os.windows) '\\' else '/';
      {#code_end#}
      <p>
      Example of what is imported with {#syntax#}@import("builtin"){#endsyntax#}:
      </p>
      {#builtin#}
      {#see_also|Build Mode#}
      {#header_close#}
      {#header_open|Root Source File#}
      <p>TODO: explain how root source file finds other files</p>
      <p>TODO: pub fn main</p>
      <p>TODO: pub fn panic</p>
      <p>TODO: if linking with libc you can use export fn main</p>
      <p>TODO: order independent top level declarations</p>
      <p>TODO: lazy analysis</p>
      <p>TODO: using comptime { _ = @import() }</p>
      {#header_close#}
      {#header_open|Zig Test#}
      <p>
      <code>zig test</code> is a tool that can be used to quickly build and run Zig code
      to make sure behavior meets expectations. {#syntax#}@import("builtin").is_test{#endsyntax#}
      is available for code to detect whether the current build is a test build.
      </p>
      {#code_begin|test|detect_test#}
const std = @import("std");
const builtin = @import("builtin");
const expect = std.testing.expect;

test "builtin.is_test" {
    try expect(builtin.is_test);
}
      {#code_end#}
      <p>
      Zig has lazy top level declaration analysis, which means that if a function is not called,
      or otherwise used, it is not analyzed. This means that there may be an undiscovered
      compile error in a function because it is never called.
      </p>
      {#code_begin|test|unused_fn#}
fn unused() i32 {
    return "wrong return type";
}
test "unused function" { }
      {#code_end#}
      <p>
      Note that, while in {#link|Debug#} and {#link|ReleaseSafe#} modes, {#link|unreachable#} emits a
      call to {#link|@panic#}, in {#link|ReleaseFast#} and {#link|ReleaseSmall#} modes, it is really
      undefined behavior. The implementation of {#syntax#}std.debug.assert{#endsyntax#} is as
      simple as:
      </p>
      {#code_begin|syntax#}
pub fn assert(ok: bool) void {
    if (!ok) unreachable;
}
      {#code_end#}
      <p>
      This means that when testing in ReleaseFast or ReleaseSmall mode, {#syntax#}assert{#endsyntax#}
      is not sufficient to check the result of a computation:
      </p>
      {#code_begin|syntax#}
const std = @import("std");
const assert = std.debug.assert;

test "assert in release fast mode" {
    assert(false);
}
      {#code_end#}
      <p>
      When compiling this test in {#link|ReleaseFast#} mode, it invokes unchecked
      {#link|Undefined Behavior#}. Since that could do anything, this documentation
      cannot show you the output.
      </p>
      <p>
      Better practice for checking the output when testing is to use {#syntax#}std.testing.expect{#endsyntax#}:
      </p>
      {#code_begin|test_err|test "expect in release fast mode"... FAIL (TestUnexpectedResult)#}
      {#code_release_fast#}
const std = @import("std");
const expect = std.testing.expect;

test "expect in release fast mode" {
    try expect(false);
}
      {#code_end#}
      <p>See the rest of the {#syntax#}std.testing{#endsyntax#} namespace for more available functions.</p>
      <p>
      <code>zig test</code> has a few command line parameters which affect the compilation. See
      <code>zig --help</code> for a full list. The most interesting one is <code>--test-filter [text]</code>.
      This makes the test build only include tests whose name contains the supplied filter text.
      Again, thanks to lazy analysis, this can allow you to narrow a build to only a few functions in
      isolation.
      </p>
      {#header_close#}

      {#header_open|Zig Build System#}
      <p>
      The Zig Build System provides a cross-platform, dependency-free way to declare
      the logic required to build a project. With this system, the logic to build
      a project is written in a build.zig file, using the Zig Build System API to
      declare and configure build artifacts and other tasks.
      </p>
      <p>
      Some examples of tasks the build system can help with:
      </p>
      <ul>
        <li>Creating build artifacts by executing the Zig compiler. This includes
          building Zig source code as well as C and C++ source code.</li>
        <li>Capturing user-configured options and using those options to configure
          the build.</li>
        <li>Surfacing build configuration as {#link|comptime#} values by providing a
          file that can be {#link|imported|@import#} by Zig code.</li>
        <li>Caching build artifacts to avoid unnecessarily repeating steps.</li>
        <li>Executing build artifacts or system-installed tools.</li>
        <li>Running tests and verifying the output of executing a build artifact matches
        the expected value.</li>
        <li>Running <code>zig fmt</code> on a codebase or a subset of it.</li>
        <li>Custom tasks.</li>
      </ul>
      <p>
      To use the build system, run <code class="shell">zig build --help</code>
      to see a command-line usage help menu. This will include project-specific
      options that were declared in the build.zig script.
      </p>

      {#header_open|Building an Executable#}
      <p>This <code>build.zig</code> file is automatically generated
        by <code>zig init-exe</code>.</p>
      {#code_begin|syntax|build#}
const Builder = @import("std").build.Builder;

pub fn build(b: *Builder) void {
    // Standard target options allows the person running `zig build` to choose
    // what target to build for. Here we do not override the defaults, which
    // means any target is allowed, and the default is native. Other options
    // for restricting supported target set are available.
    const target = b.standardTargetOptions(.{});

    // Standard release options allow the person running `zig build` to select
    // between Debug, ReleaseSafe, ReleaseFast, and ReleaseSmall.
    const mode = b.standardReleaseOptions();

    const exe = b.addExecutable("example", "src/main.zig");
    exe.setTarget(target);
    exe.setBuildMode(mode);
    exe.install();

    const run_cmd = exe.run();
    run_cmd.step.dependOn(b.getInstallStep());
    if (b.args) |args| {
        run_cmd.addArgs(args);
    }

    const run_step = b.step("run", "Run the app");
    run_step.dependOn(&run_cmd.step);
}
      {#code_end#}
      {#header_close#}

      {#header_open|Building a Library#}
      <p>This <code>build.zig</code> file is automatically generated
        by <code>zig init-lib</code>.</p>
      {#code_begin|syntax|build#}
const Builder = @import("std").build.Builder;

pub fn build(b: *Builder) void {
    const mode = b.standardReleaseOptions();
    const lib = b.addStaticLibrary("example", "src/main.zig");
    lib.setBuildMode(mode);
    lib.install();

    var main_tests = b.addTest("src/main.zig");
    main_tests.setBuildMode(mode);

    const test_step = b.step("test", "Run library tests");
    test_step.dependOn(&main_tests.step);
}
      {#code_end#}
      {#header_close#}

      {#header_open|Compiling C Source Code#}
      <pre>{#syntax#}
lib.addCSourceFile("src/lib.c", &[_][]const u8{
    "-Wall",
    "-Wextra",
    "-Werror",
});
      {#endsyntax#}</pre>
      {#header_close#}

      {#header_close#}
      {#header_open|C#}
      <p>
      Although Zig is independent of C, and, unlike most other languages, does not depend on libc,
      Zig acknowledges the importance of interacting with existing C code.
      </p>
      <p>
      There are a few ways that Zig facilitates C interop.
      </p>
      {#header_open|C Type Primitives#}
      <p>
      These have guaranteed C ABI compatibility and can be used like any other type.
      </p>
      <ul>
          <li>{#syntax#}c_short{#endsyntax#}</li>
          <li>{#syntax#}c_ushort{#endsyntax#}</li>
          <li>{#syntax#}c_int{#endsyntax#}</li>
          <li>{#syntax#}c_uint{#endsyntax#}</li>
          <li>{#syntax#}c_long{#endsyntax#}</li>
          <li>{#syntax#}c_ulong{#endsyntax#}</li>
          <li>{#syntax#}c_longlong{#endsyntax#}</li>
          <li>{#syntax#}c_ulonglong{#endsyntax#}</li>
          <li>{#syntax#}c_longdouble{#endsyntax#}</li>
          <li>{#syntax#}c_void{#endsyntax#}</li>
      </ul>
      {#see_also|Primitive Types#}
      {#header_close#}

      {#header_open|Import from C Header File#}
      <p>
      The {#syntax#}@cImport{#endsyntax#} builtin function can be used
      to directly import symbols from .h files:
      </p>
      {#code_begin|exe#}
      {#link_libc#}
const c = @cImport({
    // See https://github.com/ziglang/zig/issues/515
    @cDefine("_NO_CRT_STDIO_INLINE", "1");
    @cInclude("stdio.h");
});
pub fn main() void {
    _ = c.printf("hello\n");
}
      {#code_end#}
      <p>
      The {#syntax#}@cImport{#endsyntax#} function takes an expression as a parameter.
      This expression is evaluated at compile-time and is used to control
      preprocessor directives and include multiple .h files:
      </p>
      {#code_begin|syntax#}
const builtin = @import("builtin");

const c = @cImport({
    @cDefine("NDEBUG", builtin.mode == .ReleaseFast);
    if (something) {
        @cDefine("_GNU_SOURCE", {});
    }
    @cInclude("stdlib.h");
    if (something) {
        @cUndef("_GNU_SOURCE");
    }
    @cInclude("soundio.h");
});
      {#code_end#}
      {#see_also|@cImport|@cInclude|@cDefine|@cUndef|@import#}
      {#header_close#}

      {#header_open|C Pointers#}
      <p>
      This type is to be avoided whenever possible. The only valid reason for using a C pointer is in
      auto-generated code from translating C code.
      </p>
      <p>
      When importing C header files, it is ambiguous whether pointers should be translated as
      single-item pointers ({#syntax#}*T{#endsyntax#}) or many-item pointers ({#syntax#}[*]T{#endsyntax#}).
      C pointers are a compromise so that Zig code can utilize translated header files directly.
      </p>
      <p>{#syntax#}[*c]T{#endsyntax#} - C pointer.</p>
      <ul>
        <li>Supports all the syntax of the other two pointer types.</li>
        <li>Coerces to other pointer types, as well as {#link|Optional Pointers#}.
            When a C pointer is coerced to a non-optional pointer, safety-checked
            {#link|Undefined Behavior#} occurs if the address is 0.
        </li>
        <li>Allows address 0. On non-freestanding targets, dereferencing address 0 is safety-checked
            {#link|Undefined Behavior#}. Optional C pointers introduce another bit to keep track of
            null, just like {#syntax#}?usize{#endsyntax#}. Note that creating an optional C pointer
            is unnecessary as one can use normal {#link|Optional Pointers#}.
        </li>
        <li>Supports {#link|Type Coercion#} to and from integers.</li>
        <li>Supports comparison with integers.</li>
        <li>Does not support Zig-only pointer attributes such as alignment. Use normal {#link|Pointers#}
        please!</li>
      </ul>
      <p>When a C pointer is pointing to a single struct (not an array), dereference the C pointer to
        access to the struct's fields or member data. That syntax looks like
        this: </p>
        <p>{#syntax#}ptr_to_struct.*.struct_member{#endsyntax#}</p>
        <p>This is comparable to doing {#syntax#}->{#endsyntax#} in C.</p>
        <p> When a C pointer is pointing to an array of structs, the syntax reverts to this:</p>
        <p>{#syntax#}ptr_to_struct_array[index].struct_member{#endsyntax#}</p>
      {#header_close#}

      {#header_open|Exporting a C Library#}
      <p>
      One of the primary use cases for Zig is exporting a library with the C ABI for other programming languages
      to call into. The {#syntax#}export{#endsyntax#} keyword in front of functions, variables, and types causes them to
      be part of the library API:
      </p>
      <p class="file">mathtest.zig</p>
      {#code_begin|syntax#}
export fn add(a: i32, b: i32) i32 {
    return a + b;
}
      {#code_end#}
      <p>To make a static library:</p>
      <pre><code class="shell">$ zig build-lib mathtest.zig
</code></pre>
      <p>To make a shared library:</p>
      <pre><code class="shell">$ zig build-lib mathtest.zig -dynamic
</code></pre>
      <p>Here is an example with the {#link|Zig Build System#}:</p>
      <p class="file">test.c</p>
      <pre><code class="cpp">// This header is generated by zig from mathtest.zig
#include "mathtest.h"
#include &lt;stdio.h&gt;

int main(int argc, char **argv) {
    int32_t result = add(42, 1337);
    printf("%d\n", result);
    return 0;
}</code></pre>
      <p class="file">build.zig</p>
      {#code_begin|syntax#}
const Builder = @import("std").build.Builder;

pub fn build(b: *Builder) void {
    const lib = b.addSharedLibrary("mathtest", "mathtest.zig", b.version(1, 0, 0));

    const exe = b.addExecutable("test", null);
    exe.addCSourceFile("test.c", &[_][]const u8{"-std=c99"});
    exe.linkLibrary(lib);
    exe.linkSystemLibrary("c");

    b.default_step.dependOn(&exe.step);

    const run_cmd = exe.run();

    const test_step = b.step("test", "Test the program");
    test_step.dependOn(&run_cmd.step);
}
      {#code_end#}
      <p class="file">terminal</p>
      <pre><code class="shell">$ zig build test
1379
</code></pre>
      {#see_also|export#}
      {#header_close#}
      {#header_open|Mixing Object Files#}
      <p>
      You can mix Zig object files with any other object files that respect the C ABI. Example:
      </p>
      <p class="file">base64.zig</p>
      {#code_begin|syntax#}
const base64 = @import("std").base64;

export fn decode_base_64(
    dest_ptr: [*]u8,
    dest_len: usize,
    source_ptr: [*]const u8,
    source_len: usize,
) usize {
    const src = source_ptr[0..source_len];
    const dest = dest_ptr[0..dest_len];
    const base64_decoder = base64.standard.Decoder;
    const decoded_size = base64_decoder.calcSizeForSlice(src) catch unreachable;
    base64_decoder.decode(dest[0..decoded_size], src) catch unreachable;
    return decoded_size;
}
      {#code_end#}
      <p class="file">test.c</p>
      <pre><code class="cpp">// This header is generated by zig from base64.zig
#include "base64.h"

#include &lt;string.h&gt;
#include &lt;stdio.h&gt;

int main(int argc, char **argv) {
    const char *encoded = "YWxsIHlvdXIgYmFzZSBhcmUgYmVsb25nIHRvIHVz";
    char buf[200];

    size_t len = decode_base_64(buf, 200, encoded, strlen(encoded));
    buf[len] = 0;
    puts(buf);

    return 0;
}</code></pre>
      <p class="file">build.zig</p>
      {#code_begin|syntax#}
const Builder = @import("std").build.Builder;

pub fn build(b: *Builder) void {
    const obj = b.addObject("base64", "base64.zig");

    const exe = b.addExecutable("test", null);
    exe.addCSourceFile("test.c", &[_][]const u8{"-std=c99"});
    exe.addObject(obj);
    exe.linkSystemLibrary("c");
    exe.install();
}
      {#code_end#}
      <p class="file">terminal</p>
      <pre><code class="shell">$ zig build
$ ./zig-out/bin/test
all your base are belong to us</code></pre>
      {#see_also|Targets|Zig Build System#}
      {#header_close#}
      {#header_close#}
      {#header_open|WebAssembly#}
      <p>Zig supports building for WebAssembly out of the box.</p>
      {#header_open|Freestanding#}
      <p>For host environments like the web browser and nodejs, build as a dynamic library using the freestanding
      OS target. Here's an example of running Zig code compiled to WebAssembly with nodejs.</p>
      {#code_begin|lib|math#}
      {#target_wasm#}
      {#link_mode_dynamic#}
extern fn print(i32) void;

export fn add(a: i32, b: i32) void {
    print(a + b);
}
      {#code_end#}
      {#header_close#}
      <p class="file">test.js</p>
    <pre><code>const fs = require('fs');
const source = fs.readFileSync("./math.wasm");
const typedArray = new Uint8Array(source);

WebAssembly.instantiate(typedArray, {
  env: {
    print: (result) =&gt; { console.log(`The result is ${result}`); }
  }}).then(result =&gt; {
  const add = result.instance.exports.add;
  add(1, 2);
});</code></pre>
    <pre><code>$ node test.js
The result is 3</code></pre>
      {#header_open|WASI#}
      <p>Zig's support for WebAssembly System Interface (WASI) is under active development.
      Example of using the standard library and reading command line arguments:</p>
      {#code_begin|exe|args#}
      {#target_wasi#}
const std = @import("std");

pub fn main() !void {
    var general_purpose_allocator = std.heap.GeneralPurposeAllocator(.{}){};
    const gpa = &general_purpose_allocator.allocator;
    const args = try std.process.argsAlloc(gpa);
    defer std.process.argsFree(gpa, args);

    for (args) |arg, i| {
        std.debug.print("{}: {s}\n", .{ i, arg });
    }
}
      {#code_end#}
      <pre><code>$ wasmtime args.wasm 123 hello
0: args.wasm
1: 123
2: hello</code></pre>
      <p>A more interesting example would be extracting the list of preopens from the runtime.
      This is now supported in the standard library via {#syntax#}std.fs.wasi.PreopenList{#endsyntax#}:</p>
      {#code_begin|exe|preopens#}
      {#target_wasi#}
const std = @import("std");
const PreopenList = std.fs.wasi.PreopenList;

pub fn main() !void {
    var general_purpose_allocator = std.heap.GeneralPurposeAllocator(.{}){};
    const gpa = &general_purpose_allocator.allocator;

    var preopens = PreopenList.init(gpa);
    defer preopens.deinit();

    try preopens.populate();

    for (preopens.asSlice()) |preopen, i| {
        std.debug.print("{}: {}\n", .{ i, preopen });
    }
}
      {#code_end#}
      <pre><code>$ wasmtime --dir=. preopens.wasm
0: Preopen{ .fd = 3, .type = PreopenType{ .Dir = '.' } }
</code></pre>
      {#header_close#}
      {#header_close#}
      {#header_open|Targets#}
      <p>
      Zig supports generating code for all targets that LLVM supports. Here is
      what it looks like to execute <code>zig targets</code> on a Linux x86_64
      computer:
      </p>
      <pre><code class="shell">$ zig targets
Architectures:
  arm
    v8_4a
    v8_3a
    v8_2a
    v8_1a
    v8
    v8r
    v8m_baseline
    v8m_mainline
    v7
    v7em
    v7m
    v7s
    v7k
    v7ve
    v6
    v6m
    v6k
    v6t2
    v5
    v5te
    v4t
  armeb
    v8_4a
    v8_3a
    v8_2a
    v8_1a
    v8
    v8r
    v8m_baseline
    v8m_mainline
    v7
    v7em
    v7m
    v7s
    v7k
    v7ve
    v6
    v6m
    v6k
    v6t2
    v5
    v5te
    v4t
  aarch64
    v8_4a
    v8_3a
    v8_2a
    v8_1a
    v8
    v8r
    v8m_baseline
    v8m_mainline
  aarch64_be
    v8_4a
    v8_3a
    v8_2a
    v8_1a
    v8
    v8r
    v8m_baseline
    v8m_mainline
  avr
  bpfel
  bpfeb
  hexagon
  mips
  mipsel
  mips64
  mips64el
  msp430
  powerpc
  powerpc64
  powerpc64le
  r600
  amdgcn
  riscv32
  riscv64
  sparc
  sparcv9
  sparcel
  s390x
  thumb
    v8_4a
    v8_3a
    v8_2a
    v8_1a
    v8
    v8r
    v8m_baseline
    v8m_mainline
    v7
    v7em
    v7m
    v7s
    v7k
    v7ve
    v6
    v6m
    v6k
    v6t2
    v5
    v5te
    v4t
  thumbeb
    v8_4a
    v8_3a
    v8_2a
    v8_1a
    v8
    v8r
    v8m_baseline
    v8m_mainline
    v7
    v7em
    v7m
    v7s
    v7k
    v7ve
    v6
    v6m
    v6k
    v6t2
    v5
    v5te
    v4t
  i386
  x86_64 (native)
  xcore
  nvptx
  nvptx64
  lanai
  wasm32
  wasm64

Operating Systems:
  freestanding
  ananas
  cloudabi
  dragonfly
  freebsd
  fuchsia
  ios
  kfreebsd
  linux (native)
  lv2
  macos
  netbsd
  openbsd
  solaris
  windows
  haiku
  minix
  rtems
  nacl
  cnk
  aix
  cuda
  nvcl
  amdhsa
  ps4
  elfiamcu
  tvos
  wasi
  watchos
  mesa3d
  contiki
  amdpal
  zen
  uefi

C ABIs:
  none
  gnu (native)
  gnuabin32
  gnuabi64
  gnueabi
  gnueabihf
  gnux32
  code16
  eabi
  eabihf
  android
  musl
  musleabi
  musleabihf
  msvc
  itanium
  cygnus
  coreclr
  simulator

Available libcs:
  aarch64_be-linux-gnu
  aarch64_be-linux-musl
  aarch64-linux-gnu
  aarch64-linux-musleabi
  armeb-linux-gnueabi
  armeb-linux-gnueabihf
  armeb-linux-musleabi
  armeb-linux-musleabihf
  arm-linux-gnueabi
  arm-linux-gnueabihf
  arm-linux-musleabi
  arm-linux-musleabihf
  i386-linux-gnu
  i386-linux-musl
  mips64el-linux-gnuabi64
  mips64el-linux-gnuabin32
  mips64el-linux-musl
  mips64-linux-gnuabi64
  mips64-linux-gnuabin32
  mips64-linux-musl
  mipsel-linux-gnu
  mipsel-linux-musl
  mips-linux-gnu
  mips-linux-musl
  nios2-linux-gnu
  powerpc64le-linux-gnu
  powerpc64le-linux-musl
  powerpc64-linux-gnu
  powerpc64-linux-musl
  powerpc-linux-gnu
  powerpc-linux-musl
  riscv32-linux-musl
  riscv64-linux-gnu
  riscv64-linux-musl
  s390x-linux-gnu
  s390x-linux-musl
  sparc-linux-gnu
  sparcv9-linux-gnu
  wasm32-freestanding-musl
  wasm32-wasi-musl
  x86_64-linux-gnu
  x86_64-linux-gnux32
  x86_64-linux-musl</code></pre>
      <p>
      The Zig Standard Library ({#syntax#}@import("std"){#endsyntax#}) has architecture, environment, and operating system
      abstractions, and thus takes additional work to support more platforms.
      Not all standard library code requires operating system abstractions, however,
      so things such as generic data structures work on all above platforms.
      </p>
      <p>The current list of targets supported by the Zig Standard Library is:</p>
      <ul>
      <li>Linux x86_64</li>
      <li>Windows x86_64</li>
      <li>macOS x86_64</li>
      </ul>
      {#header_close#}
      {#header_open|Style Guide#}
      <p>
These coding conventions are not enforced by the compiler, but they are shipped in
this documentation along with the compiler in order to provide a point of
reference, should anyone wish to point to an authority on agreed upon Zig
coding style.
      </p>
      {#header_open|Whitespace#}
      <ul>
        <li>
          4 space indentation
        </li>
        <li>
          Open braces on same line, unless you need to wrap.
        </li>
        <li>If a list of things is longer than 2, put each item on its own line and
          exercise the ability to put an extra comma at the end.
        </li>
        <li>
          Line length: aim for 100; use common sense.
        </li>
      </ul>
      {#header_close#}
      {#header_open|Names#}
      <p>
      Roughly speaking: {#syntax#}camelCaseFunctionName{#endsyntax#}, {#syntax#}TitleCaseTypeName{#endsyntax#},
              {#syntax#}snake_case_variable_name{#endsyntax#}. More precisely:
      </p>
      <ul>
        <li>
            If {#syntax#}x{#endsyntax#} is a {#syntax#}type{#endsyntax#}
            then {#syntax#}x{#endsyntax#} should be {#syntax#}TitleCase{#endsyntax#}, unless it
            is a {#syntax#}struct{#endsyntax#} with 0 fields and is never meant to be instantiated,
            in which case it is considered to be a "namespace" and uses {#syntax#}snake_case{#endsyntax#}.
        </li>
        <li>
            If {#syntax#}x{#endsyntax#} is callable, and {#syntax#}x{#endsyntax#}'s return type is
            {#syntax#}type{#endsyntax#}, then {#syntax#}x{#endsyntax#} should be {#syntax#}TitleCase{#endsyntax#}.
        </li>
        <li>
            If {#syntax#}x{#endsyntax#} is otherwise callable, then {#syntax#}x{#endsyntax#} should
            be {#syntax#}camelCase{#endsyntax#}.
        </li>
        <li>
            Otherwise, {#syntax#}x{#endsyntax#} should be {#syntax#}snake_case{#endsyntax#}.
        </li>
      </ul>
      <p>
      Acronyms, initialisms, proper nouns, or any other word that has capitalization
      rules in written English are subject to naming conventions just like any other
      word. Even acronyms that are only 2 letters long are subject to these
      conventions.
      </p>
      <p>
      File names fall into two categories: types and namespaces. If the file
      (implicitly a struct) has top level fields, it should be named like any
      other struct with fields using {#syntax#}TitleCase{#endsyntax#}. Otherwise,
      it should use {#syntax#}snake_case{#endsyntax#}. Directory names should be
      {#syntax#}snake_case{#endsyntax#}.
      </p>
      <p>
      These are general rules of thumb; if it makes sense to do something different,
      do what makes sense. For example, if there is an established convention such as
      {#syntax#}ENOENT{#endsyntax#}, follow the established convention.
      </p>
      {#header_close#}
      {#header_open|Examples#}
      {#code_begin|syntax#}
const namespace_name = @import("dir_name/file_name.zig");
const TypeName = @import("dir_name/TypeName.zig");
var global_var: i32 = undefined;
const const_name = 42;
const primitive_type_alias = f32;
const string_alias = []u8;

const StructName = struct {
    field: i32,
};
const StructAlias = StructName;

fn functionName(param_name: TypeName) void {
    var functionPointer = functionName;
    functionPointer();
    functionPointer = otherFunction;
    functionPointer();
}
const functionAlias = functionName;

fn ListTemplateFunction(comptime ChildType: type, comptime fixed_size: usize) type {
    return List(ChildType, fixed_size);
}

fn ShortList(comptime T: type, comptime n: usize) type {
    return struct {
        field_name: [n]T,
        fn methodName() void {}
    };
}

// The word XML loses its casing when used in Zig identifiers.
const xml_document =
    \\<?xml version="1.0" encoding="UTF-8"?>
    \\<document>
    \\</document>
;
const XmlParser = struct {
    field: i32,
};

// The initials BE (Big Endian) are just another word in Zig identifier names.
fn readU32Be() u32 {}
      {#code_end#}
      <p>
      See the Zig Standard Library for more examples.
      </p>
      {#header_close#}
      {#header_close#}
      {#header_open|Source Encoding#}
      <p>Zig source code is encoded in UTF-8. An invalid UTF-8 byte sequence results in a compile error.</p>
      <p>Throughout all zig source code (including in comments), some code points are never allowed:</p>
      <ul>
        <li>Ascii control characters, except for U+000a (LF), U+000d (CR), and U+0009 (HT): U+0000 - U+0008, U+000b - U+000c, U+000e - U+0001f, U+007f.</li>
        <li>Non-Ascii Unicode line endings: U+0085 (NEL), U+2028 (LS), U+2029 (PS).</li>
      </ul>
      <p>
      LF (byte value 0x0a, code point U+000a, {#syntax#}'\n'{#endsyntax#}) is the line terminator in Zig source code.
      This byte value terminates every line of zig source code except the last line of the file.
      It is recommended that non-empty source files end with an empty line, which means the last byte would be 0x0a (LF).
      </p>
      <p>
      Each LF may be immediately preceded by a single CR (byte value 0x0d, code point U+000d, {#syntax#}'\r'{#endsyntax#})
      to form a Windows style line ending, but this is discouraged.
      A CR in any other context is not allowed.
      </p>
      <p>
      HT hard tabs (byte value 0x09, code point U+0009, {#syntax#}'\t'{#endsyntax#}) are interchangeable with
      SP spaces (byte value 0x20, code point U+0020, {#syntax#}' '{#endsyntax#}) as a token separator,
      but use of hard tabs is discouraged. See {#link|Grammar#}.
      </p>
      <p>
      Note that running <code>zig fmt</code> on a source file will implement all recommendations mentioned here.
      Note also that the stage1 compiler does <a href="https://github.com/ziglang/zig/wiki/FAQ#why-does-zig-force-me-to-use-spaces-instead-of-tabs">not yet support CR or HT</a> control characters.
      </p>
      <p>
      Note that a tool reading Zig source code can make assumptions if the source code is assumed to be correct Zig code.
      For example, when identifying the ends of lines, a tool can use a naive search such as <code>/\n/</code>,
      or an <a href="https://msdn.microsoft.com/en-us/library/dd409797.aspx">advanced</a>
      search such as <code>/\r\n?|[\n\u0085\u2028\u2029]/</code>, and in either case line endings will be correctly identified.
      For another example, when identifying the whitespace before the first token on a line,
      a tool can either use a naive search such as <code>/[ \t]/</code>,
      or an <a href="https://tc39.es/ecma262/#sec-characterclassescape">advanced</a> search such as <code>/\s/</code>,
      and in either case whitespace will be correctly identified.
      </p>
      {#header_close#}

      {#header_open|Keyword Reference#}
      <div class="table-wrapper">
      <table>
        <tr>
          <th>
            Keyword
          </th>
          <th>
            Description
          </th>
        </tr>
        <tr>
          <td>
            <pre>{#syntax#}align{#endsyntax#}</pre>
          </td>
          <td>
            {#syntax#}align{#endsyntax#} can be used to specify the alignment of a pointer.
            It can also be used after a variable or function declaration to specify the alignment of pointers to that variable or function.
            <ul>
              <li>See also {#link|Alignment#}</li>
            </ul>
          </td>
        </tr>
        <tr>
          <td>
            <pre>{#syntax#}allowzero{#endsyntax#}</pre>
          </td>
          <td>
            The pointer attribute {#syntax#}allowzero{#endsyntax#} allows a pointer to have address zero.
            <ul>
              <li>See also {#link|allowzero#}</li>
            </ul>
          </td>
        </tr>
        <tr>
          <td>
            <pre>{#syntax#}and{#endsyntax#}</pre>
          </td>
          <td>
            The boolean operator {#syntax#}and{#endsyntax#}.
            <ul>
              <li>See also {#link|Operators#}</li>
            </ul>
          </td>
        </tr>
        <tr>
          <td>
            <pre>{#syntax#}anyframe{#endsyntax#}</pre>
          </td>
          <td>
            {#syntax#}anyframe{#endsyntax#} can be used as a type for variables which hold pointers to function frames.
            <ul>
              <li>See also {#link|Async Functions#}</li>
            </ul>
          </td>
        </tr>
        <tr>
          <td>
            <pre>{#syntax#}anytype{#endsyntax#}</pre>
          </td>
          <td>
            Function parameters and struct fields can be declared with {#syntax#}anytype{#endsyntax#} in place of the type.
            The type will be inferred where the function is called or the struct is instantiated.
            <ul>
              <li>See also {#link|Function Parameter Type Inference#}</li>
            </ul>
          </td>
        </tr>
        <tr>
          <td>
            <pre>{#syntax#}asm{#endsyntax#}</pre>
          </td>
          <td>
            {#syntax#}asm{#endsyntax#} begins an inline assembly expression. This allows for directly controlling the machine code generated on compilation.
            <ul>
              <li>See also {#link|Assembly#}</li>
            </ul>
          </td>
        </tr>
        <tr>
          <td>
            <pre>{#syntax#}async{#endsyntax#}</pre>
          </td>
          <td>
            {#syntax#}async{#endsyntax#} can be used before a function call to get a pointer to the function's frame when it suspends.
            <ul>
              <li>See also {#link|Async Functions#}</li>
            </ul>
          </td>
        </tr>
        <tr>
          <td>
            <pre>{#syntax#}await{#endsyntax#}</pre>
          </td>
          <td>
            {#syntax#}await{#endsyntax#} can be used to suspend the current function until the frame provided after the {#syntax#}await{#endsyntax#} completes.
            {#syntax#}await{#endsyntax#} copies the value returned from the target function's frame to the caller.
            <ul>
              <li>See also {#link|Async Functions#}</li>
            </ul>
          </td>
        </tr>
        <tr>
          <td>
            <pre>{#syntax#}break{#endsyntax#}</pre>
          </td>
          <td>
            {#syntax#}break{#endsyntax#} can be used with a block label to return a value from the block.
            It can also be used to exit a loop before iteration completes naturally.
            <ul>
              <li>See also {#link|blocks#}, {#link|while#}, {#link|for#}</li>
            </ul>
          </td>
        </tr>
        <tr>
          <td>
            <pre>{#syntax#}catch{#endsyntax#}</pre>
          </td>
          <td>
            {#syntax#}catch{#endsyntax#} can be used to evaluate an expression if the expression before it evaluates to an error.
            The expression after the {#syntax#}catch{#endsyntax#} can optionally capture the error value.
            <ul>
              <li>See also {#link|catch#}, {#link|Operators#}</li>
            </ul>
          </td>
        </tr>
        <tr>
          <td>
            <pre>{#syntax#}comptime{#endsyntax#}</pre>
          </td>
          <td>
            {#syntax#}comptime{#endsyntax#} before a declaration can be used to label variables or function parameters as known at compile time.
            It can also be used to guarantee an expression is run at compile time.
            <ul>
              <li>See also {#link|comptime#}</li>
            </ul>
          </td>
        </tr>
        <tr>
          <td>
            <pre>{#syntax#}const{#endsyntax#}</pre>
          </td>
          <td>
            {#syntax#}const{#endsyntax#} declares a variable that can not be modified.
            Used as a pointer attribute, it denotes the value referenced by the pointer cannot be modified.
            <ul>
              <li>See also {#link|Variables#}</li>
            </ul>
          </td>
        </tr>
        <tr>
          <td>
            <pre>{#syntax#}continue{#endsyntax#}</pre>
          </td>
          <td>
            {#syntax#}continue{#endsyntax#} can be used in a loop to jump back to the beginning of the loop.
            <ul>
              <li>See also {#link|while#}, {#link|for#}</li>
            </ul>
          </td>
        </tr>
        <tr>
          <td>
            <pre>{#syntax#}defer{#endsyntax#}</pre>
          </td>
          <td>
            {#syntax#}defer{#endsyntax#} will execute an expression when control flow leaves the current block.
            <ul>
              <li>See also {#link|defer#}</li>
            </ul>
          </td>
        </tr>
        <tr>
          <td>
            <pre>{#syntax#}else{#endsyntax#}</pre>
          </td>
          <td>
            {#syntax#}else{#endsyntax#} can be used to provide an alternate branch for {#syntax#}if{#endsyntax#}, {#syntax#}switch{#endsyntax#},
            {#syntax#}while{#endsyntax#}, and {#syntax#}for{#endsyntax#} expressions.
            <ul>
              <li>If used after an if expression, the else branch will be executed if the test value returns false, null, or an error.</li>
              <li>If used within a switch expression, the else branch will be executed if the test value matches no other cases.</li>
              <li>If used after a loop expression, the else branch will be executed if the loop finishes without breaking.</li>
              <li>See also {#link|if#}, {#link|switch#}, {#link|while#}, {#link|for#}</li>
            </ul>
          </td>
        </tr>
        <tr>
          <td>
            <pre>{#syntax#}enum{#endsyntax#}</pre>
          </td>
          <td>
            {#syntax#}enum{#endsyntax#} defines an enum type.
            <ul>
              <li>See also {#link|enum#}</li>
            </ul>
          </td>
        </tr>
        <tr>
          <td>
            <pre>{#syntax#}errdefer{#endsyntax#}</pre>
          </td>
          <td>
            {#syntax#}errdefer{#endsyntax#} will execute an expression when control flow leaves the current block if the function returns an error.
            <ul>
              <li>See also {#link|errdefer#}</li>
            </ul>
          </td>
        </tr>
        <tr>
          <td>
            <pre>{#syntax#}error{#endsyntax#}</pre>
          </td>
          <td>
            {#syntax#}error{#endsyntax#} defines an error type.
            <ul>
              <li>See also {#link|Errors#}</li>
            </ul>
          </td>
        </tr>
        <tr>
          <td>
            <pre>{#syntax#}export{#endsyntax#}</pre>
          </td>
          <td>
            {#syntax#}export{#endsyntax#} makes a function or variable externally visible in the generated object file.
            Exported functions default to the C calling convention.
            <ul>
              <li>See also {#link|Functions#}</li>
            </ul>
          </td>
        </tr>
        <tr>
          <td>
            <pre>{#syntax#}extern{#endsyntax#}</pre>
          </td>
          <td>
            {#syntax#}extern{#endsyntax#} can be used to declare a function or variable that will be resolved at link time, when linking statically
            or at runtime, when linking dynamically.
            <ul>
              <li>See also {#link|Functions#}</li>
            </ul>
          </td>
        </tr>
        <tr>
          <td>
            <pre>{#syntax#}false{#endsyntax#}</pre>
          </td>
          <td>
            The boolean value {#syntax#}false{#endsyntax#}.
            <ul>
              <li>See also {#link|Primitive Values#}</li>
            </ul>
          </td>
        </tr>
        <tr>
          <td>
            <pre>{#syntax#}fn{#endsyntax#}</pre>
          </td>
          <td>
            {#syntax#}fn{#endsyntax#} declares a function.
            <ul>
              <li>See also {#link|Functions#}</li>
            </ul>
          </td>
        </tr>
        <tr>
          <td>
            <pre>{#syntax#}for{#endsyntax#}</pre>
          </td>
          <td>
            A {#syntax#}for{#endsyntax#} expression can be used to iterate over the elements of a slice, array, or tuple.
            <ul>
              <li>See also {#link|for#}</li>
            </ul>
          </td>
        </tr>
        <tr>
          <td>
            <pre>{#syntax#}if{#endsyntax#}</pre>
          </td>
          <td>
            An {#syntax#}if{#endsyntax#} expression can test boolean expressions, optional values, or error unions.
            For optional values or error unions, the if expression can capture the unwrapped value.
            <ul>
              <li>See also {#link|if#}</li>
            </ul>
          </td>
        </tr>
        <tr>
          <td>
            <pre>{#syntax#}inline{#endsyntax#}</pre>
          </td>
          <td>
            {#syntax#}inline{#endsyntax#} can be used to label a loop expression such that it will be unrolled at compile time.
            It can also be used to force a function to be inlined at all call sites.
            <ul>
              <li>See also {#link|inline while#}, {#link|inline for#}, {#link|Functions#}</li>
            </ul>
          </td>
        </tr>
        <tr>
          <td>
            <pre>{#syntax#}noalias{#endsyntax#}</pre>
          </td>
          <td>
            The {#syntax#}noalias{#endsyntax#} keyword.
            <ul>
              <li>TODO add documentation for noalias</li>
            </ul>
          </td>
        </tr>
        <tr>
          <td>
            <pre>{#syntax#}nosuspend{#endsyntax#}</pre>
          </td>
          <td>
            The {#syntax#}nosuspend{#endsyntax#} keyword can be used in front of a block, statement or expression, to mark a scope where no suspension points are reached.
            In particular, inside a {#syntax#}nosuspend{#endsyntax#} scope:
            <ul>
              <li>Using the {#syntax#}suspend{#endsyntax#} keyword results in a compile error.</li>
              <li>Using {#syntax#}await{#endsyntax#} on a function frame which hasn't completed yet results in safety-checked {#link|Undefined Behavior#}.</li>
              <li>Calling an async function may result in safety-checked {#link|Undefined Behavior#}, because it's equivalent to <code>await async some_async_fn()</code>, which contains an {#syntax#}await{#endsyntax#}.</li>
            </ul>
            Code inside a {#syntax#}nosuspend{#endsyntax#} scope does not cause the enclosing function to become an {#link|async function|Async Functions#}.
            <ul>
              <li>See also {#link|Async Functions#}</li>
            </ul>
          </td>
        </tr>
        <tr>
          <td>
            <pre>{#syntax#}null{#endsyntax#}</pre>
          </td>
          <td>
            The optional value {#syntax#}null{#endsyntax#}.
            <ul>
              <li>See also {#link|null#}</li>
            </ul>
          </td>
        </tr>
        <tr>
          <td>
            <pre>{#syntax#}or{#endsyntax#}</pre>
          </td>
          <td>
            The boolean operator {#syntax#}or{#endsyntax#}.
            <ul>
              <li>See also {#link|Operators#}</li>
            </ul>
          </td>
        </tr>
        <tr>
          <td>
            <pre>{#syntax#}orelse{#endsyntax#}</pre>
          </td>
          <td>
            {#syntax#}orelse{#endsyntax#} can be used to evaluate an expression if the expression before it evaluates to null.
            <ul>
              <li>See also {#link|Optionals#}, {#link|Operators#}</li>
            </ul>
          </td>
        </tr>
        <tr>
          <td>
            <pre>{#syntax#}packed{#endsyntax#}</pre>
          </td>
          <td>
            The {#syntax#}packed{#endsyntax#} keyword before a struct definition changes the struct's in-memory layout
            to the guaranteed {#syntax#}packed{#endsyntax#} layout.
            <ul>
              <li>See also {#link|packed struct#}</li>
            </ul>
          </td>
        </tr>
        <tr>
          <td>
            <pre>{#syntax#}pub{#endsyntax#}</pre>
          </td>
          <td>
            The {#syntax#}pub{#endsyntax#} in front of a top level declaration makes the declaration available
            to reference from a different file than the one it is declared in.
            <ul>
              <li>See also {#link|import#}</li>
            </ul>
          </td>
        </tr>
        <tr>
          <td>
            <pre>{#syntax#}resume{#endsyntax#}</pre>
          </td>
          <td>
            {#syntax#}resume{#endsyntax#} will continue execution of a function frame after the point the function was suspended.
            <ul>
              <li>See also {#link|Suspend and Resume#}</li>
            </ul>
          </td>
        </tr>
        <tr>
          <td>
            <pre>{#syntax#}return{#endsyntax#}</pre>
          </td>
          <td>
            {#syntax#}return{#endsyntax#} exits a function with a value.
            <ul>
              <li>See also {#link|Functions#}</li>
            </ul>
          </td>
        </tr>
        <tr>
          <td>
            <pre>{#syntax#}linksection{#endsyntax#}</pre>
          </td>
          <td>
            The {#syntax#}linksection{#endsyntax#} keyword.
            <ul>
              <li>TODO add documentation for linksection</li>
            </ul>
          </td>
        </tr>
        <tr>
          <td>
            <pre>{#syntax#}struct{#endsyntax#}</pre>
          </td>
          <td>
            {#syntax#}struct{#endsyntax#} defines a struct.
            <ul>
              <li>See also {#link|struct#}</li>
            </ul>
          </td>
        </tr>
        <tr>
          <td>
            <pre>{#syntax#}suspend{#endsyntax#}</pre>
          </td>
          <td>
            {#syntax#}suspend{#endsyntax#} will cause control flow to return to the call site or resumer of the function.
            {#syntax#}suspend{#endsyntax#} can also be used before a block within a function,
            to allow the function access to its frame before control flow returns to the call site.
            <ul>
              <li>See also {#link|Suspend and Resume#}</li>
            </ul>
          </td>
        </tr>
        <tr>
          <td>
            <pre>{#syntax#}switch{#endsyntax#}</pre>
          </td>
          <td>
            A {#syntax#}switch{#endsyntax#} expression can be used to test values of a common type.
            {#syntax#}switch{#endsyntax#} cases can capture field values of a {#link|Tagged union#}.
            <ul>
              <li>See also {#link|switch#}</li>
            </ul>
          </td>
        </tr>
        <tr>
          <td>
            <pre>{#syntax#}test{#endsyntax#}</pre>
          </td>
          <td>
            The {#syntax#}test{#endsyntax#} keyword can be used to denote a top-level block of code
            used to make sure behavior meets expectations.
            <ul>
              <li>See also {#link|Zig Test#}</li>
            </ul>
          </td>
        </tr>
        <tr>
          <td>
            <pre>{#syntax#}threadlocal{#endsyntax#}</pre>
          </td>
          <td>
            {#syntax#}threadlocal{#endsyntax#} can be used to specify a variable as thread-local.
            <ul>
              <li>See also {#link|Thread Local Variables#}</li>
            </ul>
          </td>
        </tr>
        <tr>
          <td>
            <pre>{#syntax#}true{#endsyntax#}</pre>
          </td>
          <td>
            The boolean value {#syntax#}true{#endsyntax#}.
            <ul>
              <li>See also {#link|Primitive Values#}</li>
            </ul>
          </td>
        </tr>
        <tr>
          <td>
            <pre>{#syntax#}try{#endsyntax#}</pre>
          </td>
          <td>
            {#syntax#}try{#endsyntax#} evaluates an error union expression.
            If it is an error, it returns from the current function with the same error.
            Otherwise, the expression results in the unwrapped value.
            <ul>
              <li>See also {#link|try#}</li>
            </ul>
          </td>
        </tr>
        <tr>
          <td>
            <pre>{#syntax#}undefined{#endsyntax#}</pre>
          </td>
          <td>
            {#syntax#}undefined{#endsyntax#} can be used to leave a value uninitialized.
            <ul>
              <li>See also {#link|undefined#}</li>
            </ul>
          </td>
        </tr>
        <tr>
          <td>
            <pre>{#syntax#}union{#endsyntax#}</pre>
          </td>
          <td>
            {#syntax#}union{#endsyntax#} defines a union.
            <ul>
              <li>See also {#link|union#}</li>
            </ul>
          </td>
        </tr>
        <tr>
          <td>
            <pre>{#syntax#}unreachable{#endsyntax#}</pre>
          </td>
          <td>
            {#syntax#}unreachable{#endsyntax#} can be used to assert that control flow will never happen upon a particular location.
            Depending on the build mode, {#syntax#}unreachable{#endsyntax#} may emit a panic.
            <ul>
              <li>Emits a panic in {#syntax#}Debug{#endsyntax#} and {#syntax#}ReleaseSafe{#endsyntax#} mode, or when using <code>zig test</code>.</li>
              <li>Does not emit a panic in {#syntax#}ReleaseFast{#endsyntax#} mode, unless <code>zig test</code> is being used.</li>
              <li>See also {#link|unreachable#}</li>
            </ul>
          </td>
        </tr>
        <tr>
          <td>
            <pre>{#syntax#}usingnamespace{#endsyntax#}</pre>
          </td>
          <td>
            {#syntax#}usingnamespace{#endsyntax#} is a top-level declaration that imports all the public declarations of the operand,
            which must be a struct, union, or enum, into the current scope.
            <ul>
              <li>See also {#link|usingnamespace#}</li>
            </ul>
          </td>
        </tr>
        <tr>
          <td>
            <pre>{#syntax#}var{#endsyntax#}</pre>
          </td>
          <td>
            {#syntax#}var{#endsyntax#} declares a variable that may be modified.
            <ul>
              <li>See also {#link|Variables#}</li>
            </ul>
          </td>
        </tr>
        <tr>
          <td>
            <pre>{#syntax#}volatile{#endsyntax#}</pre>
          </td>
          <td>
            {#syntax#}volatile{#endsyntax#} can be used to denote loads or stores of a pointer have side effects.
            It can also modify an inline assembly expression to denote it has side effects.
            <ul>
              <li>See also {#link|volatile#}, {#link|Assembly#}</li>
            </ul>
          </td>
        </tr>
        <tr>
          <td>
            <pre>{#syntax#}while{#endsyntax#}</pre>
          </td>
          <td>
            A {#syntax#}while{#endsyntax#} expression can be used to repeatedly test a boolean, optional, or error union expression,
            and cease looping when that expression evaluates to false, null, or an error, respectively.
            <ul>
              <li>See also {#link|while#}</li>
            </ul>
          </td>
        </tr>
      </table>
      </div>
      {#header_close#}

      {#header_open|Grammar#}
      <pre><code>Root &lt;- skip container_doc_comment? ContainerMembers eof

# *** Top level ***
ContainerMembers &lt;- ContainerDeclarations (ContainerField COMMA)* (ContainerField / ContainerDeclarations)

ContainerDeclarations
    &lt;- TestDecl ContainerDeclarations
     / TopLevelComptime ContainerDeclarations
     / doc_comment? KEYWORD_pub? TopLevelDecl ContainerDeclarations
     /

TestDecl &lt;- doc_comment? KEYWORD_test STRINGLITERALSINGLE? Block

TopLevelComptime &lt;- doc_comment? KEYWORD_comptime BlockExpr

TopLevelDecl
    &lt;- (KEYWORD_export / KEYWORD_extern STRINGLITERALSINGLE? / (KEYWORD_inline / KEYWORD_noinline))? FnProto (SEMICOLON / Block)
     / (KEYWORD_export / KEYWORD_extern STRINGLITERALSINGLE?)? KEYWORD_threadlocal? VarDecl
     / KEYWORD_usingnamespace Expr SEMICOLON

FnProto &lt;- KEYWORD_fn IDENTIFIER? LPAREN ParamDeclList RPAREN ByteAlign? LinkSection? CallConv? EXCLAMATIONMARK? TypeExpr

VarDecl &lt;- (KEYWORD_const / KEYWORD_var) IDENTIFIER (COLON TypeExpr)? ByteAlign? LinkSection? (EQUAL Expr)? SEMICOLON

ContainerField &lt;- doc_comment? KEYWORD_comptime? IDENTIFIER (COLON (KEYWORD_anytype / TypeExpr) ByteAlign?)? (EQUAL Expr)?

# *** Block Level ***
Statement
    &lt;- KEYWORD_comptime? VarDecl
     / KEYWORD_comptime BlockExprStatement
     / KEYWORD_nosuspend BlockExprStatement
     / KEYWORD_suspend BlockExprStatement
     / KEYWORD_defer BlockExprStatement
     / KEYWORD_errdefer Payload? BlockExprStatement
     / IfStatement
     / LabeledStatement
     / SwitchExpr
     / AssignExpr SEMICOLON

IfStatement
    &lt;- IfPrefix BlockExpr ( KEYWORD_else Payload? Statement )?
     / IfPrefix AssignExpr ( SEMICOLON / KEYWORD_else Payload? Statement )

LabeledStatement &lt;- BlockLabel? (Block / LoopStatement)

LoopStatement &lt;- KEYWORD_inline? (ForStatement / WhileStatement)

ForStatement
    &lt;- ForPrefix BlockExpr ( KEYWORD_else Statement )?
     / ForPrefix AssignExpr ( SEMICOLON / KEYWORD_else Statement )

WhileStatement
    &lt;- WhilePrefix BlockExpr ( KEYWORD_else Payload? Statement )?
     / WhilePrefix AssignExpr ( SEMICOLON / KEYWORD_else Payload? Statement )

BlockExprStatement
    &lt;- BlockExpr
     / AssignExpr SEMICOLON

BlockExpr &lt;- BlockLabel? Block

# *** Expression Level ***
AssignExpr &lt;- Expr (AssignOp Expr)?

Expr &lt;- BoolOrExpr

BoolOrExpr &lt;- BoolAndExpr (KEYWORD_or BoolAndExpr)*

BoolAndExpr &lt;- CompareExpr (KEYWORD_and CompareExpr)*

CompareExpr &lt;- BitwiseExpr (CompareOp BitwiseExpr)?

BitwiseExpr &lt;- BitShiftExpr (BitwiseOp BitShiftExpr)*

BitShiftExpr &lt;- AdditionExpr (BitShiftOp AdditionExpr)*

AdditionExpr &lt;- MultiplyExpr (AdditionOp MultiplyExpr)*

MultiplyExpr &lt;- PrefixExpr (MultiplyOp PrefixExpr)*

PrefixExpr &lt;- PrefixOp* PrimaryExpr

PrimaryExpr
    &lt;- AsmExpr
     / IfExpr
     / KEYWORD_break BreakLabel? Expr?
     / KEYWORD_comptime Expr
     / KEYWORD_nosuspend Expr
     / KEYWORD_continue BreakLabel?
     / KEYWORD_resume Expr
     / KEYWORD_return Expr?
     / BlockLabel? LoopExpr
     / Block
     / CurlySuffixExpr

IfExpr &lt;- IfPrefix Expr (KEYWORD_else Payload? Expr)?

Block &lt;- LBRACE Statement* RBRACE

LoopExpr &lt;- KEYWORD_inline? (ForExpr / WhileExpr)

ForExpr &lt;- ForPrefix Expr (KEYWORD_else Expr)?

WhileExpr &lt;- WhilePrefix Expr (KEYWORD_else Payload? Expr)?

CurlySuffixExpr &lt;- TypeExpr InitList?

InitList
    &lt;- LBRACE FieldInit (COMMA FieldInit)* COMMA? RBRACE
     / LBRACE Expr (COMMA Expr)* COMMA? RBRACE
     / LBRACE RBRACE

TypeExpr &lt;- PrefixTypeOp* ErrorUnionExpr

ErrorUnionExpr &lt;- SuffixExpr (EXCLAMATIONMARK TypeExpr)?

SuffixExpr
    &lt;- KEYWORD_async PrimaryTypeExpr SuffixOp* FnCallArguments
     / PrimaryTypeExpr (SuffixOp / FnCallArguments)*

PrimaryTypeExpr
    &lt;- BUILTINIDENTIFIER FnCallArguments
     / CHAR_LITERAL
     / ContainerDecl
     / DOT IDENTIFIER
     / DOT InitList
     / ErrorSetDecl
     / FLOAT
     / FnProto
     / GroupedExpr
     / LabeledTypeExpr
     / IDENTIFIER
     / IfTypeExpr
     / INTEGER
     / KEYWORD_comptime TypeExpr
     / KEYWORD_error DOT IDENTIFIER
     / KEYWORD_false
     / KEYWORD_null
     / KEYWORD_anyframe
     / KEYWORD_true
     / KEYWORD_undefined
     / KEYWORD_unreachable
     / STRINGLITERAL
     / SwitchExpr

ContainerDecl &lt;- (KEYWORD_extern / KEYWORD_packed)? ContainerDeclAuto

ErrorSetDecl &lt;- KEYWORD_error LBRACE IdentifierList RBRACE

GroupedExpr &lt;- LPAREN Expr RPAREN

IfTypeExpr &lt;- IfPrefix TypeExpr (KEYWORD_else Payload? TypeExpr)?

LabeledTypeExpr
    &lt;- BlockLabel Block
     / BlockLabel? LoopTypeExpr

LoopTypeExpr &lt;- KEYWORD_inline? (ForTypeExpr / WhileTypeExpr)

ForTypeExpr &lt;- ForPrefix TypeExpr (KEYWORD_else TypeExpr)?

WhileTypeExpr &lt;- WhilePrefix TypeExpr (KEYWORD_else Payload? TypeExpr)?

SwitchExpr &lt;- KEYWORD_switch LPAREN Expr RPAREN LBRACE SwitchProngList RBRACE

# *** Assembly ***
AsmExpr &lt;- KEYWORD_asm KEYWORD_volatile? LPAREN Expr AsmOutput? RPAREN

AsmOutput &lt;- COLON AsmOutputList AsmInput?

AsmOutputItem &lt;- LBRACKET IDENTIFIER RBRACKET STRINGLITERAL LPAREN (MINUSRARROW TypeExpr / IDENTIFIER) RPAREN

AsmInput &lt;- COLON AsmInputList AsmClobbers?

AsmInputItem &lt;- LBRACKET IDENTIFIER RBRACKET STRINGLITERAL LPAREN Expr RPAREN

AsmClobbers &lt;- COLON StringList

# *** Helper grammar ***
BreakLabel &lt;- COLON IDENTIFIER

BlockLabel &lt;- IDENTIFIER COLON

FieldInit &lt;- DOT IDENTIFIER EQUAL Expr

WhileContinueExpr &lt;- COLON LPAREN AssignExpr RPAREN

LinkSection &lt;- KEYWORD_linksection LPAREN Expr RPAREN

# Fn specific
CallConv &lt;- KEYWORD_callconv LPAREN Expr RPAREN

ParamDecl
    &lt;- doc_comment? (KEYWORD_noalias / KEYWORD_comptime)? (IDENTIFIER COLON)? ParamType
     / DOT3

ParamType
    &lt;- KEYWORD_anytype
     / TypeExpr

# Control flow prefixes
IfPrefix &lt;- KEYWORD_if LPAREN Expr RPAREN PtrPayload?

WhilePrefix &lt;- KEYWORD_while LPAREN Expr RPAREN PtrPayload? WhileContinueExpr?

ForPrefix &lt;- KEYWORD_for LPAREN Expr RPAREN PtrIndexPayload

# Payloads
Payload &lt;- PIPE IDENTIFIER PIPE

PtrPayload &lt;- PIPE ASTERISK? IDENTIFIER PIPE

PtrIndexPayload &lt;- PIPE ASTERISK? IDENTIFIER (COMMA IDENTIFIER)? PIPE


# Switch specific
SwitchProng &lt;- SwitchCase EQUALRARROW PtrPayload? AssignExpr

SwitchCase
    &lt;- SwitchItem (COMMA SwitchItem)* COMMA?
     / KEYWORD_else

SwitchItem &lt;- Expr (DOT3 Expr)?

# Operators
AssignOp
    &lt;- ASTERISKEQUAL
     / SLASHEQUAL
     / PERCENTEQUAL
     / PLUSEQUAL
     / MINUSEQUAL
     / LARROW2EQUAL
     / RARROW2EQUAL
     / AMPERSANDEQUAL
     / CARETEQUAL
     / PIPEEQUAL
     / ASTERISKPERCENTEQUAL
     / PLUSPERCENTEQUAL
     / MINUSPERCENTEQUAL
     / EQUAL

CompareOp
    &lt;- EQUALEQUAL
     / EXCLAMATIONMARKEQUAL
     / LARROW
     / RARROW
     / LARROWEQUAL
     / RARROWEQUAL

BitwiseOp
    &lt;- AMPERSAND
     / CARET
     / PIPE
     / KEYWORD_orelse
     / KEYWORD_catch Payload?

BitShiftOp
    &lt;- LARROW2
     / RARROW2

AdditionOp
    &lt;- PLUS
     / MINUS
     / PLUS2
     / PLUSPERCENT
     / MINUSPERCENT

MultiplyOp
    &lt;- PIPE2
     / ASTERISK
     / SLASH
     / PERCENT
     / ASTERISK2
     / ASTERISKPERCENT

PrefixOp
    &lt;- EXCLAMATIONMARK
     / MINUS
     / TILDE
     / MINUSPERCENT
     / AMPERSAND
     / KEYWORD_try
     / KEYWORD_await

PrefixTypeOp
    &lt;- QUESTIONMARK
     / KEYWORD_anyframe MINUSRARROW
     / SliceTypeStart (ByteAlign / KEYWORD_const / KEYWORD_volatile / KEYWORD_allowzero)*
     / PtrTypeStart (KEYWORD_align LPAREN Expr (COLON INTEGER COLON INTEGER)? RPAREN / KEYWORD_const / KEYWORD_volatile / KEYWORD_allowzero)*
     / ArrayTypeStart

SuffixOp
    &lt;- LBRACKET Expr (DOT2 (Expr? (COLON Expr)?)?)? RBRACKET
     / DOT IDENTIFIER
     / DOTASTERISK
     / DOTQUESTIONMARK

FnCallArguments &lt;- LPAREN ExprList RPAREN

# Ptr specific
SliceTypeStart &lt;- LBRACKET (COLON Expr)? RBRACKET

PtrTypeStart
    &lt;- ASTERISK
     / ASTERISK2
     / LBRACKET ASTERISK (LETTERC / COLON Expr)? RBRACKET

ArrayTypeStart &lt;- LBRACKET Expr (COLON Expr)? RBRACKET

# ContainerDecl specific
ContainerDeclAuto &lt;- ContainerDeclType LBRACE container_doc_comment? ContainerMembers RBRACE

ContainerDeclType
    &lt;- KEYWORD_struct
     / KEYWORD_opaque
     / KEYWORD_enum (LPAREN Expr RPAREN)?
     / KEYWORD_union (LPAREN (KEYWORD_enum (LPAREN Expr RPAREN)? / Expr) RPAREN)?

# Alignment
ByteAlign &lt;- KEYWORD_align LPAREN Expr RPAREN

# Lists
IdentifierList &lt;- (doc_comment? IDENTIFIER COMMA)* (doc_comment? IDENTIFIER)?

SwitchProngList &lt;- (SwitchProng COMMA)* SwitchProng?

AsmOutputList &lt;- (AsmOutputItem COMMA)* AsmOutputItem?

AsmInputList &lt;- (AsmInputItem COMMA)* AsmInputItem?

StringList &lt;- (STRINGLITERAL COMMA)* STRINGLITERAL?

ParamDeclList &lt;- (ParamDecl COMMA)* ParamDecl?

ExprList &lt;- (Expr COMMA)* Expr?

# *** Tokens ***
eof &lt;- !.
bin &lt;- [01]
bin_ &lt;- '_'? bin
oct &lt;- [0-7]
oct_ &lt;- '_'? oct
hex &lt;- [0-9a-fA-F]
hex_ &lt;- '_'? hex
dec &lt;- [0-9]
dec_ &lt;- '_'? dec

bin_int &lt;- bin bin_*
oct_int &lt;- oct oct_*
dec_int &lt;- dec dec_*
hex_int &lt;- hex hex_*

ox80_oxBF &lt;- [\200-\277]
oxF4 &lt;- '\364'
ox80_ox8F &lt;- [\200-\217]
oxF1_oxF3 &lt;- [\361-\363]
oxF0 &lt;- '\360'
ox90_0xBF &lt;- [\220-\277]
oxEE_oxEF &lt;- [\356-\357]
oxED &lt;- '\355'
ox80_ox9F &lt;- [\200-\237]
oxE1_oxEC &lt;- [\341-\354]
oxE0 &lt;- '\340'
oxA0_oxBF &lt;- [\240-\277]
oxC2_oxDF &lt;- [\302-\337]

# From https://lemire.me/blog/2018/05/09/how-quickly-can-you-check-that-a-string-is-valid-unicode-utf-8/
# First Byte      Second Byte     Third Byte      Fourth Byte
# [0x00,0x7F]
# [0xC2,0xDF]     [0x80,0xBF]
#    0xE0         [0xA0,0xBF]     [0x80,0xBF]
# [0xE1,0xEC]     [0x80,0xBF]     [0x80,0xBF]
#    0xED         [0x80,0x9F]     [0x80,0xBF]
# [0xEE,0xEF]     [0x80,0xBF]     [0x80,0xBF]
#    0xF0         [0x90,0xBF]     [0x80,0xBF]     [0x80,0xBF]
# [0xF1,0xF3]     [0x80,0xBF]     [0x80,0xBF]     [0x80,0xBF]
#    0xF4         [0x80,0x8F]     [0x80,0xBF]     [0x80,0xBF]

mb_utf8_literal &lt;-
       oxF4      ox80_ox8F ox80_oxBF ox80_oxBF
     / oxF1_oxF3 ox80_oxBF ox80_oxBF ox80_oxBF
     / oxF0      ox90_0xBF ox80_oxBF ox80_oxBF
     / oxEE_oxEF ox80_oxBF ox80_oxBF
     / oxED      ox80_ox9F ox80_oxBF
     / oxE1_oxEC ox80_oxBF ox80_oxBF
     / oxE0      oxA0_oxBF ox80_oxBF
     / oxC2_oxDF ox80_oxBF

ascii_char_not_nl_slash_squote &lt;- [\000-\011\013-\046-\050-\133\135-\177]

char_escape
    &lt;- &quot;\\x&quot; hex hex
     / &quot;\\u{&quot; hex+ &quot;}&quot;
     / &quot;\\&quot; [nr\\t'&quot;]
char_char
    &lt;- mb_utf8_literal
     / char_escape
     / ascii_char_not_nl_slash_squote

string_char
    &lt;- char_escape
     / [^\\&quot;\n]

container_doc_comment &lt;- ('//!' [^\n]* [ \n]*)+
doc_comment &lt;- ('///' [^\n]* [ \n]*)+
line_comment &lt;- '//' ![!/][^\n]* / '////' [^\n]*
line_string &lt;- (&quot;\\\\&quot; [^\n]* [ \n]*)+
skip &lt;- ([ \n] / line_comment)*

CHAR_LITERAL &lt;- &quot;'&quot; char_char &quot;'&quot; skip
FLOAT
    &lt;- &quot;0x&quot; hex_int &quot;.&quot; hex_int ([pP] [-+]? dec_int)? skip
     /      dec_int &quot;.&quot; dec_int ([eE] [-+]? dec_int)? skip
     / &quot;0x&quot; hex_int &quot;.&quot;? [pP] [-+]? dec_int skip
     /      dec_int &quot;.&quot;? [eE] [-+]? dec_int skip
INTEGER
    &lt;- &quot;0b&quot; bin_int skip
     / &quot;0o&quot; oct_int skip
     / &quot;0x&quot; hex_int skip
     /      dec_int   skip
STRINGLITERALSINGLE &lt;- &quot;\&quot;&quot; string_char* &quot;\&quot;&quot; skip
STRINGLITERAL
    &lt;- STRINGLITERALSINGLE
     / (line_string                 skip)+
IDENTIFIER
    &lt;- !keyword [A-Za-z_] [A-Za-z0-9_]* skip
     / &quot;@\&quot;&quot; string_char* &quot;\&quot;&quot;                            skip
BUILTINIDENTIFIER &lt;- &quot;@&quot;[A-Za-z_][A-Za-z0-9_]* skip


AMPERSAND            &lt;- '&amp;'      ![=]      skip
AMPERSANDEQUAL       &lt;- '&amp;='               skip
ASTERISK             &lt;- '*'      ![*%=]    skip
ASTERISK2            &lt;- '**'               skip
ASTERISKEQUAL        &lt;- '*='               skip
ASTERISKPERCENT      &lt;- '*%'     ![=]      skip
ASTERISKPERCENTEQUAL &lt;- '*%='              skip
CARET                &lt;- '^'      ![=]      skip
CARETEQUAL           &lt;- '^='               skip
COLON                &lt;- ':'                skip
COMMA                &lt;- ','                skip
DOT                  &lt;- '.'      ![*.?]    skip
DOT2                 &lt;- '..'     ![.]      skip
DOT3                 &lt;- '...'              skip
DOTASTERISK          &lt;- '.*'               skip
DOTQUESTIONMARK      &lt;- '.?'               skip
EQUAL                &lt;- '='      ![&gt;=]     skip
EQUALEQUAL           &lt;- '=='               skip
EQUALRARROW          &lt;- '=&gt;'               skip
EXCLAMATIONMARK      &lt;- '!'      ![=]      skip
EXCLAMATIONMARKEQUAL &lt;- '!='               skip
LARROW               &lt;- '&lt;'      ![&lt;=]     skip
LARROW2              &lt;- '&lt;&lt;'     ![=]      skip
LARROW2EQUAL         &lt;- '&lt;&lt;='              skip
LARROWEQUAL          &lt;- '&lt;='               skip
LBRACE               &lt;- '{'                skip
LBRACKET             &lt;- '['                skip
LPAREN               &lt;- '('                skip
MINUS                &lt;- '-'      ![%=&gt;]    skip
MINUSEQUAL           &lt;- '-='               skip
MINUSPERCENT         &lt;- '-%'     ![=]      skip
MINUSPERCENTEQUAL    &lt;- '-%='              skip
MINUSRARROW          &lt;- '-&gt;'               skip
PERCENT              &lt;- '%'      ![=]      skip
PERCENTEQUAL         &lt;- '%='               skip
PIPE                 &lt;- '|'      ![|=]     skip
PIPE2                &lt;- '||'               skip
PIPEEQUAL            &lt;- '|='               skip
PLUS                 &lt;- '+'      ![%+=]    skip
PLUS2                &lt;- '++'               skip
PLUSEQUAL            &lt;- '+='               skip
PLUSPERCENT          &lt;- '+%'     ![=]      skip
PLUSPERCENTEQUAL     &lt;- '+%='              skip
LETTERC              &lt;- 'c'                skip
QUESTIONMARK         &lt;- '?'                skip
RARROW               &lt;- '&gt;'      ![&gt;=]     skip
RARROW2              &lt;- '&gt;&gt;'     ![=]      skip
RARROW2EQUAL         &lt;- '&gt;&gt;='              skip
RARROWEQUAL          &lt;- '&gt;='               skip
RBRACE               &lt;- '}'                skip
RBRACKET             &lt;- ']'                skip
RPAREN               &lt;- ')'                skip
SEMICOLON            &lt;- ';'                skip
SLASH                &lt;- '/'      ![=]      skip
SLASHEQUAL           &lt;- '/='               skip
TILDE                &lt;- '~'                skip

end_of_word &lt;- ![a-zA-Z0-9_] skip
KEYWORD_align       &lt;- 'align'       end_of_word
KEYWORD_allowzero   &lt;- 'allowzero'   end_of_word
KEYWORD_and         &lt;- 'and'         end_of_word
KEYWORD_anyframe    &lt;- 'anyframe'    end_of_word
KEYWORD_anytype     &lt;- 'anytype'     end_of_word
KEYWORD_asm         &lt;- 'asm'         end_of_word
KEYWORD_async       &lt;- 'async'       end_of_word
KEYWORD_await       &lt;- 'await'       end_of_word
KEYWORD_break       &lt;- 'break'       end_of_word
KEYWORD_callconv    &lt;- 'callconv'    end_of_word
KEYWORD_catch       &lt;- 'catch'       end_of_word
KEYWORD_comptime    &lt;- 'comptime'    end_of_word
KEYWORD_const       &lt;- 'const'       end_of_word
KEYWORD_continue    &lt;- 'continue'    end_of_word
KEYWORD_defer       &lt;- 'defer'       end_of_word
KEYWORD_else        &lt;- 'else'        end_of_word
KEYWORD_enum        &lt;- 'enum'        end_of_word
KEYWORD_errdefer    &lt;- 'errdefer'    end_of_word
KEYWORD_error       &lt;- 'error'       end_of_word
KEYWORD_export      &lt;- 'export'      end_of_word
KEYWORD_extern      &lt;- 'extern'      end_of_word
KEYWORD_false       &lt;- 'false'       end_of_word
KEYWORD_fn          &lt;- 'fn'          end_of_word
KEYWORD_for         &lt;- 'for'         end_of_word
KEYWORD_if          &lt;- 'if'          end_of_word
KEYWORD_inline      &lt;- 'inline'      end_of_word
KEYWORD_noalias     &lt;- 'noalias'     end_of_word
KEYWORD_nosuspend   &lt;- 'nosuspend'   end_of_word
KEYWORD_noinline    &lt;- 'noinline'    end_of_word
KEYWORD_null        &lt;- 'null'        end_of_word
KEYWORD_opaque      &lt;- 'opaque'      end_of_word
KEYWORD_or          &lt;- 'or'          end_of_word
KEYWORD_orelse      &lt;- 'orelse'      end_of_word
KEYWORD_packed      &lt;- 'packed'      end_of_word
KEYWORD_pub         &lt;- 'pub'         end_of_word
KEYWORD_resume      &lt;- 'resume'      end_of_word
KEYWORD_return      &lt;- 'return'      end_of_word
KEYWORD_linksection &lt;- 'linksection' end_of_word
KEYWORD_struct      &lt;- 'struct'      end_of_word
KEYWORD_suspend     &lt;- 'suspend'     end_of_word
KEYWORD_switch      &lt;- 'switch'      end_of_word
KEYWORD_test        &lt;- 'test'        end_of_word
KEYWORD_threadlocal &lt;- 'threadlocal' end_of_word
KEYWORD_true        &lt;- 'true'        end_of_word
KEYWORD_try         &lt;- 'try'         end_of_word
KEYWORD_undefined   &lt;- 'undefined'   end_of_word
KEYWORD_union       &lt;- 'union'       end_of_word
KEYWORD_unreachable &lt;- 'unreachable' end_of_word
KEYWORD_usingnamespace &lt;- 'usingnamespace' end_of_word
KEYWORD_var         &lt;- 'var'         end_of_word
KEYWORD_volatile    &lt;- 'volatile'    end_of_word
KEYWORD_while       &lt;- 'while'       end_of_word

keyword &lt;- KEYWORD_align / KEYWORD_allowzero / KEYWORD_and / KEYWORD_anyframe
         / KEYWORD_anytype / KEYWORD_asm / KEYWORD_async / KEYWORD_await
         / KEYWORD_break / KEYWORD_callconv / KEYWORD_catch / KEYWORD_comptime
         / KEYWORD_const / KEYWORD_continue / KEYWORD_defer / KEYWORD_else
         / KEYWORD_enum / KEYWORD_errdefer / KEYWORD_error / KEYWORD_export
         / KEYWORD_extern / KEYWORD_false / KEYWORD_fn / KEYWORD_for / KEYWORD_if
         / KEYWORD_inline / KEYWORD_noalias / KEYWORD_nosuspend / KEYWORD_noinline
         / KEYWORD_null / KEYWORD_opaque / KEYWORD_or / KEYWORD_orelse / KEYWORD_packed
         / KEYWORD_pub / KEYWORD_resume / KEYWORD_return / KEYWORD_linksection
         / KEYWORD_struct / KEYWORD_suspend / KEYWORD_switch
         / KEYWORD_test / KEYWORD_threadlocal / KEYWORD_true / KEYWORD_try
         / KEYWORD_undefined / KEYWORD_union / KEYWORD_unreachable
         / KEYWORD_usingnamespace / KEYWORD_var / KEYWORD_volatile / KEYWORD_while
</code></pre>
      {#header_close#}
      {#header_open|Zen#}
      <ul>
        <li>Communicate intent precisely.</li>
        <li>Edge cases matter.</li>
        <li>Favor reading code over writing code.</li>
        <li>Only one obvious way to do things.</li>
        <li>Runtime crashes are better than bugs.</li>
        <li>Compile errors are better than runtime crashes.</li>
        <li>Incremental improvements.</li>
        <li>Avoid local maximums.</li>
        <li>Reduce the amount one must remember.</li>
        <li>Focus on code rather than style.</li>
        <li>Resource allocation may fail; resource deallocation must succeed.</li>
        <li>Memory is a resource.</li>
        <li>Together we serve the users.</li>
      </ul>
      {#header_close#}
      </div></div>
    </div>
  </body>
</html><|MERGE_RESOLUTION|>--- conflicted
+++ resolved
@@ -883,15 +883,9 @@
 var y: i32 = add(10, x);
 const x: i32 = add(12, 34);
 
-<<<<<<< HEAD
 test "static global variables" {
-    expect(x == 46);
-    expect(y == 56);
-=======
-test "global variables" {
     try expect(x == 46);
     try expect(y == 56);
->>>>>>> d1f99eab
 }
 
 fn add(a: i32, b: i32) i32 {
@@ -908,15 +902,9 @@
 const std = @import("std");
 const expect = std.testing.expect;
 
-<<<<<<< HEAD
 test "namespaced static global variable" {
-    expect(foo() == 1235);
-    expect(foo() == 1236);
-=======
-test "namespaced global variable" {
     try expect(foo() == 1235);
     try expect(foo() == 1236);
->>>>>>> d1f99eab
 }
 
 const S = struct {
