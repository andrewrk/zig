--- conflicted
+++ resolved
@@ -1,18 +1,9 @@
-<<<<<<< HEAD
 const linux = @import("os/linux.zig");
 const cstr = @import("cstr.zig");
 const assert = @import("debug.zig").assert;
 const warn = @import("debug.zig").warn;
 const endian = @import("endian.zig");
 const mem = @import("mem.zig");
-=======
-const std = @import("index.zig");
-const linux = std.os.linux;
-const assert = std.debug.assert;
-const endian = std.endian;
-
-// TODO don't trust this file, it bit rotted. start over
->>>>>>> f66ac9a5
 
 error SigInterrupt;
 error Io;
@@ -65,7 +56,6 @@
         }
     }
 
-<<<<<<< HEAD
     pub fn close(c: Connection) -> %void {
         while (true) {
             switch (linux.getErrno(linux.close(c.socket_fd))) {
@@ -75,15 +65,6 @@
                 linux.EIO => return error.Io,
                 else => return error.Unexpected,
             }
-=======
-    pub fn close(c: Connection) %void {
-        switch (linux.getErrno(linux.close(c.socket_fd))) {
-            0 => return,
-            linux.EBADF => unreachable,
-            linux.EINTR => return error.SigInterrupt,
-            linux.EIO => return error.Io,
-            else => return error.Unexpected,
->>>>>>> f66ac9a5
         }
     }
 };
@@ -95,7 +76,6 @@
     sort_key: i32,
 };
 
-<<<<<<< HEAD
 pub fn lookup(hostname: []const u8) -> %Address {
     // TODO: support other address names
     // TODO: support ipv6
@@ -130,19 +110,6 @@
     };
 
     const socket_ret = linux.socket(addr.family, type_arg, protocol_arg);
-=======
-pub fn lookup(hostname: []const u8, out_addrs: []Address) %[]Address {
-    if (hostname.len == 0) {
-
-        unreachable; // TODO
-    }
-
-    unreachable; // TODO
-}
-
-pub fn connectAddr(addr: &Address, port: u16) %Connection {
-    const socket_ret = linux.socket(addr.family, linux.SOCK_STREAM, linux.PROTO_tcp);
->>>>>>> f66ac9a5
     const socket_err = linux.getErrno(socket_ret);
     if (socket_err > 0) {
         // TODO figure out possible errors from socket()
@@ -171,11 +138,7 @@
         @memcpy(&os_addr.addr[0], &addr.addr[0], 16);
         break :x linux.connect(socket_fd, (&linux.sockaddr)(&os_addr), @sizeOf(linux.sockaddr_in6));
     } else {
-<<<<<<< HEAD
         return error.UnsupportedOption;
-=======
-        unreachable;
->>>>>>> f66ac9a5
     };
     const connect_err = linux.getErrno(connect_ret);
     if (connect_err > 0) {
@@ -193,7 +156,6 @@
     };
 }
 
-<<<<<<< HEAD
 pub fn connect(hostname: []const u8, port: u16, protocol: ControlProtocol) -> %Connection {
     const addr = %return lookup(hostname);
     connectAddr(&addr, port, protocol)
@@ -229,12 +191,6 @@
         .socket_fd = socket_fd
     }
 }
-=======
-pub fn connect(hostname: []const u8, port: u16) %Connection {
-    var addrs_buf: [1]Address = undefined;
-    const addrs_slice = try lookup(hostname, addrs_buf[0..]);
-    const main_addr = &addrs_slice[0];
->>>>>>> f66ac9a5
 
 pub fn bind(hostname: []const u8, port: u16, protocol: ControlProtocol) -> %Connection {
     const addr = %return lookup(hostname);
