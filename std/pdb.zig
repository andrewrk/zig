const builtin = @import("builtin");
const std = @import("std.zig");
const io = std.io;
const math = std.math;
const mem = std.mem;
const os = std.os;
const warn = std.debug.warn;
const coff = std.coff;
const AnyAllocator = mem.AnyAllocator;

const ArrayList = std.ArrayList;

// Note: most of this is based on information gathered from LLVM source code,
// documentation and/or contributors.

// https://llvm.org/docs/PDB/DbiStream.html#stream-header
pub const DbiStreamHeader = packed struct {
    VersionSignature: i32,
    VersionHeader: u32,
    Age: u32,
    GlobalStreamIndex: u16,
    BuildNumber: u16,
    PublicStreamIndex: u16,
    PdbDllVersion: u16,
    SymRecordStream: u16,
    PdbDllRbld: u16,
    ModInfoSize: u32,
    SectionContributionSize: u32,
    SectionMapSize: u32,
    SourceInfoSize: i32,
    TypeServerSize: i32,
    MFCTypeServerIndex: u32,
    OptionalDbgHeaderSize: i32,
    ECSubstreamSize: i32,
    Flags: u16,
    Machine: u16,
    Padding: u32,
};

pub const SectionContribEntry = packed struct {
    /// COFF Section index, 1-based
    Section: u16,
    Padding1: [2]u8,
    Offset: u32,
    Size: u32,
    Characteristics: u32,
    ModuleIndex: u16,
    Padding2: [2]u8,
    DataCrc: u32,
    RelocCrc: u32,
};

pub const ModInfo = packed struct {
    Unused1: u32,
    SectionContr: SectionContribEntry,
    Flags: u16,
    ModuleSymStream: u16,
    SymByteSize: u32,
    C11ByteSize: u32,
    C13ByteSize: u32,
    SourceFileCount: u16,
    Padding: [2]u8,
    Unused2: u32,
    SourceFileNameIndex: u32,
    PdbFilePathNameIndex: u32,
    // These fields are variable length
    //ModuleName: char[],
    //ObjFileName: char[],
};

pub const SectionMapHeader = packed struct {
    /// Number of segment descriptors
    Count: u16,

    /// Number of logical segment descriptors
    LogCount: u16,
};

pub const SectionMapEntry = packed struct {
    /// See the SectionMapEntryFlags enum below.
    Flags: u16,

    /// Logical overlay number
    Ovl: u16,

    /// Group index into descriptor array.
    Group: u16,
    Frame: u16,

    /// Byte index of segment / group name in string table, or 0xFFFF.
    SectionName: u16,

    /// Byte index of class in string table, or 0xFFFF.
    ClassName: u16,

    /// Byte offset of the logical segment within physical segment.  If group is set in flags, this is the offset of the group.
    Offset: u32,

    /// Byte count of the segment or group.
    SectionLength: u32,
};

pub const StreamType = enum(u16) {
    Pdb = 1,
    Tpi = 2,
    Dbi = 3,
    Ipi = 4,
};

/// Duplicate copy of SymbolRecordKind, but using the official CV names. Useful
/// for reference purposes and when dealing with unknown record types.
pub const SymbolKind = packed enum(u16) {
    S_COMPILE = 1,
    S_REGISTER_16t = 2,
    S_CONSTANT_16t = 3,
    S_UDT_16t = 4,
    S_SSEARCH = 5,
    S_SKIP = 7,
    S_CVRESERVE = 8,
    S_OBJNAME_ST = 9,
    S_ENDARG = 10,
    S_COBOLUDT_16t = 11,
    S_MANYREG_16t = 12,
    S_RETURN = 13,
    S_ENTRYTHIS = 14,
    S_BPREL16 = 256,
    S_LDATA16 = 257,
    S_GDATA16 = 258,
    S_PUB16 = 259,
    S_LPROC16 = 260,
    S_GPROC16 = 261,
    S_THUNK16 = 262,
    S_BLOCK16 = 263,
    S_WITH16 = 264,
    S_LABEL16 = 265,
    S_CEXMODEL16 = 266,
    S_VFTABLE16 = 267,
    S_REGREL16 = 268,
    S_BPREL32_16t = 512,
    S_LDATA32_16t = 513,
    S_GDATA32_16t = 514,
    S_PUB32_16t = 515,
    S_LPROC32_16t = 516,
    S_GPROC32_16t = 517,
    S_THUNK32_ST = 518,
    S_BLOCK32_ST = 519,
    S_WITH32_ST = 520,
    S_LABEL32_ST = 521,
    S_CEXMODEL32 = 522,
    S_VFTABLE32_16t = 523,
    S_REGREL32_16t = 524,
    S_LTHREAD32_16t = 525,
    S_GTHREAD32_16t = 526,
    S_SLINK32 = 527,
    S_LPROCMIPS_16t = 768,
    S_GPROCMIPS_16t = 769,
    S_PROCREF_ST = 1024,
    S_DATAREF_ST = 1025,
    S_ALIGN = 1026,
    S_LPROCREF_ST = 1027,
    S_OEM = 1028,
    S_TI16_MAX = 4096,
    S_REGISTER_ST = 4097,
    S_CONSTANT_ST = 4098,
    S_UDT_ST = 4099,
    S_COBOLUDT_ST = 4100,
    S_MANYREG_ST = 4101,
    S_BPREL32_ST = 4102,
    S_LDATA32_ST = 4103,
    S_GDATA32_ST = 4104,
    S_PUB32_ST = 4105,
    S_LPROC32_ST = 4106,
    S_GPROC32_ST = 4107,
    S_VFTABLE32 = 4108,
    S_REGREL32_ST = 4109,
    S_LTHREAD32_ST = 4110,
    S_GTHREAD32_ST = 4111,
    S_LPROCMIPS_ST = 4112,
    S_GPROCMIPS_ST = 4113,
    S_COMPILE2_ST = 4115,
    S_MANYREG2_ST = 4116,
    S_LPROCIA64_ST = 4117,
    S_GPROCIA64_ST = 4118,
    S_LOCALSLOT_ST = 4119,
    S_PARAMSLOT_ST = 4120,
    S_ANNOTATION = 4121,
    S_GMANPROC_ST = 4122,
    S_LMANPROC_ST = 4123,
    S_RESERVED1 = 4124,
    S_RESERVED2 = 4125,
    S_RESERVED3 = 4126,
    S_RESERVED4 = 4127,
    S_LMANDATA_ST = 4128,
    S_GMANDATA_ST = 4129,
    S_MANFRAMEREL_ST = 4130,
    S_MANREGISTER_ST = 4131,
    S_MANSLOT_ST = 4132,
    S_MANMANYREG_ST = 4133,
    S_MANREGREL_ST = 4134,
    S_MANMANYREG2_ST = 4135,
    S_MANTYPREF = 4136,
    S_UNAMESPACE_ST = 4137,
    S_ST_MAX = 4352,
    S_WITH32 = 4356,
    S_MANYREG = 4362,
    S_LPROCMIPS = 4372,
    S_GPROCMIPS = 4373,
    S_MANYREG2 = 4375,
    S_LPROCIA64 = 4376,
    S_GPROCIA64 = 4377,
    S_LOCALSLOT = 4378,
    S_PARAMSLOT = 4379,
    S_MANFRAMEREL = 4382,
    S_MANREGISTER = 4383,
    S_MANSLOT = 4384,
    S_MANMANYREG = 4385,
    S_MANREGREL = 4386,
    S_MANMANYREG2 = 4387,
    S_UNAMESPACE = 4388,
    S_DATAREF = 4390,
    S_ANNOTATIONREF = 4392,
    S_TOKENREF = 4393,
    S_GMANPROC = 4394,
    S_LMANPROC = 4395,
    S_ATTR_FRAMEREL = 4398,
    S_ATTR_REGISTER = 4399,
    S_ATTR_REGREL = 4400,
    S_ATTR_MANYREG = 4401,
    S_SEPCODE = 4402,
    S_LOCAL_2005 = 4403,
    S_DEFRANGE_2005 = 4404,
    S_DEFRANGE2_2005 = 4405,
    S_DISCARDED = 4411,
    S_LPROCMIPS_ID = 4424,
    S_GPROCMIPS_ID = 4425,
    S_LPROCIA64_ID = 4426,
    S_GPROCIA64_ID = 4427,
    S_DEFRANGE_HLSL = 4432,
    S_GDATA_HLSL = 4433,
    S_LDATA_HLSL = 4434,
    S_LOCAL_DPC_GROUPSHARED = 4436,
    S_DEFRANGE_DPC_PTR_TAG = 4439,
    S_DPC_SYM_TAG_MAP = 4440,
    S_ARMSWITCHTABLE = 4441,
    S_POGODATA = 4444,
    S_INLINESITE2 = 4445,
    S_MOD_TYPEREF = 4447,
    S_REF_MINIPDB = 4448,
    S_PDBMAP = 4449,
    S_GDATA_HLSL32 = 4450,
    S_LDATA_HLSL32 = 4451,
    S_GDATA_HLSL32_EX = 4452,
    S_LDATA_HLSL32_EX = 4453,
    S_FASTLINK = 4455,
    S_INLINEES = 4456,
    S_END = 6,
    S_INLINESITE_END = 4430,
    S_PROC_ID_END = 4431,
    S_THUNK32 = 4354,
    S_TRAMPOLINE = 4396,
    S_SECTION = 4406,
    S_COFFGROUP = 4407,
    S_EXPORT = 4408,
    S_LPROC32 = 4367,
    S_GPROC32 = 4368,
    S_LPROC32_ID = 4422,
    S_GPROC32_ID = 4423,
    S_LPROC32_DPC = 4437,
    S_LPROC32_DPC_ID = 4438,
    S_REGISTER = 4358,
    S_PUB32 = 4366,
    S_PROCREF = 4389,
    S_LPROCREF = 4391,
    S_ENVBLOCK = 4413,
    S_INLINESITE = 4429,
    S_LOCAL = 4414,
    S_DEFRANGE = 4415,
    S_DEFRANGE_SUBFIELD = 4416,
    S_DEFRANGE_REGISTER = 4417,
    S_DEFRANGE_FRAMEPOINTER_REL = 4418,
    S_DEFRANGE_SUBFIELD_REGISTER = 4419,
    S_DEFRANGE_FRAMEPOINTER_REL_FULL_SCOPE = 4420,
    S_DEFRANGE_REGISTER_REL = 4421,
    S_BLOCK32 = 4355,
    S_LABEL32 = 4357,
    S_OBJNAME = 4353,
    S_COMPILE2 = 4374,
    S_COMPILE3 = 4412,
    S_FRAMEPROC = 4114,
    S_CALLSITEINFO = 4409,
    S_FILESTATIC = 4435,
    S_HEAPALLOCSITE = 4446,
    S_FRAMECOOKIE = 4410,
    S_CALLEES = 4442,
    S_CALLERS = 4443,
    S_UDT = 4360,
    S_COBOLUDT = 4361,
    S_BUILDINFO = 4428,
    S_BPREL32 = 4363,
    S_REGREL32 = 4369,
    S_CONSTANT = 4359,
    S_MANCONSTANT = 4397,
    S_LDATA32 = 4364,
    S_GDATA32 = 4365,
    S_LMANDATA = 4380,
    S_GMANDATA = 4381,
    S_LTHREAD32 = 4370,
    S_GTHREAD32 = 4371,
};

pub const TypeIndex = u32;

pub const ProcSym = packed struct {
    Parent: u32,
    End: u32,
    Next: u32,
    CodeSize: u32,
    DbgStart: u32,
    DbgEnd: u32,
    FunctionType: TypeIndex,
    CodeOffset: u32,
    Segment: u16,
    Flags: ProcSymFlags,
    // following is a null terminated string
    // Name: [*]u8,
};

pub const ProcSymFlags = packed struct {
    HasFP: bool,
    HasIRET: bool,
    HasFRET: bool,
    IsNoReturn: bool,
    IsUnreachable: bool,
    HasCustomCallingConv: bool,
    IsNoInline: bool,
    HasOptimizedDebugInfo: bool,
};

pub const SectionContrSubstreamVersion = enum(u32) {
    Ver60 = 0xeffe0000 + 19970605,
    V2 = 0xeffe0000 + 20140516,
};

pub const RecordPrefix = packed struct {
    /// Record length, starting from &RecordKind.
    RecordLen: u16,

    /// Record kind enum (SymRecordKind or TypeRecordKind)
    RecordKind: SymbolKind,
};

/// The following variable length array appears immediately after the header.
/// The structure definition follows.
/// LineBlockFragmentHeader Blocks[]
/// Each `LineBlockFragmentHeader` as specified below.
pub const LineFragmentHeader = packed struct {
    /// Code offset of line contribution.
    RelocOffset: u32,

    /// Code segment of line contribution.
    RelocSegment: u16,
    Flags: LineFlags,

    /// Code size of this line contribution.
    CodeSize: u32,
};

pub const LineFlags = packed struct {
    /// CV_LINES_HAVE_COLUMNS
    LF_HaveColumns: bool,
    unused: u15,
};

/// The following two variable length arrays appear immediately after the
/// header.  The structure definitions follow.
/// LineNumberEntry   Lines[NumLines];
/// ColumnNumberEntry Columns[NumLines];
pub const LineBlockFragmentHeader = packed struct {
    /// Offset of FileChecksum entry in File
    /// checksums buffer.  The checksum entry then
    /// contains another offset into the string
    /// table of the actual name.
    NameIndex: u32,
    NumLines: u32,

    /// code size of block, in bytes
    BlockSize: u32,
};

pub const LineNumberEntry = packed struct {
    /// Offset to start of code bytes for line number
    Offset: u32,
    Flags: u32,

    /// TODO runtime crash when I make the actual type of Flags this
    pub const Flags = packed struct {
        /// Start line number
        Start: u24,
        /// Delta of lines to the end of the expression. Still unclear.
        // TODO figure out the point of this field.
        End: u7,
        IsStatement: bool,
    };
};

pub const ColumnNumberEntry = packed struct {
    StartColumn: u16,
    EndColumn: u16,
};

/// Checksum bytes follow.
pub const FileChecksumEntryHeader = packed struct {
    /// Byte offset of filename in global string table.
    FileNameOffset: u32,

    /// Number of bytes of checksum.
    ChecksumSize: u8,

    /// FileChecksumKind
    ChecksumKind: u8,
};

pub const DebugSubsectionKind = packed enum(u32) {
    None = 0,
    Symbols = 0xf1,
    Lines = 0xf2,
    StringTable = 0xf3,
    FileChecksums = 0xf4,
    FrameData = 0xf5,
    InlineeLines = 0xf6,
    CrossScopeImports = 0xf7,
    CrossScopeExports = 0xf8,

    // These appear to relate to .Net assembly info.
    ILLines = 0xf9,
    FuncMDTokenMap = 0xfa,
    TypeMDTokenMap = 0xfb,
    MergedAssemblyInput = 0xfc,

    CoffSymbolRVA = 0xfd,
};

pub const DebugSubsectionHeader = packed struct {
    /// codeview::DebugSubsectionKind enum
    Kind: DebugSubsectionKind,

    /// number of bytes occupied by this record.
    Length: u32,
};

pub const PDBStringTableHeader = packed struct {
    /// PDBStringTableSignature
    Signature: u32,

    /// 1 or 2
    HashVersion: u32,

    /// Number of bytes of names buffer.
    ByteSize: u32,
};

pub const Pdb = struct {
    in_file: os.File,
    allocator: AnyAllocator,
    coff: *coff.Coff,
    string_table: *MsfStream,
    dbi: *MsfStream,

    msf: Msf,

    pub fn openFile(self: *Pdb, coff_ptr: *coff.Coff, file_name: []u8) !void {
        self.in_file = try os.File.openRead(file_name);
        self.allocator = coff_ptr.allocator.toAny();
        self.coff = coff_ptr;

        try self.msf.openFile(self.allocator, self.in_file);
    }

    pub fn getStreamById(self: *Pdb, id: u32) ?*MsfStream {
        if (id >= self.msf.streams.len)
            return null;
        return &self.msf.streams[id];
    }

    pub fn getStream(self: *Pdb, stream: StreamType) ?*MsfStream {
        const id = @enumToInt(stream);
        return self.getStreamById(id);
    }
};

// see https://llvm.org/docs/PDB/MsfFile.html
const Msf = struct {
    directory: MsfStream,
    streams: []MsfStream,

    fn openFile(self: *Msf, allocator: var, file: os.File) !void {
        const in = file.streams().inStream();

        const superblock = try in.readStruct(SuperBlock);

        if (!mem.eql(u8, superblock.FileMagic, SuperBlock.file_magic))
            return error.InvalidDebugInfo;

        switch (superblock.BlockSize) {
            // llvm only supports 4096 but we can handle any of these values
            512, 1024, 2048, 4096 => {},
            else => return error.InvalidDebugInfo,
        }

        if (superblock.NumBlocks * superblock.BlockSize != try file.getEndPos())
            return error.InvalidDebugInfo;

        self.directory = try MsfStream.init(
            superblock.BlockSize,
            blockCountFromSize(superblock.NumDirectoryBytes, superblock.BlockSize),
            superblock.BlockSize * superblock.BlockMapAddr,
            file,
            allocator,
        );

        const stream_count = try self.directory.inStream().readIntLittle(u32);

        const stream_sizes = try allocator.alloc(u32, stream_count);
        for (stream_sizes) |*s| {
            const size = try self.directory.inStream().readIntLittle(u32);
            s.* = blockCountFromSize(size, superblock.BlockSize);
        }

        self.streams = try allocator.alloc(MsfStream, stream_count);
        for (self.streams) |*stream, i| {
            stream.* = try MsfStream.init(
                superblock.BlockSize,
                stream_sizes[i],
                // MsfStream.init expects the file to be at the part where it reads [N]u32
                try file.getPos(),
                file,
                allocator,
            );
        }
    }
};

fn blockCountFromSize(size: u32, block_size: u32) u32 {
    return (size + block_size - 1) / block_size;
}

// https://llvm.org/docs/PDB/MsfFile.html#the-superblock
const SuperBlock = packed struct {
    /// The LLVM docs list a space between C / C++ but empirically this is not the case.
    const file_magic = "Microsoft C/C++ MSF 7.00\r\n\x1a\x44\x53\x00\x00\x00";

    FileMagic: [file_magic.len]u8,

    /// The block size of the internal file system. Valid values are 512, 1024,
    /// 2048, and 4096 bytes. Certain aspects of the MSF file layout vary depending
    /// on the block sizes. For the purposes of LLVM, we handle only block sizes of
    /// 4KiB, and all further discussion assumes a block size of 4KiB.
    BlockSize: u32,

    /// The index of a block within the file, at which begins a bitfield representing
    /// the set of all blocks within the file which are “free” (i.e. the data within
    /// that block is not used). See The Free Block Map for more information. Important:
    /// FreeBlockMapBlock can only be 1 or 2!
    FreeBlockMapBlock: u32,

    /// The total number of blocks in the file. NumBlocks * BlockSize should equal the
    /// size of the file on disk.
    NumBlocks: u32,

    /// The size of the stream directory, in bytes. The stream directory contains
    /// information about each stream’s size and the set of blocks that it occupies.
    /// It will be described in more detail later.
    NumDirectoryBytes: u32,

    Unknown: u32,

    /// The index of a block within the MSF file. At this block is an array of
    /// ulittle32_t’s listing the blocks that the stream directory resides on.
    /// For large MSF files, the stream directory (which describes the block
    /// layout of each stream) may not fit entirely on a single block. As a
    /// result, this extra layer of indirection is introduced, whereby this
    /// block contains the list of blocks that the stream directory occupies,
    /// and the stream directory itself can be stitched together accordingly.
    /// The number of ulittle32_t’s in this array is given by
    /// ceil(NumDirectoryBytes / BlockSize).
    BlockMapAddr: u32,
};

const MsfStream = struct {
    in_file: os.File,
    pos: u64,
    blocks: []u32,
    block_size: u32,

    pub const ReadError = os.File.ReadError || os.File.SeekError || error{EndOfStream};

    fn init(block_size: u32, block_count: u32, pos: u64, file: os.File, allocator: var) !MsfStream {
        var stream = MsfStream{
            .in_file = file,
            .pos = 0,
            .blocks = try allocator.alloc(u32, block_count),
            .block_size = block_size,
        };

        const in = file.streams().inStream();
        try file.seekTo(pos);

        var i: u32 = 0;
        while (i < block_count) : (i += 1) {
            stream.blocks[i] = try in.readIntLittle(u32);
        }

        return stream;
    }

    fn readNullTermString(self: *MsfStream, allocator: var) ![]u8 {
        var list = ArrayList(u8).init(allocator);
        defer list.deinit();
        while (true) {
            const byte = try self.inStream().readByte();
            if (byte == 0) {
                return list.toSlice();
            }
            try list.append(byte);
        }
    }

<<<<<<< HEAD
    fn read(self: *MsfStream, buffer: []u8) ReadError!usize {
        var block_id = self.pos / self.block_size;
=======
    fn read(self: *MsfStream, buffer: []u8) !usize {
        var block_id = @intCast(usize, self.pos / self.block_size);
>>>>>>> 163a8e98
        var block = self.blocks[block_id];
        var offset = self.pos % self.block_size;

        try self.in_file.seekTo(block * self.block_size + offset);
        const in = self.in_file.streams().inStream();

        var size: usize = 0;
        for (buffer) |*byte| {
            byte.* = try in.readByte();

            offset += 1;
            size += 1;

            // If we're at the end of a block, go to the next one.
            if (offset == self.block_size) {
                offset = 0;
                block_id += 1;
                block = self.blocks[block_id];
                try self.in_file.seekTo(block * self.block_size);
            }
        }

        self.pos += size;
        return size;
    }

    fn seekForward(self: *MsfStream, len: u64) !void {
        self.pos += len;
        if (self.pos >= self.blocks.len * self.block_size)
            return error.EOF;
    }

    fn seekTo(self: *MsfStream, len: u64) !void {
        self.pos = len;
        if (self.pos >= self.blocks.len * self.block_size)
            return error.EOF;
    }

    fn getSize(self: *const MsfStream) u64 {
        return self.blocks.len * self.block_size;
    }

    fn getFilePos(self: MsfStream) u64 {
        const block_id = self.pos / self.block_size;
        const block = self.blocks[block_id];
        const offset = self.pos % self.block_size;

        return block * self.block_size + offset;
    }
    
    fn getPosFn(self: *MsfStream) error{}!u64 {
        return self.getFilePos();
    }
    
    fn getEndPosFn(self: *MsfStream) error{}!u64 {
        return self.block_size * self.blocks.len;
    }
    
    /// Implementation of stream interfaces for Pdb.MsfStream
    pub const InStreamImpl = io.InStream(*MsfStream, @typeOf(read));
    pub const SeekableStreamImpl = io.SeekableStream(
        *MsfStream,
        @typeOf(seekTo),
        @typeOf(seekForward),
        @typeOf(getPosFn),
        @typeOf(getEndPosFn),
    );
    
    pub fn inStream(self: *MsfStream) InStreamImpl {
        return InStreamImpl{
            .impl = self,
            .readFn = read,
        };
    }
    
    pub fn seekableStream(self: *MsfStream) SeekableStreamImpl {
        return SeekableStreamImpl{
            .impl = self,
            .seekToFn = seekTo,
            .seekForwardFn = seekForward,
            .getPosFn = getPosFn,
            .getEndPosFn = .getEndPosFn,
        };
    }
    
    
    
};<|MERGE_RESOLUTION|>--- conflicted
+++ resolved
@@ -625,13 +625,9 @@
         }
     }
 
-<<<<<<< HEAD
+
     fn read(self: *MsfStream, buffer: []u8) ReadError!usize {
-        var block_id = self.pos / self.block_size;
-=======
-    fn read(self: *MsfStream, buffer: []u8) !usize {
         var block_id = @intCast(usize, self.pos / self.block_size);
->>>>>>> 163a8e98
         var block = self.blocks[block_id];
         var offset = self.pos % self.block_size;
 
