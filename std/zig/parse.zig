const std = @import("../std.zig");
const assert = std.debug.assert;
const Allocator = std.mem.Allocator;
const ast = std.zig.ast;
const Node = ast.Node;
const Tree = ast.Tree;
const AstError = ast.Error;
const TokenIndex = ast.TokenIndex;
const Token = std.zig.Token;
const TokenIterator = Tree.TokenList.Iterator;

pub const Error = error{ParseError} || Allocator.Error;

/// Result should be freed with tree.deinit() when there are
/// no more references to any of the tokens or nodes.
pub fn parse(allocator: *Allocator, source: []const u8) !*Tree {
    const tree = blk: {
        // This block looks unnecessary, but is a "foot-shield" to prevent the SegmentedLists
        // from being initialized with a pointer to this `arena`, which is created on
        // the stack. Following code should instead refer to `&tree.arena_allocator`, a
        // pointer to data which lives safely on the heap and will outlive `parse`. See:
        // https://github.com/ziglang/zig/commit/cb4fb14b6e66bd213575f69eec9598be8394fae6
        var arena = std.heap.ArenaAllocator.init(allocator);
        errdefer arena.deinit();
        const tree = try arena.allocator.create(ast.Tree);
        tree.* = ast.Tree{
            .source = source,
            .root_node = undefined,
            .arena_allocator = arena,
            .tokens = undefined,
            .errors = undefined,
        };
        break :blk tree;
    };
    errdefer tree.deinit();
    const arena = &tree.arena_allocator.allocator;

    tree.tokens = ast.Tree.TokenList.init(arena);
    tree.errors = ast.Tree.ErrorList.init(arena);

    var tokenizer = std.zig.Tokenizer.init(source);
    while (true) {
        const tree_token = try tree.tokens.addOne();
        tree_token.* = tokenizer.next();
        if (tree_token.id == .Eof) break;
    }
    var it = tree.tokens.iterator(0);

    while (it.peek().?.id == .LineComment) _ = it.next();

    tree.root_node = try parseRoot(arena, &it, tree);
    return tree;
}

/// Root <- skip ContainerMembers eof
fn parseRoot(arena: *Allocator, it: *TokenIterator, tree: *Tree) Allocator.Error!*Node.Root {
    const node = try arena.create(Node.Root);
    node.* = Node.Root{
        .base = Node{ .id = .Root },
        .decls = undefined,
        // TODO: Because zig fmt collapses consecutive comments separated by blank lines into
        //       a single multi-line comment, it is currently impossible to have a container-level
        //       doc comment and NO doc comment on the first decl. For now, simply
        //       ignore the problem and assume that there will be no container-level
        //       doc comments.
        //       See: https://github.com/ziglang/zig/issues/2288
        .doc_comments = null,
        .eof_token = undefined,
    };
    node.decls = parseContainerMembers(arena, it, tree) catch |err| {
        // TODO: Switch on the error type
        // https://github.com/ziglang/zig/issues/2473
        if (err == error.ParseError) return node;
        assert(err == Allocator.Error.OutOfMemory);
        return Allocator.Error.OutOfMemory;
    };
    node.eof_token = eatToken(it, .Eof) orelse {
        try tree.errors.push(AstError{
            .ExpectedContainerMembers = AstError.ExpectedContainerMembers{ .token = it.index },
        });
        return node;
    };
    return node;
}

/// ContainerMembers
///     <- TestDecl ContainerMembers
///      / TopLevelComptime ContainerMembers
///      / KEYWORD_pub? TopLevelDecl ContainerMembers
///      / KEYWORD_pub? ContainerField COMMA ContainerMembers
///      / KEYWORD_pub? ContainerField
///      /
fn parseContainerMembers(arena: *Allocator, it: *TokenIterator, tree: *Tree) !Node.Root.DeclList {
    var list = Node.Root.DeclList.init(arena);

    while (true) {
        const doc_comments = try parseDocComment(arena, it, tree);

        if (try parseTestDecl(arena, it, tree)) |node| {
            node.cast(Node.TestDecl).?.doc_comments = doc_comments;
            try list.push(node);
            continue;
        }

        if (try parseTopLevelComptime(arena, it, tree)) |node| {
            node.cast(Node.Comptime).?.doc_comments = doc_comments;
            try list.push(node);
            continue;
        }

        const visib_token = eatToken(it, .Keyword_pub);

        if (try parseTopLevelDecl(arena, it, tree)) |node| {
            switch (node.id) {
                .FnProto => {
                    node.cast(Node.FnProto).?.doc_comments = doc_comments;
                    node.cast(Node.FnProto).?.visib_token = visib_token;
                },
                .VarDecl => {
                    node.cast(Node.VarDecl).?.doc_comments = doc_comments;
                    node.cast(Node.VarDecl).?.visib_token = visib_token;
                },
                .Use => {
                    node.cast(Node.Use).?.doc_comments = doc_comments;
                    node.cast(Node.Use).?.visib_token = visib_token;
                },
                else => unreachable,
            }
            try list.push(node);
            if (try parseAppendedDocComment(arena, it, tree, node.lastToken())) |appended_comment| {
                switch (node.id) {
                    .FnProto => {},
                    .VarDecl => node.cast(Node.VarDecl).?.doc_comments = appended_comment,
                    .Use => node.cast(Node.Use).?.doc_comments = appended_comment,
                    else => unreachable,
                }
            }
            continue;
        }

        if (try parseContainerField(arena, it, tree)) |node| {
            const field = node.cast(Node.ContainerField).?;
            field.visib_token = visib_token;
            field.doc_comments = doc_comments;
            try list.push(node);
            const comma = eatToken(it, .Comma) orelse break;
            if (try parseAppendedDocComment(arena, it, tree, comma)) |appended_comment|
                field.doc_comments = appended_comment;
            continue;
        }

        // Dangling pub
        if (visib_token != null) {
            try tree.errors.push(AstError{
                .ExpectedPubItem = AstError.ExpectedPubItem{ .token = it.index },
            });
        }

        break;
    }

    return list;
}

/// TestDecl <- KEYWORD_test STRINGLITERAL Block
fn parseTestDecl(arena: *Allocator, it: *TokenIterator, tree: *Tree) !?*Node {
    const test_token = eatToken(it, .Keyword_test) orelse return null;
    const name_node = try expectNode(arena, it, tree, parseStringLiteral, AstError{
        .ExpectedStringLiteral = AstError.ExpectedStringLiteral{ .token = it.index },
    });
    const block_node = try expectNode(arena, it, tree, parseBlock, AstError{
        .ExpectedLBrace = AstError.ExpectedLBrace{ .token = it.index },
    });

    const test_node = try arena.create(Node.TestDecl);
    test_node.* = Node.TestDecl{
        .base = Node{ .id = .TestDecl },
        .doc_comments = null,
        .test_token = test_token,
        .name = name_node,
        .body_node = block_node,
    };
    return &test_node.base;
}

/// TopLevelComptime <- KEYWORD_comptime BlockExpr
fn parseTopLevelComptime(arena: *Allocator, it: *TokenIterator, tree: *Tree) !?*Node {
    const tok = eatToken(it, .Keyword_comptime) orelse return null;
    const block_node = try expectNode(arena, it, tree, parseBlockExpr, AstError{
        .ExpectedLabelOrLBrace = AstError.ExpectedLabelOrLBrace{ .token = it.index },
    });

    const comptime_node = try arena.create(Node.Comptime);
    comptime_node.* = Node.Comptime{
        .base = Node{ .id = .Comptime },
        .doc_comments = null,
        .comptime_token = tok,
        .expr = block_node,
    };
    return &comptime_node.base;
}

/// TopLevelDecl
///     <- (KEYWORD_export / KEYWORD_extern STRINGLITERAL? / KEYWORD_inline)? FnProto (SEMICOLON / Block)
///      / (KEYWORD_export / KEYWORD_extern STRINGLITERAL?)? KEYWORD_threadlocal? VarDecl
///      / KEYWORD_usingnamespace Expr SEMICOLON
fn parseTopLevelDecl(arena: *Allocator, it: *TokenIterator, tree: *Tree) !?*Node {
    var lib_name: ?*Node = null;
    const extern_export_inline_token = blk: {
        if (eatToken(it, .Keyword_export)) |token| break :blk token;
        if (eatToken(it, .Keyword_extern)) |token| {
            lib_name = try parseStringLiteral(arena, it, tree);
            break :blk token;
        }
        if (eatToken(it, .Keyword_inline)) |token| break :blk token;
        break :blk null;
    };

    if (try parseFnProto(arena, it, tree)) |node| {
        const fn_node = node.cast(Node.FnProto).?;
        fn_node.*.extern_export_inline_token = extern_export_inline_token;
        fn_node.*.lib_name = lib_name;
        if (eatToken(it, .Semicolon)) |_| return node;
        if (try parseBlock(arena, it, tree)) |body_node| {
            fn_node.body_node = body_node;
            return node;
        }
        try tree.errors.push(AstError{
            .ExpectedSemiOrLBrace = AstError.ExpectedSemiOrLBrace{ .token = it.index },
        });
        return null;
    }

    if (extern_export_inline_token) |token| {
        if (tree.tokens.at(token).id == .Keyword_inline) {
            putBackToken(it, token);
            return null;
        }
    }

    const thread_local_token = eatToken(it, .Keyword_threadlocal);

    if (try parseVarDecl(arena, it, tree)) |node| {
        var var_decl = node.cast(Node.VarDecl).?;
        var_decl.*.thread_local_token = thread_local_token;
        var_decl.*.comptime_token = null;
        var_decl.*.extern_export_token = extern_export_inline_token;
        var_decl.*.lib_name = lib_name;
        return node;
    }

    if (thread_local_token != null) {
        try tree.errors.push(AstError{
            .ExpectedVarDecl = AstError.ExpectedVarDecl{ .token = it.index },
        });
        return error.ParseError;
    }

    if (extern_export_inline_token) |token| {
        if (lib_name) |string_literal_node|
            putBackToken(it, string_literal_node.cast(Node.StringLiteral).?.token);
        putBackToken(it, token);
        return null;
    }

    const use_node = (try parseUse(arena, it, tree)) orelse return null;
    const expr_node = try expectNode(arena, it, tree, parseExpr, AstError{
        .ExpectedExpr = AstError.ExpectedExpr{ .token = it.index },
    });
    const semicolon_token = try expectToken(it, tree, .Semicolon);
    const use_node_raw = use_node.cast(Node.Use).?;
    use_node_raw.*.expr = expr_node;
    use_node_raw.*.semicolon_token = semicolon_token;

    return use_node;
}

/// FnProto <- FnCC? KEYWORD_fn IDENTIFIER? LPAREN ParamDeclList RPAREN ByteAlign? LinkSection? EXCLAMATIONMARK? (KEYWORD_var / TypeExpr)
fn parseFnProto(arena: *Allocator, it: *TokenIterator, tree: *Tree) !?*Node {
    const cc = parseFnCC(arena, it, tree);
    const fn_token = eatToken(it, .Keyword_fn) orelse {
        if (cc == null) return null else return error.ParseError;
    };
    const name_token = eatToken(it, .Identifier);
    const lparen = try expectToken(it, tree, .LParen);
    const params = try parseParamDeclList(arena, it, tree);
    const rparen = try expectToken(it, tree, .RParen);
    const align_expr = try parseByteAlign(arena, it, tree);
    const section_expr = try parseLinkSection(arena, it, tree);
    const exclamation_token = eatToken(it, .Bang);

    const return_type_expr = (try parseVarType(arena, it, tree)) orelse
        try expectNode(arena, it, tree, parseTypeExpr, AstError{
        .ExpectedReturnType = AstError.ExpectedReturnType{ .token = it.index },
    });

    const return_type = if (exclamation_token != null)
        Node.FnProto.ReturnType{
            .InferErrorSet = return_type_expr,
        }
    else
        Node.FnProto.ReturnType{
            .Explicit = return_type_expr,
        };

    const var_args_token = if (params.len > 0)
        params.at(params.len - 1).*.cast(Node.ParamDecl).?.var_args_token
    else
        null;

    const fn_proto_node = try arena.create(Node.FnProto);
    fn_proto_node.* = Node.FnProto{
        .base = Node{ .id = .FnProto },
        .doc_comments = null,
        .visib_token = null,
        .fn_token = fn_token,
        .name_token = name_token,
        .params = params,
        .return_type = return_type,
        .var_args_token = var_args_token,
        .extern_export_inline_token = null,
        .cc_token = null,
        .body_node = null,
        .lib_name = null,
        .align_expr = align_expr,
        .section_expr = section_expr,
    };

    if (cc) |kind| {
        switch (kind) {
            .CC => |token| fn_proto_node.cc_token = token,
            .Extern => |token| fn_proto_node.extern_export_inline_token = token,
        }
    }

    return &fn_proto_node.base;
}

/// VarDecl <- (KEYWORD_const / KEYWORD_var) IDENTIFIER (COLON TypeExpr)? ByteAlign? LinkSection? (EQUAL Expr)? SEMICOLON
fn parseVarDecl(arena: *Allocator, it: *TokenIterator, tree: *Tree) !?*Node {
    const mut_token = eatToken(it, .Keyword_const) orelse
        eatToken(it, .Keyword_var) orelse
        return null;

    const name_token = try expectToken(it, tree, .Identifier);
    const type_node = if (eatToken(it, .Colon) != null)
        try expectNode(arena, it, tree, parseTypeExpr, AstError{
            .ExpectedTypeExpr = AstError.ExpectedTypeExpr{ .token = it.index },
        })
    else
        null;
    const align_node = try parseByteAlign(arena, it, tree);
    const section_node = try parseLinkSection(arena, it, tree);
    const eq_token = eatToken(it, .Equal);
    const init_node = if (eq_token != null) blk: {
        break :blk try expectNode(arena, it, tree, parseExpr, AstError{
            .ExpectedExpr = AstError.ExpectedExpr{ .token = it.index },
        });
    } else null;
    const semicolon_token = try expectToken(it, tree, .Semicolon);

    const node = try arena.create(Node.VarDecl);
    node.* = Node.VarDecl{
        .base = Node{ .id = .VarDecl },
        .doc_comments = null,
        .visib_token = null,
        .thread_local_token = null,
        .name_token = name_token,
        .eq_token = eq_token orelse undefined,
        .mut_token = mut_token,
        .comptime_token = null,
        .extern_export_token = null,
        .lib_name = null,
        .type_node = type_node,
        .align_node = align_node,
        .section_node = section_node,
        .init_node = init_node,
        .semicolon_token = semicolon_token,
    };
    return &node.base;
}

/// ContainerField <- IDENTIFIER (COLON TypeExpr)? (EQUAL Expr)?
fn parseContainerField(arena: *Allocator, it: *TokenIterator, tree: *Tree) !?*Node {
    const name_token = eatToken(it, .Identifier) orelse return null;

    const type_expr = if (eatToken(it, .Colon)) |_|
        try expectNode(arena, it, tree, parseTypeExpr, AstError{
            .ExpectedTypeExpr = AstError.ExpectedTypeExpr{ .token = it.index },
        })
    else
        null;

    const value_expr = if (eatToken(it, .Equal)) |_|
        try expectNode(arena, it, tree, parseExpr, AstError{
            .ExpectedExpr = AstError.ExpectedExpr{ .token = it.index },
        })
    else
        null;

    const node = try arena.create(Node.ContainerField);
    node.* = Node.ContainerField{
        .base = Node{ .id = .ContainerField },
        .doc_comments = null,
        .visib_token = null,
        .name_token = name_token,
        .type_expr = type_expr,
        .value_expr = value_expr,
    };
    return &node.base;
}

/// Statement
///     <- KEYWORD_comptime? VarDecl
///      / KEYWORD_comptime BlockExprStatement
///      / KEYWORD_suspend (SEMICOLON / BlockExprStatement)
///      / KEYWORD_defer BlockExprStatement
///      / KEYWORD_errdefer BlockExprStatement
///      / IfStatement
///      / LabeledStatement
///      / SwitchExpr
///      / AssignExpr SEMICOLON
fn parseStatement(arena: *Allocator, it: *TokenIterator, tree: *Tree) Error!?*Node {
    const comptime_token = eatToken(it, .Keyword_comptime);

    const var_decl_node = try parseVarDecl(arena, it, tree);
    if (var_decl_node) |node| {
        const var_decl = node.cast(Node.VarDecl).?;
        var_decl.comptime_token = comptime_token;
        return node;
    }

    if (comptime_token) |token| {
        const block_expr = try expectNode(arena, it, tree, parseBlockExprStatement, AstError{
            .ExpectedBlockOrAssignment = AstError.ExpectedBlockOrAssignment{ .token = it.index },
        });

        const node = try arena.create(Node.Comptime);
        node.* = Node.Comptime{
            .base = Node{ .id = .Comptime },
            .doc_comments = null,
            .comptime_token = token,
            .expr = block_expr,
        };
        return &node.base;
    }

    if (eatToken(it, .Keyword_suspend)) |suspend_token| {
        const semicolon = eatToken(it, .Semicolon);

        const body_node = if (semicolon == null) blk: {
            break :blk try expectNode(arena, it, tree, parseBlockExprStatement, AstError{
                .ExpectedBlockOrExpression = AstError.ExpectedBlockOrExpression{ .token = it.index },
            });
        } else null;

        const node = try arena.create(Node.Suspend);
        node.* = Node.Suspend{
            .base = Node{ .id = .Suspend },
            .suspend_token = suspend_token,
            .body = body_node,
        };
        return &node.base;
    }

    const defer_token = eatToken(it, .Keyword_defer) orelse eatToken(it, .Keyword_errdefer);
    if (defer_token) |token| {
        const expr_node = try expectNode(arena, it, tree, parseBlockExprStatement, AstError{
            .ExpectedBlockOrExpression = AstError.ExpectedBlockOrExpression{ .token = it.index },
        });
        const node = try arena.create(Node.Defer);
        node.* = Node.Defer{
            .base = Node{ .id = .Defer },
            .defer_token = token,
            .expr = expr_node,
        };
        return &node.base;
    }

    if (try parseIfStatement(arena, it, tree)) |node| return node;
    if (try parseLabeledStatement(arena, it, tree)) |node| return node;
    if (try parseSwitchExpr(arena, it, tree)) |node| return node;
    if (try parseAssignExpr(arena, it, tree)) |node| {
        _ = try expectToken(it, tree, .Semicolon);
        return node;
    }

    return null;
}

/// IfStatement
///     <- IfPrefix BlockExpr ( KEYWORD_else Payload? Statement )?
///      / IfPrefix AssignExpr ( SEMICOLON / KEYWORD_else Payload? Statement )
fn parseIfStatement(arena: *Allocator, it: *TokenIterator, tree: *Tree) !?*Node {
    const if_node = (try parseIfPrefix(arena, it, tree)) orelse return null;
    const if_prefix = if_node.cast(Node.If).?;

    const block_expr = (try parseBlockExpr(arena, it, tree));
    const assign_expr = if (block_expr == null) blk: {
        break :blk (try parseAssignExpr(arena, it, tree)) orelse null;
    } else null;

    if (block_expr == null and assign_expr == null) {
        try tree.errors.push(AstError{
            .ExpectedBlockOrAssignment = AstError.ExpectedBlockOrAssignment{ .token = it.index },
        });
        return error.ParseError;
    }

    const semicolon = if (assign_expr != null) eatToken(it, .Semicolon) else null;

    const else_node = if (semicolon == null) blk: {
        const else_token = eatToken(it, .Keyword_else) orelse break :blk null;
        const payload = try parsePayload(arena, it, tree);
        const else_body = try expectNode(arena, it, tree, parseStatement, AstError{
            .InvalidToken = AstError.InvalidToken{ .token = it.index },
        });

        const node = try arena.create(Node.Else);
        node.* = Node.Else{
            .base = Node{ .id = .Else },
            .else_token = else_token,
            .payload = payload,
            .body = else_body,
        };

        break :blk node;
    } else null;

    if (block_expr) |body| {
        if_prefix.body = body;
        if_prefix.@"else" = else_node;
        return if_node;
    }

    if (assign_expr) |body| {
        if_prefix.body = body;
        if (semicolon != null) return if_node;
        if (else_node != null) {
            if_prefix.@"else" = else_node;
            return if_node;
        }
        try tree.errors.push(AstError{
            .ExpectedSemiOrElse = AstError.ExpectedSemiOrElse{ .token = it.index },
        });
        return error.ParseError;
    }

    unreachable;
}

/// LabeledStatement <- BlockLabel? (Block / LoopStatement)
fn parseLabeledStatement(arena: *Allocator, it: *TokenIterator, tree: *Tree) !?*Node {
    const label_token = parseBlockLabel(arena, it, tree);

    if (try parseBlock(arena, it, tree)) |node| {
        node.cast(Node.Block).?.label = label_token;
        return node;
    }

    if (try parseLoopStatement(arena, it, tree)) |node| {
        if (node.cast(Node.For)) |for_node| {
            for_node.label = label_token;
        } else if (node.cast(Node.While)) |while_node| {
            while_node.label = label_token;
        } else unreachable;
        return node;
    }

    if (label_token != null) {
        try tree.errors.push(AstError{
            .ExpectedLabelable = AstError.ExpectedLabelable{ .token = it.index },
        });
        return error.ParseError;
    }

    return null;
}

/// LoopStatement <- KEYWORD_inline? (ForStatement / WhileStatement)
fn parseLoopStatement(arena: *Allocator, it: *TokenIterator, tree: *Tree) !?*Node {
    const inline_token = eatToken(it, .Keyword_inline);

    if (try parseForStatement(arena, it, tree)) |node| {
        node.cast(Node.For).?.inline_token = inline_token;
        return node;
    }

    if (try parseWhileStatement(arena, it, tree)) |node| {
        node.cast(Node.While).?.inline_token = inline_token;
        return node;
    }

    return null;
}

/// ForStatement
///     <- ForPrefix BlockExpr ( KEYWORD_else Statement )?
///      / ForPrefix AssignExpr ( SEMICOLON / KEYWORD_else Statement )
fn parseForStatement(arena: *Allocator, it: *TokenIterator, tree: *Tree) !?*Node {
    const node = (try parseForPrefix(arena, it, tree)) orelse return null;
    const for_prefix = node.cast(Node.For).?;

    if (try parseBlockExpr(arena, it, tree)) |block_expr_node| {
        for_prefix.body = block_expr_node;

        if (eatToken(it, .Keyword_else)) |else_token| {
            const statement_node = try expectNode(arena, it, tree, parseStatement, AstError{
                .InvalidToken = AstError.InvalidToken{ .token = it.index },
            });

            const else_node = try arena.create(Node.Else);
            else_node.* = Node.Else{
                .base = Node{ .id = .Else },
                .else_token = else_token,
                .payload = null,
                .body = statement_node,
            };
            for_prefix.@"else" = else_node;

            return node;
        }

        return node;
    }

    if (try parseAssignExpr(arena, it, tree)) |assign_expr| {
        for_prefix.body = assign_expr;

        if (eatToken(it, .Semicolon) != null) return node;

        if (eatToken(it, .Keyword_else)) |else_token| {
            const statement_node = try expectNode(arena, it, tree, parseStatement, AstError{
                .ExpectedStatement = AstError.ExpectedStatement{ .token = it.index },
            });

            const else_node = try arena.create(Node.Else);
            else_node.* = Node.Else{
                .base = Node{ .id = .Else },
                .else_token = else_token,
                .payload = null,
                .body = statement_node,
            };
            for_prefix.@"else" = else_node;
            return node;
        }

        try tree.errors.push(AstError{
            .ExpectedSemiOrElse = AstError.ExpectedSemiOrElse{ .token = it.index },
        });
        return null;
    }

    return null;
}

/// WhileStatement
///     <- WhilePrefix BlockExpr ( KEYWORD_else Payload? Statement )?
///      / WhilePrefix AssignExpr ( SEMICOLON / KEYWORD_else Payload? Statement )
fn parseWhileStatement(arena: *Allocator, it: *TokenIterator, tree: *Tree) !?*Node {
    const node = (try parseWhilePrefix(arena, it, tree)) orelse return null;
    const while_prefix = node.cast(Node.While).?;

    if (try parseBlockExpr(arena, it, tree)) |block_expr_node| {
        while_prefix.body = block_expr_node;

        if (eatToken(it, .Keyword_else)) |else_token| {
            const payload = try parsePayload(arena, it, tree);

            const statement_node = try expectNode(arena, it, tree, parseStatement, AstError{
                .InvalidToken = AstError.InvalidToken{ .token = it.index },
            });

            const else_node = try arena.create(Node.Else);
            else_node.* = Node.Else{
                .base = Node{ .id = .Else },
                .else_token = else_token,
                .payload = payload,
                .body = statement_node,
            };
            while_prefix.@"else" = else_node;

            return node;
        }

        return node;
    }

    if (try parseAssignExpr(arena, it, tree)) |assign_expr_node| {
        while_prefix.body = assign_expr_node;

        if (eatToken(it, .Semicolon) != null) return node;

        if (eatToken(it, .Keyword_else)) |else_token| {
            const payload = try parsePayload(arena, it, tree);

            const statement_node = try expectNode(arena, it, tree, parseStatement, AstError{
                .ExpectedStatement = AstError.ExpectedStatement{ .token = it.index },
            });

            const else_node = try arena.create(Node.Else);
            else_node.* = Node.Else{
                .base = Node{ .id = .Else },
                .else_token = else_token,
                .payload = payload,
                .body = statement_node,
            };
            while_prefix.@"else" = else_node;
            return node;
        }

        try tree.errors.push(AstError{
            .ExpectedSemiOrElse = AstError.ExpectedSemiOrElse{ .token = it.index },
        });
        return null;
    }

    return null;
}

/// BlockExprStatement
///     <- BlockExpr
///      / AssignExpr SEMICOLON
fn parseBlockExprStatement(arena: *Allocator, it: *TokenIterator, tree: *Tree) !?*Node {
    if (try parseBlockExpr(arena, it, tree)) |node| return node;
    if (try parseAssignExpr(arena, it, tree)) |node| {
        _ = try expectToken(it, tree, .Semicolon);
        return node;
    }
    return null;
}

/// BlockExpr <- BlockLabel? Block
fn parseBlockExpr(arena: *Allocator, it: *TokenIterator, tree: *Tree) Error!?*Node {
    const label_token = parseBlockLabel(arena, it, tree);
    const block_node = (try parseBlock(arena, it, tree)) orelse {
        if (label_token) |label| {
            putBackToken(it, label + 1); // ":"
            putBackToken(it, label); // IDENTIFIER
        }
        return null;
    };
    block_node.cast(Node.Block).?.label = label_token;
    return block_node;
}

/// AssignExpr <- Expr (AssignOp Expr)?
fn parseAssignExpr(arena: *Allocator, it: *TokenIterator, tree: *Tree) !?*Node {
    return parseBinOpExpr(arena, it, tree, parseAssignOp, parseExpr, .Once);
}

/// Expr <- KEYWORD_try* BoolOrExpr
fn parseExpr(arena: *Allocator, it: *TokenIterator, tree: *Tree) Error!?*Node {
    return parsePrefixOpExpr(arena, it, tree, parseTry, parseBoolOrExpr);
}

/// BoolOrExpr <- BoolAndExpr (KEYWORD_or BoolAndExpr)*
fn parseBoolOrExpr(arena: *Allocator, it: *TokenIterator, tree: *Tree) !?*Node {
    return parseBinOpExpr(
        arena,
        it,
        tree,
        SimpleBinOpParseFn(.Keyword_or, Node.InfixOp.Op.BoolOr),
        parseBoolAndExpr,
        .Infinitely,
    );
}

/// BoolAndExpr <- CompareExpr (KEYWORD_and CompareExpr)*
fn parseBoolAndExpr(arena: *Allocator, it: *TokenIterator, tree: *Tree) !?*Node {
    return parseBinOpExpr(
        arena,
        it,
        tree,
        SimpleBinOpParseFn(.Keyword_and, .BoolAnd),
        parseCompareExpr,
        .Infinitely,
    );
}

/// CompareExpr <- BitwiseExpr (CompareOp BitwiseExpr)?
fn parseCompareExpr(arena: *Allocator, it: *TokenIterator, tree: *Tree) !?*Node {
    return parseBinOpExpr(arena, it, tree, parseCompareOp, parseBitwiseExpr, .Once);
}

/// BitwiseExpr <- BitShiftExpr (BitwiseOp BitShiftExpr)*
fn parseBitwiseExpr(arena: *Allocator, it: *TokenIterator, tree: *Tree) !?*Node {
    return parseBinOpExpr(arena, it, tree, parseBitwiseOp, parseBitShiftExpr, .Infinitely);
}

/// BitShiftExpr <- AdditionExpr (BitShiftOp AdditionExpr)*
fn parseBitShiftExpr(arena: *Allocator, it: *TokenIterator, tree: *Tree) !?*Node {
    return parseBinOpExpr(arena, it, tree, parseBitShiftOp, parseAdditionExpr, .Infinitely);
}

/// AdditionExpr <- MultiplyExpr (AdditionOp MultiplyExpr)*
fn parseAdditionExpr(arena: *Allocator, it: *TokenIterator, tree: *Tree) !?*Node {
    return parseBinOpExpr(arena, it, tree, parseAdditionOp, parseMultiplyExpr, .Infinitely);
}

/// MultiplyExpr <- PrefixExpr (MultiplyOp PrefixExpr)*
fn parseMultiplyExpr(arena: *Allocator, it: *TokenIterator, tree: *Tree) !?*Node {
    return parseBinOpExpr(arena, it, tree, parseMultiplyOp, parsePrefixExpr, .Infinitely);
}

/// PrefixExpr <- PrefixOp* PrimaryExpr
fn parsePrefixExpr(arena: *Allocator, it: *TokenIterator, tree: *Tree) !?*Node {
    return parsePrefixOpExpr(arena, it, tree, parsePrefixOp, parsePrimaryExpr);
}

/// PrimaryExpr
///     <- AsmExpr
///      / IfExpr
///      / KEYWORD_break BreakLabel? Expr?
///      / KEYWORD_comptime Expr
///      / KEYWORD_continue BreakLabel?
///      / KEYWORD_resume Expr
///      / KEYWORD_return Expr?
///      / BlockLabel? LoopExpr
///      / Block
///      / CurlySuffixExpr
fn parsePrimaryExpr(arena: *Allocator, it: *TokenIterator, tree: *Tree) !?*Node {
    if (try parseAsmExpr(arena, it, tree)) |node| return node;
    if (try parseIfExpr(arena, it, tree)) |node| return node;

    if (eatToken(it, .Keyword_break)) |token| {
        const label = try parseBreakLabel(arena, it, tree);
        const expr_node = try parseExpr(arena, it, tree);
        const node = try arena.create(Node.ControlFlowExpression);
        node.* = Node.ControlFlowExpression{
            .base = Node{ .id = .ControlFlowExpression },
            .ltoken = token,
            .kind = Node.ControlFlowExpression.Kind{ .Break = label },
            .rhs = expr_node,
        };
        return &node.base;
    }

    if (eatToken(it, .Keyword_comptime)) |token| {
        const expr_node = try expectNode(arena, it, tree, parseExpr, AstError{
            .ExpectedExpr = AstError.ExpectedExpr{ .token = it.index },
        });
        const node = try arena.create(Node.Comptime);
        node.* = Node.Comptime{
            .base = Node{ .id = .Comptime },
            .doc_comments = null,
            .comptime_token = token,
            .expr = expr_node,
        };
        return &node.base;
    }

    if (eatToken(it, .Keyword_continue)) |token| {
        const label = try parseBreakLabel(arena, it, tree);
        const node = try arena.create(Node.ControlFlowExpression);
        node.* = Node.ControlFlowExpression{
            .base = Node{ .id = .ControlFlowExpression },
            .ltoken = token,
            .kind = Node.ControlFlowExpression.Kind{ .Continue = label },
            .rhs = null,
        };
        return &node.base;
    }

    if (eatToken(it, .Keyword_resume)) |token| {
        const expr_node = try expectNode(arena, it, tree, parseExpr, AstError{
            .ExpectedExpr = AstError.ExpectedExpr{ .token = it.index },
        });
        const node = try arena.create(Node.PrefixOp);
        node.* = Node.PrefixOp{
            .base = Node{ .id = .PrefixOp },
            .op_token = token,
            .op = Node.PrefixOp.Op.Resume,
            .rhs = expr_node,
        };
        return &node.base;
    }

    if (eatToken(it, .Keyword_return)) |token| {
        const expr_node = try parseExpr(arena, it, tree);
        const node = try arena.create(Node.ControlFlowExpression);
        node.* = Node.ControlFlowExpression{
            .base = Node{ .id = .ControlFlowExpression },
            .ltoken = token,
            .kind = Node.ControlFlowExpression.Kind.Return,
            .rhs = expr_node,
        };
        return &node.base;
    }

    const label = parseBlockLabel(arena, it, tree);
    if (try parseLoopExpr(arena, it, tree)) |node| {
        if (node.cast(Node.For)) |for_node| {
            for_node.label = label;
        } else if (node.cast(Node.While)) |while_node| {
            while_node.label = label;
        } else unreachable;
        return node;
    }
    if (label) |token| {
        putBackToken(it, token + 1); // ":"
        putBackToken(it, token); // IDENTIFIER
    }

    if (try parseBlock(arena, it, tree)) |node| return node;
    if (try parseCurlySuffixExpr(arena, it, tree)) |node| return node;

    return null;
}

/// IfExpr <- IfPrefix Expr (KEYWORD_else Payload? Expr)?
fn parseIfExpr(arena: *Allocator, it: *TokenIterator, tree: *Tree) !?*Node {
    return parseIf(arena, it, tree, parseExpr);
}

/// Block <- LBRACE Statement* RBRACE
fn parseBlock(arena: *Allocator, it: *TokenIterator, tree: *Tree) !?*Node {
    const lbrace = eatToken(it, .LBrace) orelse return null;

    var statements = Node.Block.StatementList.init(arena);
    while (true) {
        const statement = (try parseStatement(arena, it, tree)) orelse break;
        try statements.push(statement);
    }

    const rbrace = try expectToken(it, tree, .RBrace);

    const block_node = try arena.create(Node.Block);
    block_node.* = Node.Block{
        .base = Node{ .id = .Block },
        .label = null,
        .lbrace = lbrace,
        .statements = statements,
        .rbrace = rbrace,
    };

    return &block_node.base;
}

/// LoopExpr <- KEYWORD_inline? (ForExpr / WhileExpr)
fn parseLoopExpr(arena: *Allocator, it: *TokenIterator, tree: *Tree) !?*Node {
    const inline_token = eatToken(it, .Keyword_inline);

    if (try parseForExpr(arena, it, tree)) |node| {
        node.cast(Node.For).?.inline_token = inline_token;
        return node;
    }

    if (try parseWhileExpr(arena, it, tree)) |node| {
        node.cast(Node.While).?.inline_token = inline_token;
        return node;
    }

    if (inline_token == null) return null;

    // If we've seen "inline", there should have been a "for" or "while"
    try tree.errors.push(AstError{
        .ExpectedInlinable = AstError.ExpectedInlinable{ .token = it.index },
    });
    return error.ParseError;
}

/// ForExpr <- ForPrefix Expr (KEYWORD_else Expr)?
fn parseForExpr(arena: *Allocator, it: *TokenIterator, tree: *Tree) !?*Node {
    const node = (try parseForPrefix(arena, it, tree)) orelse return null;
    const for_prefix = node.cast(Node.For).?;

    const body_node = try expectNode(arena, it, tree, parseExpr, AstError{
        .ExpectedExpr = AstError.ExpectedExpr{ .token = it.index },
    });
    for_prefix.body = body_node;

    if (eatToken(it, .Keyword_else)) |else_token| {
        const body = try expectNode(arena, it, tree, parseExpr, AstError{
            .ExpectedExpr = AstError.ExpectedExpr{ .token = it.index },
        });

        const else_node = try arena.create(Node.Else);
        else_node.* = Node.Else{
            .base = Node{ .id = .Else },
            .else_token = else_token,
            .payload = null,
            .body = body,
        };

        for_prefix.@"else" = else_node;
    }

    return node;
}

/// WhileExpr <- WhilePrefix Expr (KEYWORD_else Payload? Expr)?
fn parseWhileExpr(arena: *Allocator, it: *TokenIterator, tree: *Tree) !?*Node {
    const node = (try parseWhilePrefix(arena, it, tree)) orelse return null;
    const while_prefix = node.cast(Node.While).?;

    const body_node = try expectNode(arena, it, tree, parseExpr, AstError{
        .ExpectedExpr = AstError.ExpectedExpr{ .token = it.index },
    });
    while_prefix.body = body_node;

    if (eatToken(it, .Keyword_else)) |else_token| {
        const payload = try parsePayload(arena, it, tree);
        const body = try expectNode(arena, it, tree, parseExpr, AstError{
            .ExpectedExpr = AstError.ExpectedExpr{ .token = it.index },
        });

        const else_node = try arena.create(Node.Else);
        else_node.* = Node.Else{
            .base = Node{ .id = .Else },
            .else_token = else_token,
            .payload = payload,
            .body = body,
        };

        while_prefix.@"else" = else_node;
    }

    return node;
}

/// CurlySuffixExpr <- TypeExpr InitList?
fn parseCurlySuffixExpr(arena: *Allocator, it: *TokenIterator, tree: *Tree) !?*Node {
    const type_expr = (try parseTypeExpr(arena, it, tree)) orelse return null;
    const init_list = (try parseInitList(arena, it, tree)) orelse return type_expr;
    init_list.cast(Node.SuffixOp).?.lhs = type_expr;
    return init_list;
}

/// InitList
///     <- LBRACE FieldInit (COMMA FieldInit)* COMMA? RBRACE
///      / LBRACE Expr (COMMA Expr)* COMMA? RBRACE
///      / LBRACE RBRACE
fn parseInitList(arena: *Allocator, it: *TokenIterator, tree: *Tree) !?*Node {
    const lbrace = eatToken(it, .LBrace) orelse return null;
    var init_list = Node.SuffixOp.Op.InitList.init(arena);

    const op = blk: {
        if (try parseFieldInit(arena, it, tree)) |field_init| {
            try init_list.push(field_init);
            while (eatToken(it, .Comma)) |_| {
                const next = (try parseFieldInit(arena, it, tree)) orelse break;
                try init_list.push(next);
            }
            break :blk Node.SuffixOp.Op{ .StructInitializer = init_list };
        }

        if (try parseExpr(arena, it, tree)) |expr| {
            try init_list.push(expr);
            while (eatToken(it, .Comma)) |_| {
                const next = (try parseExpr(arena, it, tree)) orelse break;
                try init_list.push(next);
            }
            break :blk Node.SuffixOp.Op{ .ArrayInitializer = init_list };
        }

        break :blk Node.SuffixOp.Op{ .StructInitializer = init_list };
    };

    const node = try arena.create(Node.SuffixOp);
    node.* = Node.SuffixOp{
        .base = Node{ .id = .SuffixOp },
        .lhs = undefined, // set by caller
        .op = op,
        .rtoken = try expectToken(it, tree, .RBrace),
    };
    return &node.base;
}

/// TypeExpr <- PrefixTypeOp* ErrorUnionExpr
fn parseTypeExpr(arena: *Allocator, it: *TokenIterator, tree: *Tree) Error!?*Node {
    return parsePrefixOpExpr(arena, it, tree, parsePrefixTypeOp, parseErrorUnionExpr);
}

/// ErrorUnionExpr <- SuffixExpr (EXCLAMATIONMARK TypeExpr)?
fn parseErrorUnionExpr(arena: *Allocator, it: *TokenIterator, tree: *Tree) !?*Node {
    const suffix_expr = (try parseSuffixExpr(arena, it, tree)) orelse return null;

    if (try SimpleBinOpParseFn(.Bang, Node.InfixOp.Op.ErrorUnion)(arena, it, tree)) |node| {
        const error_union = node.cast(Node.InfixOp).?;
        const type_expr = try expectNode(arena, it, tree, parseTypeExpr, AstError{
            .ExpectedTypeExpr = AstError.ExpectedTypeExpr{ .token = it.index },
        });
        error_union.lhs = suffix_expr;
        error_union.rhs = type_expr;
        return node;
    }

    return suffix_expr;
}

/// SuffixExpr
///     <- KEYWORD_async PrimaryTypeExpr SuffixOp* FnCallArguments
///      / PrimaryTypeExpr (SuffixOp / FnCallArguments)*
fn parseSuffixExpr(arena: *Allocator, it: *TokenIterator, tree: *Tree) !?*Node {
    if (eatToken(it, .Keyword_async)) |async_token| {
        if (eatToken(it, .Keyword_fn)) |token_fn| {
            // HACK: If we see the keyword `fn`, then we assume that
            //       we are parsing an async fn proto, and not a call.
            //       We therefore put back all tokens consumed by the async
            //       prefix...
            putBackToken(it, token_fn);
            putBackToken(it, async_token);
            return parsePrimaryTypeExpr(arena, it, tree);
        }
        // TODO: Implement hack for parsing `async fn ...` in ast_parse_suffix_expr
        var res = try expectNode(arena, it, tree, parsePrimaryTypeExpr, AstError{
            .ExpectedPrimaryTypeExpr = AstError.ExpectedPrimaryTypeExpr{ .token = it.index },
        });

        while (try parseSuffixOp(arena, it, tree)) |node| {
            switch (node.id) {
                .SuffixOp => node.cast(Node.SuffixOp).?.lhs = res,
                .InfixOp => node.cast(Node.InfixOp).?.lhs = res,
                else => unreachable,
            }
            res = node;
        }

        const params = (try parseFnCallArguments(arena, it, tree)) orelse {
            try tree.errors.push(AstError{
                .ExpectedParamList = AstError.ExpectedParamList{ .token = it.index },
            });
            return null;
        };
        const node = try arena.create(Node.SuffixOp);
        node.* = Node.SuffixOp{
            .base = Node{ .id = .SuffixOp },
            .lhs = res,
            .op = Node.SuffixOp.Op{
                .Call = Node.SuffixOp.Op.Call{
                    .params = params.list,
                    .async_token = async_token,
                },
            },
            .rtoken = params.rparen,
        };
        return &node.base;
    }
    if (try parsePrimaryTypeExpr(arena, it, tree)) |expr| {
        var res = expr;

        while (true) {
            if (try parseSuffixOp(arena, it, tree)) |node| {
                switch (node.id) {
                    .SuffixOp => node.cast(Node.SuffixOp).?.lhs = res,
                    .InfixOp => node.cast(Node.InfixOp).?.lhs = res,
                    else => unreachable,
                }
                res = node;
                continue;
            }
            if (try parseFnCallArguments(arena, it, tree)) |params| {
                const call = try arena.create(Node.SuffixOp);
                call.* = Node.SuffixOp{
                    .base = Node{ .id = .SuffixOp },
                    .lhs = res,
                    .op = Node.SuffixOp.Op{
                        .Call = Node.SuffixOp.Op.Call{
                            .params = params.list,
                            .async_token = null,
                        },
                    },
                    .rtoken = params.rparen,
                };
                res = &call.base;
                continue;
            }
            break;
        }
        return res;
    }

    return null;
}

/// PrimaryTypeExpr
///     <- BUILTINIDENTIFIER FnCallArguments
///      / CHAR_LITERAL
///      / ContainerDecl
///      / DOT IDENTIFIER
///      / ErrorSetDecl
///      / FLOAT
///      / FnProto
///      / GroupedExpr
///      / LabeledTypeExpr
///      / IDENTIFIER
///      / IfTypeExpr
///      / INTEGER
///      / KEYWORD_comptime TypeExpr
///      / KEYWORD_error DOT IDENTIFIER
<<<<<<< HEAD
///      / KEYWORD_promise
=======
///      / KEYWORD_false
///      / KEYWORD_null
///      / KEYWORD_anyframe
///      / KEYWORD_true
///      / KEYWORD_undefined
>>>>>>> 5a2cbe23
///      / KEYWORD_unreachable
///      / STRINGLITERAL
///      / SwitchExpr
fn parsePrimaryTypeExpr(arena: *Allocator, it: *TokenIterator, tree: *Tree) !?*Node {
    if (try parseBuiltinCall(arena, it, tree)) |node| return node;
    if (eatToken(it, .CharLiteral)) |token| {
        const node = try arena.create(Node.CharLiteral);
        node.* = Node.CharLiteral{
            .base = Node{ .id = .CharLiteral },
            .token = token,
        };
        return &node.base;
    }
    if (try parseContainerDecl(arena, it, tree)) |node| return node;
    if (try parseEnumLiteral(arena, it, tree)) |node| return node;
    if (try parseErrorSetDecl(arena, it, tree)) |node| return node;
    if (try parseFloatLiteral(arena, it, tree)) |node| return node;
    if (try parseFnProto(arena, it, tree)) |node| return node;
    if (try parseGroupedExpr(arena, it, tree)) |node| return node;
    if (try parseLabeledTypeExpr(arena, it, tree)) |node| return node;
    if (try parseIdentifier(arena, it, tree)) |node| return node;
    if (try parseIfTypeExpr(arena, it, tree)) |node| return node;
    if (try parseIntegerLiteral(arena, it, tree)) |node| return node;
    if (eatToken(it, .Keyword_comptime)) |token| {
        const expr = (try parseTypeExpr(arena, it, tree)) orelse return null;
        const node = try arena.create(Node.Comptime);
        node.* = Node.Comptime{
            .base = Node{ .id = .Comptime },
            .doc_comments = null,
            .comptime_token = token,
            .expr = expr,
        };
        return &node.base;
    }
    if (eatToken(it, .Keyword_error)) |token| {
        const period = try expectToken(it, tree, .Period);
        const identifier = try expectNode(arena, it, tree, parseIdentifier, AstError{
            .ExpectedIdentifier = AstError.ExpectedIdentifier{ .token = it.index },
        });
        const global_error_set = try createLiteral(arena, Node.ErrorType, token);
        const node = try arena.create(Node.InfixOp);
        node.* = Node.InfixOp{
            .base = Node{ .id = .InfixOp },
            .op_token = period,
            .lhs = global_error_set,
            .op = Node.InfixOp.Op.Period,
            .rhs = identifier,
        };
        return &node.base;
    }
<<<<<<< HEAD
    if (eatToken(it, .Keyword_promise)) |token| {
        const node = try arena.create(Node.PromiseType);
        node.* = Node.PromiseType{
            .base = Node{ .id = .PromiseType },
            .promise_token = token,
=======
    if (eatToken(it, .Keyword_false)) |token| return createLiteral(arena, Node.BoolLiteral, token);
    if (eatToken(it, .Keyword_null)) |token| return createLiteral(arena, Node.NullLiteral, token);
    if (eatToken(it, .Keyword_anyframe)) |token| {
        const node = try arena.create(Node.AnyFrameType);
        node.* = Node.AnyFrameType{
            .base = Node{ .id = .AnyFrameType },
            .anyframe_token = token,
>>>>>>> 5a2cbe23
            .result = null,
        };
        return &node.base;
    }
    if (eatToken(it, .Keyword_unreachable)) |token| return createLiteral(arena, Node.Unreachable, token);
    if (try parseStringLiteral(arena, it, tree)) |node| return node;
    if (try parseSwitchExpr(arena, it, tree)) |node| return node;

    return null;
}

/// ContainerDecl <- (KEYWORD_extern / KEYWORD_packed)? ContainerDeclAuto
fn parseContainerDecl(arena: *Allocator, it: *TokenIterator, tree: *Tree) !?*Node {
    const layout_token = eatToken(it, .Keyword_extern) orelse
        eatToken(it, .Keyword_packed);

    const node = (try parseContainerDeclAuto(arena, it, tree)) orelse {
        if (layout_token) |token|
            putBackToken(it, token);
        return null;
    };
    node.cast(Node.ContainerDecl).?.*.layout_token = layout_token;
    return node;
}

/// ErrorSetDecl <- KEYWORD_error LBRACE IdentifierList RBRACE
fn parseErrorSetDecl(arena: *Allocator, it: *TokenIterator, tree: *Tree) !?*Node {
    const error_token = eatToken(it, .Keyword_error) orelse return null;
    if (eatToken(it, .LBrace) == null) {
        // Might parse as `KEYWORD_error DOT IDENTIFIER` later in PrimaryTypeExpr, so don't error
        putBackToken(it, error_token);
        return null;
    }
    const decls = try parseErrorTagList(arena, it, tree);
    const rbrace = try expectToken(it, tree, .RBrace);

    const node = try arena.create(Node.ErrorSetDecl);
    node.* = Node.ErrorSetDecl{
        .base = Node{ .id = .ErrorSetDecl },
        .error_token = error_token,
        .decls = decls,
        .rbrace_token = rbrace,
    };
    return &node.base;
}

/// GroupedExpr <- LPAREN Expr RPAREN
fn parseGroupedExpr(arena: *Allocator, it: *TokenIterator, tree: *Tree) !?*Node {
    const lparen = eatToken(it, .LParen) orelse return null;
    const expr = try expectNode(arena, it, tree, parseExpr, AstError{
        .ExpectedExpr = AstError.ExpectedExpr{ .token = it.index },
    });
    const rparen = try expectToken(it, tree, .RParen);

    const node = try arena.create(Node.GroupedExpression);
    node.* = Node.GroupedExpression{
        .base = Node{ .id = .GroupedExpression },
        .lparen = lparen,
        .expr = expr,
        .rparen = rparen,
    };
    return &node.base;
}

/// IfTypeExpr <- IfPrefix TypeExpr (KEYWORD_else Payload? TypeExpr)?
fn parseIfTypeExpr(arena: *Allocator, it: *TokenIterator, tree: *Tree) !?*Node {
    return parseIf(arena, it, tree, parseTypeExpr);
}

/// LabeledTypeExpr
///     <- BlockLabel Block
///      / BlockLabel? LoopTypeExpr
fn parseLabeledTypeExpr(arena: *Allocator, it: *TokenIterator, tree: *Tree) !?*Node {
    const label = parseBlockLabel(arena, it, tree);

    if (label) |token| {
        if (try parseBlock(arena, it, tree)) |node| {
            node.cast(Node.Block).?.label = token;
            return node;
        }
    }

    if (try parseLoopTypeExpr(arena, it, tree)) |node| {
        switch (node.id) {
            .For => node.cast(Node.For).?.label = label,
            .While => node.cast(Node.While).?.label = label,
            else => unreachable,
        }
        return node;
    }

    if (label != null) {
        // If we saw a label, there should have been a block next
        try tree.errors.push(AstError{
            .ExpectedLBrace = AstError.ExpectedLBrace{ .token = it.index },
        });
        return error.ParseError;
    }
    return null;
}

/// LoopTypeExpr <- KEYWORD_inline? (ForTypeExpr / WhileTypeExpr)
fn parseLoopTypeExpr(arena: *Allocator, it: *TokenIterator, tree: *Tree) !?*Node {
    const inline_token = eatToken(it, .Keyword_inline);

    if (try parseForTypeExpr(arena, it, tree)) |node| {
        node.cast(Node.For).?.inline_token = inline_token;
        return node;
    }

    if (try parseWhileTypeExpr(arena, it, tree)) |node| {
        node.cast(Node.While).?.inline_token = inline_token;
        return node;
    }

    if (inline_token == null) return null;

    // If we've seen "inline", there should have been a "for" or "while"
    try tree.errors.push(AstError{
        .ExpectedInlinable = AstError.ExpectedInlinable{ .token = it.index },
    });
    return error.ParseError;
}

/// ForTypeExpr <- ForPrefix TypeExpr (KEYWORD_else TypeExpr)?
fn parseForTypeExpr(arena: *Allocator, it: *TokenIterator, tree: *Tree) !?*Node {
    const node = (try parseForPrefix(arena, it, tree)) orelse return null;
    const for_prefix = node.cast(Node.For).?;

    const type_expr = try expectNode(arena, it, tree, parseTypeExpr, AstError{
        .ExpectedTypeExpr = AstError.ExpectedTypeExpr{ .token = it.index },
    });
    for_prefix.body = type_expr;

    if (eatToken(it, .Keyword_else)) |else_token| {
        const else_expr = try expectNode(arena, it, tree, parseTypeExpr, AstError{
            .ExpectedTypeExpr = AstError.ExpectedTypeExpr{ .token = it.index },
        });

        const else_node = try arena.create(Node.Else);
        else_node.* = Node.Else{
            .base = Node{ .id = .Else },
            .else_token = else_token,
            .payload = null,
            .body = else_expr,
        };

        for_prefix.@"else" = else_node;
    }

    return node;
}

/// WhileTypeExpr <- WhilePrefix TypeExpr (KEYWORD_else Payload? TypeExpr)?
fn parseWhileTypeExpr(arena: *Allocator, it: *TokenIterator, tree: *Tree) !?*Node {
    const node = (try parseWhilePrefix(arena, it, tree)) orelse return null;
    const while_prefix = node.cast(Node.While).?;

    const type_expr = try expectNode(arena, it, tree, parseTypeExpr, AstError{
        .ExpectedTypeExpr = AstError.ExpectedTypeExpr{ .token = it.index },
    });
    while_prefix.body = type_expr;

    if (eatToken(it, .Keyword_else)) |else_token| {
        const payload = try parsePayload(arena, it, tree);

        const else_expr = try expectNode(arena, it, tree, parseTypeExpr, AstError{
            .ExpectedTypeExpr = AstError.ExpectedTypeExpr{ .token = it.index },
        });

        const else_node = try arena.create(Node.Else);
        else_node.* = Node.Else{
            .base = Node{ .id = .Else },
            .else_token = else_token,
            .payload = null,
            .body = else_expr,
        };

        while_prefix.@"else" = else_node;
    }

    return node;
}

/// SwitchExpr <- KEYWORD_switch LPAREN Expr RPAREN LBRACE SwitchProngList RBRACE
fn parseSwitchExpr(arena: *Allocator, it: *TokenIterator, tree: *Tree) !?*Node {
    const switch_token = eatToken(it, .Keyword_switch) orelse return null;
    _ = try expectToken(it, tree, .LParen);
    const expr_node = try expectNode(arena, it, tree, parseExpr, AstError{
        .ExpectedExpr = AstError.ExpectedExpr{ .token = it.index },
    });
    _ = try expectToken(it, tree, .RParen);
    _ = try expectToken(it, tree, .LBrace);
    const cases = try parseSwitchProngList(arena, it, tree);
    const rbrace = try expectToken(it, tree, .RBrace);

    const node = try arena.create(Node.Switch);
    node.* = Node.Switch{
        .base = Node{ .id = .Switch },
        .switch_token = switch_token,
        .expr = expr_node,
        .cases = cases,
        .rbrace = rbrace,
    };
    return &node.base;
}

/// AsmExpr <- KEYWORD_asm KEYWORD_volatile? LPAREN STRINGLITERAL AsmOutput? RPAREN
fn parseAsmExpr(arena: *Allocator, it: *TokenIterator, tree: *Tree) !?*Node {
    const asm_token = eatToken(it, .Keyword_asm) orelse return null;
    const volatile_token = eatToken(it, .Keyword_volatile);
    _ = try expectToken(it, tree, .LParen);
    const template = try expectNode(arena, it, tree, parseStringLiteral, AstError{
        .ExpectedStringLiteral = AstError.ExpectedStringLiteral{ .token = it.index },
    });

    const node = try arena.create(Node.Asm);
    node.* = Node.Asm{
        .base = Node{ .id = .Asm },
        .asm_token = asm_token,
        .volatile_token = volatile_token,
        .template = template,
        .outputs = Node.Asm.OutputList.init(arena),
        .inputs = Node.Asm.InputList.init(arena),
        .clobbers = Node.Asm.ClobberList.init(arena),
        .rparen = undefined,
    };

    try parseAsmOutput(arena, it, tree, node);
    node.rparen = try expectToken(it, tree, .RParen);
    return &node.base;
}

/// DOT IDENTIFIER
fn parseEnumLiteral(arena: *Allocator, it: *TokenIterator, tree: *Tree) !?*Node {
    const dot = eatToken(it, .Period) orelse return null;
    const name = try expectToken(it, tree, .Identifier);
    const node = try arena.create(Node.EnumLiteral);
    node.* = Node.EnumLiteral{
        .base = Node{ .id = .EnumLiteral },
        .dot = dot,
        .name = name,
    };
    return &node.base;
}

/// AsmOutput <- COLON AsmOutputList AsmInput?
fn parseAsmOutput(arena: *Allocator, it: *TokenIterator, tree: *Tree, asm_node: *Node.Asm) !void {
    if (eatToken(it, .Colon) == null) return;
    asm_node.outputs = try parseAsmOutputList(arena, it, tree);
    try parseAsmInput(arena, it, tree, asm_node);
}

/// AsmOutputItem <- LBRACKET IDENTIFIER RBRACKET STRINGLITERAL LPAREN (MINUSRARROW TypeExpr / IDENTIFIER) RPAREN
fn parseAsmOutputItem(arena: *Allocator, it: *TokenIterator, tree: *Tree) !?*Node.AsmOutput {
    const lbracket = eatToken(it, .LBracket) orelse return null;
    const name = try expectNode(arena, it, tree, parseIdentifier, AstError{
        .ExpectedIdentifier = AstError.ExpectedIdentifier{ .token = it.index },
    });
    _ = try expectToken(it, tree, .RBracket);

    const constraint = try expectNode(arena, it, tree, parseStringLiteral, AstError{
        .ExpectedStringLiteral = AstError.ExpectedStringLiteral{ .token = it.index },
    });

    _ = try expectToken(it, tree, .LParen);
    const kind = blk: {
        if (eatToken(it, .Arrow) != null) {
            const return_ident = try expectNode(arena, it, tree, parseTypeExpr, AstError{
                .ExpectedTypeExpr = AstError.ExpectedTypeExpr{ .token = it.index },
            });
            break :blk Node.AsmOutput.Kind{ .Return = return_ident };
        }
        const variable = try expectNode(arena, it, tree, parseIdentifier, AstError{
            .ExpectedIdentifier = AstError.ExpectedIdentifier{ .token = it.index },
        });
        break :blk Node.AsmOutput.Kind{ .Variable = variable.cast(Node.Identifier).? };
    };
    const rparen = try expectToken(it, tree, .RParen);

    const node = try arena.create(Node.AsmOutput);
    node.* = Node.AsmOutput{
        .base = Node{ .id = .AsmOutput },
        .lbracket = lbracket,
        .symbolic_name = name,
        .constraint = constraint,
        .kind = kind,
        .rparen = rparen,
    };
    return node;
}

/// AsmInput <- COLON AsmInputList AsmClobbers?
fn parseAsmInput(arena: *Allocator, it: *TokenIterator, tree: *Tree, asm_node: *Node.Asm) !void {
    if (eatToken(it, .Colon) == null) return;
    asm_node.inputs = try parseAsmInputList(arena, it, tree);
    try parseAsmClobbers(arena, it, tree, asm_node);
}

/// AsmInputItem <- LBRACKET IDENTIFIER RBRACKET STRINGLITERAL LPAREN Expr RPAREN
fn parseAsmInputItem(arena: *Allocator, it: *TokenIterator, tree: *Tree) !?*Node.AsmInput {
    const lbracket = eatToken(it, .LBracket) orelse return null;
    const name = try expectNode(arena, it, tree, parseIdentifier, AstError{
        .ExpectedIdentifier = AstError.ExpectedIdentifier{ .token = it.index },
    });
    _ = try expectToken(it, tree, .RBracket);

    const constraint = try expectNode(arena, it, tree, parseStringLiteral, AstError{
        .ExpectedStringLiteral = AstError.ExpectedStringLiteral{ .token = it.index },
    });

    _ = try expectToken(it, tree, .LParen);
    const expr = try expectNode(arena, it, tree, parseExpr, AstError{
        .ExpectedExpr = AstError.ExpectedExpr{ .token = it.index },
    });
    const rparen = try expectToken(it, tree, .RParen);

    const node = try arena.create(Node.AsmInput);
    node.* = Node.AsmInput{
        .base = Node{ .id = .AsmInput },
        .lbracket = lbracket,
        .symbolic_name = name,
        .constraint = constraint,
        .expr = expr,
        .rparen = rparen,
    };
    return node;
}

/// AsmClobbers <- COLON StringList
/// StringList <- (STRINGLITERAL COMMA)* STRINGLITERAL?
fn parseAsmClobbers(arena: *Allocator, it: *TokenIterator, tree: *Tree, asm_node: *Node.Asm) !void {
    if (eatToken(it, .Colon) == null) return;
    asm_node.clobbers = try ListParseFn(
        Node.Asm.ClobberList,
        parseStringLiteral,
    )(arena, it, tree);
}

/// BreakLabel <- COLON IDENTIFIER
fn parseBreakLabel(arena: *Allocator, it: *TokenIterator, tree: *Tree) !?*Node {
    _ = eatToken(it, .Colon) orelse return null;
    return try expectNode(arena, it, tree, parseIdentifier, AstError{
        .ExpectedIdentifier = AstError.ExpectedIdentifier{ .token = it.index },
    });
}

/// BlockLabel <- IDENTIFIER COLON
fn parseBlockLabel(arena: *Allocator, it: *TokenIterator, tree: *Tree) ?TokenIndex {
    const identifier = eatToken(it, .Identifier) orelse return null;
    if (eatToken(it, .Colon) != null) return identifier;
    putBackToken(it, identifier);
    return null;
}

/// FieldInit <- DOT IDENTIFIER EQUAL Expr
fn parseFieldInit(arena: *Allocator, it: *TokenIterator, tree: *Tree) !?*Node {
    const period_token = eatToken(it, .Period) orelse return null;
    const name_token = try expectToken(it, tree, .Identifier);
    const eq_token = eatToken(it, .Equal) orelse {
        // `.Name` may also be an enum literal, which is a later rule.
        putBackToken(it, name_token);
        putBackToken(it, period_token);
        return null;
    };
    const expr_node = try expectNode(arena, it, tree, parseExpr, AstError{
        .ExpectedExpr = AstError.ExpectedExpr{ .token = it.index },
    });

    const node = try arena.create(Node.FieldInitializer);
    node.* = Node.FieldInitializer{
        .base = Node{ .id = .FieldInitializer },
        .period_token = period_token,
        .name_token = name_token,
        .expr = expr_node,
    };
    return &node.base;
}

/// WhileContinueExpr <- COLON LPAREN AssignExpr RPAREN
fn parseWhileContinueExpr(arena: *Allocator, it: *TokenIterator, tree: *Tree) !?*Node {
    _ = eatToken(it, .Colon) orelse return null;
    _ = try expectToken(it, tree, .LParen);
    const node = try expectNode(arena, it, tree, parseAssignExpr, AstError{
        .ExpectedExprOrAssignment = AstError.ExpectedExprOrAssignment{ .token = it.index },
    });
    _ = try expectToken(it, tree, .RParen);
    return node;
}

/// LinkSection <- KEYWORD_linksection LPAREN Expr RPAREN
fn parseLinkSection(arena: *Allocator, it: *TokenIterator, tree: *Tree) !?*Node {
    _ = eatToken(it, .Keyword_linksection) orelse return null;
    _ = try expectToken(it, tree, .LParen);
    const expr_node = try expectNode(arena, it, tree, parseExpr, AstError{
        .ExpectedExpr = AstError.ExpectedExpr{ .token = it.index },
    });
    _ = try expectToken(it, tree, .RParen);
    return expr_node;
}

/// FnCC
///     <- KEYWORD_nakedcc
///      / KEYWORD_stdcallcc
///      / KEYWORD_extern
///      / KEYWORD_async
fn parseFnCC(arena: *Allocator, it: *TokenIterator, tree: *Tree) ?FnCC {
    if (eatToken(it, .Keyword_nakedcc)) |token| return FnCC{ .CC = token };
    if (eatToken(it, .Keyword_stdcallcc)) |token| return FnCC{ .CC = token };
    if (eatToken(it, .Keyword_extern)) |token| return FnCC{ .Extern = token };
    if (eatToken(it, .Keyword_async)) |token| return FnCC{ .CC = token };
    return null;
}

const FnCC = union(enum) {
    CC: TokenIndex,
    Extern: TokenIndex,
};

/// ParamDecl <- (KEYWORD_noalias / KEYWORD_comptime)? (IDENTIFIER COLON)? ParamType
fn parseParamDecl(arena: *Allocator, it: *TokenIterator, tree: *Tree) !?*Node {
    const doc_comments = try parseDocComment(arena, it, tree);
    const noalias_token = eatToken(it, .Keyword_noalias);
    const comptime_token = if (noalias_token == null) eatToken(it, .Keyword_comptime) else null;
    const name_token = blk: {
        const identifier = eatToken(it, .Identifier) orelse break :blk null;
        if (eatToken(it, .Colon) != null) break :blk identifier;
        putBackToken(it, identifier); // ParamType may also be an identifier
        break :blk null;
    };
    const param_type = (try parseParamType(arena, it, tree)) orelse {
        // Only return cleanly if no keyword, identifier, or doc comment was found
        if (noalias_token == null and
            comptime_token == null and
            name_token == null and
            doc_comments == null) return null;
        try tree.errors.push(AstError{
            .ExpectedParamType = AstError.ExpectedParamType{ .token = it.index },
        });
        return error.ParseError;
    };

    const param_decl = try arena.create(Node.ParamDecl);
    param_decl.* = Node.ParamDecl{
        .base = Node{ .id = .ParamDecl },
        .doc_comments = doc_comments,
        .comptime_token = comptime_token,
        .noalias_token = noalias_token,
        .name_token = name_token,
        // TODO: These should be squished into a ParamType enum
        .type_node = undefined,
        .var_args_token = null,
    };
    switch (param_type) {
        .VarType => |node| param_decl.type_node = node,
        .TypeExpr => |node| param_decl.type_node = node,
        .VarArgs => |token| param_decl.var_args_token = token,
    }
    return &param_decl.base;
}

/// ParamType
///     <- KEYWORD_var
///      / DOT3
///      / TypeExpr
fn parseParamType(arena: *Allocator, it: *TokenIterator, tree: *Tree) !?ParamType {
    if (try parseVarType(arena, it, tree)) |node| return ParamType{ .VarType = node };
    if (eatToken(it, .Ellipsis3)) |token| return ParamType{ .VarArgs = token };
    if (try parseTypeExpr(arena, it, tree)) |node| return ParamType{ .TypeExpr = node };
    return null;
}

// TODO: Move to ast.Node.ParamDecl.ParamType
const ParamType = union(enum) {
    VarType: *Node,
    VarArgs: TokenIndex,
    TypeExpr: *Node,
};

/// IfPrefix <- KEYWORD_if LPAREN Expr RPAREN PtrPayload?
fn parseIfPrefix(arena: *Allocator, it: *TokenIterator, tree: *Tree) !?*Node {
    const if_token = eatToken(it, .Keyword_if) orelse return null;
    _ = try expectToken(it, tree, .LParen);
    const condition = try expectNode(arena, it, tree, parseExpr, AstError{
        .ExpectedExpr = AstError.ExpectedExpr{ .token = it.index },
    });
    _ = try expectToken(it, tree, .RParen);
    const payload = try parsePtrPayload(arena, it, tree);

    const node = try arena.create(Node.If);
    node.* = Node.If{
        .base = Node{ .id = .If },
        .if_token = if_token,
        .condition = condition,
        .payload = payload,
        .body = undefined, // set by caller
        .@"else" = null,
    };
    return &node.base;
}

/// WhilePrefix <- KEYWORD_while LPAREN Expr RPAREN PtrPayload? WhileContinueExpr?
fn parseWhilePrefix(arena: *Allocator, it: *TokenIterator, tree: *Tree) !?*Node {
    const while_token = eatToken(it, .Keyword_while) orelse return null;

    _ = try expectToken(it, tree, .LParen);
    const condition = try expectNode(arena, it, tree, parseExpr, AstError{
        .ExpectedExpr = AstError.ExpectedExpr{ .token = it.index },
    });
    _ = try expectToken(it, tree, .RParen);

    const payload = try parsePtrPayload(arena, it, tree);
    const continue_expr = try parseWhileContinueExpr(arena, it, tree);

    const node = try arena.create(Node.While);
    node.* = Node.While{
        .base = Node{ .id = .While },
        .label = null,
        .inline_token = null,
        .while_token = while_token,
        .condition = condition,
        .payload = payload,
        .continue_expr = continue_expr,
        .body = undefined, // set by caller
        .@"else" = null,
    };
    return &node.base;
}

/// ForPrefix <- KEYWORD_for LPAREN Expr RPAREN PtrIndexPayload
fn parseForPrefix(arena: *Allocator, it: *TokenIterator, tree: *Tree) !?*Node {
    const for_token = eatToken(it, .Keyword_for) orelse return null;

    _ = try expectToken(it, tree, .LParen);
    const array_expr = try expectNode(arena, it, tree, parseExpr, AstError{
        .ExpectedExpr = AstError.ExpectedExpr{ .token = it.index },
    });
    _ = try expectToken(it, tree, .RParen);

    const payload = try expectNode(arena, it, tree, parsePtrIndexPayload, AstError{
        .ExpectedPayload = AstError.ExpectedPayload{ .token = it.index },
    });

    const node = try arena.create(Node.For);
    node.* = Node.For{
        .base = Node{ .id = .For },
        .label = null,
        .inline_token = null,
        .for_token = for_token,
        .array_expr = array_expr,
        .payload = payload,
        .body = undefined, // set by caller
        .@"else" = null,
    };
    return &node.base;
}

/// Payload <- PIPE IDENTIFIER PIPE
fn parsePayload(arena: *Allocator, it: *TokenIterator, tree: *Tree) !?*Node {
    const lpipe = eatToken(it, .Pipe) orelse return null;
    const identifier = try expectNode(arena, it, tree, parseIdentifier, AstError{
        .ExpectedIdentifier = AstError.ExpectedIdentifier{ .token = it.index },
    });
    const rpipe = try expectToken(it, tree, .Pipe);

    const node = try arena.create(Node.Payload);
    node.* = Node.Payload{
        .base = Node{ .id = .Payload },
        .lpipe = lpipe,
        .error_symbol = identifier,
        .rpipe = rpipe,
    };
    return &node.base;
}

/// PtrPayload <- PIPE ASTERISK? IDENTIFIER PIPE
fn parsePtrPayload(arena: *Allocator, it: *TokenIterator, tree: *Tree) !?*Node {
    const lpipe = eatToken(it, .Pipe) orelse return null;
    const asterisk = eatToken(it, .Asterisk);
    const identifier = try expectNode(arena, it, tree, parseIdentifier, AstError{
        .ExpectedIdentifier = AstError.ExpectedIdentifier{ .token = it.index },
    });
    const rpipe = try expectToken(it, tree, .Pipe);

    const node = try arena.create(Node.PointerPayload);
    node.* = Node.PointerPayload{
        .base = Node{ .id = .PointerPayload },
        .lpipe = lpipe,
        .ptr_token = asterisk,
        .value_symbol = identifier,
        .rpipe = rpipe,
    };
    return &node.base;
}

/// PtrIndexPayload <- PIPE ASTERISK? IDENTIFIER (COMMA IDENTIFIER)? PIPE
fn parsePtrIndexPayload(arena: *Allocator, it: *TokenIterator, tree: *Tree) !?*Node {
    const lpipe = eatToken(it, .Pipe) orelse return null;
    const asterisk = eatToken(it, .Asterisk);
    const identifier = try expectNode(arena, it, tree, parseIdentifier, AstError{
        .ExpectedIdentifier = AstError.ExpectedIdentifier{ .token = it.index },
    });

    const index = if (eatToken(it, .Comma) == null)
        null
    else
        try expectNode(arena, it, tree, parseIdentifier, AstError{
            .ExpectedIdentifier = AstError.ExpectedIdentifier{ .token = it.index },
        });

    const rpipe = try expectToken(it, tree, .Pipe);

    const node = try arena.create(Node.PointerIndexPayload);
    node.* = Node.PointerIndexPayload{
        .base = Node{ .id = .PointerIndexPayload },
        .lpipe = lpipe,
        .ptr_token = asterisk,
        .value_symbol = identifier,
        .index_symbol = index,
        .rpipe = rpipe,
    };
    return &node.base;
}

/// SwitchProng <- SwitchCase EQUALRARROW PtrPayload? AssignExpr
fn parseSwitchProng(arena: *Allocator, it: *TokenIterator, tree: *Tree) !?*Node {
    const node = (try parseSwitchCase(arena, it, tree)) orelse return null;
    const arrow = try expectToken(it, tree, .EqualAngleBracketRight);
    const payload = try parsePtrPayload(arena, it, tree);
    const expr = try expectNode(arena, it, tree, parseAssignExpr, AstError{
        .ExpectedExprOrAssignment = AstError.ExpectedExprOrAssignment{ .token = it.index },
    });

    const switch_case = node.cast(Node.SwitchCase).?;
    switch_case.arrow_token = arrow;
    switch_case.payload = payload;
    switch_case.expr = expr;

    return node;
}

/// SwitchCase
///     <- SwitchItem (COMMA SwitchItem)* COMMA?
///      / KEYWORD_else
fn parseSwitchCase(arena: *Allocator, it: *TokenIterator, tree: *Tree) !?*Node {
    var list = Node.SwitchCase.ItemList.init(arena);

    if (try parseSwitchItem(arena, it, tree)) |first_item| {
        try list.push(first_item);
        while (eatToken(it, .Comma) != null) {
            const next_item = (try parseSwitchItem(arena, it, tree)) orelse break;
            try list.push(next_item);
        }
    } else if (eatToken(it, .Keyword_else)) |else_token| {
        const else_node = try arena.create(Node.SwitchElse);
        else_node.* = Node.SwitchElse{
            .base = Node{ .id = .SwitchElse },
            .token = else_token,
        };
        try list.push(&else_node.base);
    } else return null;

    const node = try arena.create(Node.SwitchCase);
    node.* = Node.SwitchCase{
        .base = Node{ .id = .SwitchCase },
        .items = list,
        .arrow_token = undefined, // set by caller
        .payload = null,
        .expr = undefined, // set by caller
    };
    return &node.base;
}

/// SwitchItem <- Expr (DOT3 Expr)?
fn parseSwitchItem(arena: *Allocator, it: *TokenIterator, tree: *Tree) !?*Node {
    const expr = (try parseExpr(arena, it, tree)) orelse return null;
    if (eatToken(it, .Ellipsis3)) |token| {
        const range_end = try expectNode(arena, it, tree, parseExpr, AstError{
            .ExpectedExpr = AstError.ExpectedExpr{ .token = it.index },
        });

        const node = try arena.create(Node.InfixOp);
        node.* = Node.InfixOp{
            .base = Node{ .id = .InfixOp },
            .op_token = token,
            .lhs = expr,
            .op = Node.InfixOp.Op{ .Range = {} },
            .rhs = range_end,
        };
        return &node.base;
    }
    return expr;
}

/// AssignOp
///     <- ASTERISKEQUAL
///      / SLASHEQUAL
///      / PERCENTEQUAL
///      / PLUSEQUAL
///      / MINUSEQUAL
///      / LARROW2EQUAL
///      / RARROW2EQUAL
///      / AMPERSANDEQUAL
///      / CARETEQUAL
///      / PIPEEQUAL
///      / ASTERISKPERCENTEQUAL
///      / PLUSPERCENTEQUAL
///      / MINUSPERCENTEQUAL
///      / EQUAL
fn parseAssignOp(arena: *Allocator, it: *TokenIterator, tree: *Tree) !?*Node {
    const Op = Node.InfixOp.Op;

    const token = nextToken(it);
    const op = switch (token.ptr.id) {
        .AsteriskEqual => Op{ .AssignTimes = {} },
        .SlashEqual => Op{ .AssignDiv = {} },
        .PercentEqual => Op{ .AssignMod = {} },
        .PlusEqual => Op{ .AssignPlus = {} },
        .MinusEqual => Op{ .AssignMinus = {} },
        .AngleBracketAngleBracketLeftEqual => Op{ .AssignBitShiftLeft = {} },
        .AngleBracketAngleBracketRightEqual => Op{ .AssignBitShiftRight = {} },
        .AmpersandEqual => Op{ .AssignBitAnd = {} },
        .CaretEqual => Op{ .AssignBitXor = {} },
        .PipeEqual => Op{ .AssignBitOr = {} },
        .AsteriskPercentEqual => Op{ .AssignTimesWarp = {} },
        .PlusPercentEqual => Op{ .AssignPlusWrap = {} },
        .MinusPercentEqual => Op{ .AssignMinusWrap = {} },
        .Equal => Op{ .Assign = {} },
        else => {
            putBackToken(it, token.index);
            return null;
        },
    };

    const node = try arena.create(Node.InfixOp);
    node.* = Node.InfixOp{
        .base = Node{ .id = .InfixOp },
        .op_token = token.index,
        .lhs = undefined, // set by caller
        .op = op,
        .rhs = undefined, // set by caller
    };
    return &node.base;
}

/// CompareOp
///     <- EQUALEQUAL
///      / EXCLAMATIONMARKEQUAL
///      / LARROW
///      / RARROW
///      / LARROWEQUAL
///      / RARROWEQUAL
fn parseCompareOp(arena: *Allocator, it: *TokenIterator, tree: *Tree) !?*Node {
    const ops = Node.InfixOp.Op;

    const token = nextToken(it);
    const op = switch (token.ptr.id) {
        .EqualEqual => ops{ .EqualEqual = {} },
        .BangEqual => ops{ .BangEqual = {} },
        .AngleBracketLeft => ops{ .LessThan = {} },
        .AngleBracketRight => ops{ .GreaterThan = {} },
        .AngleBracketLeftEqual => ops{ .LessOrEqual = {} },
        .AngleBracketRightEqual => ops{ .GreaterOrEqual = {} },
        else => {
            putBackToken(it, token.index);
            return null;
        },
    };

    return try createInfixOp(arena, token.index, op);
}

/// BitwiseOp
///     <- AMPERSAND
///      / CARET
///      / PIPE
///      / KEYWORD_orelse
///      / KEYWORD_catch Payload?
fn parseBitwiseOp(arena: *Allocator, it: *TokenIterator, tree: *Tree) !?*Node {
    const ops = Node.InfixOp.Op;

    const token = nextToken(it);
    const op = switch (token.ptr.id) {
        .Ampersand => ops{ .BitAnd = {} },
        .Caret => ops{ .BitXor = {} },
        .Pipe => ops{ .BitOr = {} },
        .Keyword_orelse => ops{ .UnwrapOptional = {} },
        .Keyword_catch => ops{ .Catch = try parsePayload(arena, it, tree) },
        else => {
            putBackToken(it, token.index);
            return null;
        },
    };

    return try createInfixOp(arena, token.index, op);
}

/// BitShiftOp
///     <- LARROW2
///      / RARROW2
fn parseBitShiftOp(arena: *Allocator, it: *TokenIterator, tree: *Tree) !?*Node {
    const ops = Node.InfixOp.Op;

    const token = nextToken(it);
    const op = switch (token.ptr.id) {
        .AngleBracketAngleBracketLeft => ops{ .BitShiftLeft = {} },
        .AngleBracketAngleBracketRight => ops{ .BitShiftRight = {} },
        else => {
            putBackToken(it, token.index);
            return null;
        },
    };

    return try createInfixOp(arena, token.index, op);
}

/// AdditionOp
///     <- PLUS
///      / MINUS
///      / PLUS2
///      / PLUSPERCENT
///      / MINUSPERCENT
fn parseAdditionOp(arena: *Allocator, it: *TokenIterator, tree: *Tree) !?*Node {
    const ops = Node.InfixOp.Op;

    const token = nextToken(it);
    const op = switch (token.ptr.id) {
        .Plus => ops{ .Add = {} },
        .Minus => ops{ .Sub = {} },
        .PlusPlus => ops{ .ArrayCat = {} },
        .PlusPercent => ops{ .AddWrap = {} },
        .MinusPercent => ops{ .SubWrap = {} },
        else => {
            putBackToken(it, token.index);
            return null;
        },
    };

    return try createInfixOp(arena, token.index, op);
}

/// MultiplyOp
///     <- PIPE2
///      / ASTERISK
///      / SLASH
///      / PERCENT
///      / ASTERISK2
///      / ASTERISKPERCENT
fn parseMultiplyOp(arena: *Allocator, it: *TokenIterator, tree: *Tree) !?*Node {
    const ops = Node.InfixOp.Op;

    const token = nextToken(it);
    const op = switch (token.ptr.id) {
        .PipePipe => ops{ .BoolOr = {} },
        .Asterisk => ops{ .Mult = {} },
        .Slash => ops{ .Div = {} },
        .Percent => ops{ .Mod = {} },
        .AsteriskAsterisk => ops{ .ArrayMult = {} },
        .AsteriskPercent => ops{ .MultWrap = {} },
        else => {
            putBackToken(it, token.index);
            return null;
        },
    };

    return try createInfixOp(arena, token.index, op);
}

/// PrefixOp
///     <- EXCLAMATIONMARK
///      / MINUS
///      / TILDE
///      / MINUSPERCENT
///      / AMPERSAND
///      / KEYWORD_try
///      / KEYWORD_await
fn parsePrefixOp(arena: *Allocator, it: *TokenIterator, tree: *Tree) !?*Node {
    const ops = Node.PrefixOp.Op;

    const token = nextToken(it);
    const op = switch (token.ptr.id) {
        .Bang => ops{ .BoolNot = {} },
        .Minus => ops{ .Negation = {} },
        .Tilde => ops{ .BitNot = {} },
        .MinusPercent => ops{ .NegationWrap = {} },
        .Ampersand => ops{ .AddressOf = {} },
        .Keyword_try => ops{ .Try = {} },
        .Keyword_await => ops{ .Await = {} },
        else => {
            putBackToken(it, token.index);
            return null;
        },
    };

    const node = try arena.create(Node.PrefixOp);
    node.* = Node.PrefixOp{
        .base = Node{ .id = .PrefixOp },
        .op_token = token.index,
        .op = op,
        .rhs = undefined,
    };
    return &node.base;
}

// TODO: ArrayTypeStart is either an array or a slice, but const/allowzero only work on
//       pointers. Consider updating this rule:
//       ...
//       / ArrayTypeStart
//       / SliceTypeStart (ByteAlign / KEYWORD_const / KEYWORD_volatile / KEYWORD_allowzero)*
//       / PtrTypeStart ...

/// PrefixTypeOp
///     <- QUESTIONMARK
///      / KEYWORD_anyframe MINUSRARROW
///      / ArrayTypeStart (ByteAlign / KEYWORD_const / KEYWORD_volatile / KEYWORD_allowzero)*
///      / PtrTypeStart (KEYWORD_align LPAREN Expr (COLON INTEGER COLON INTEGER)? RPAREN / KEYWORD_const / KEYWORD_volatile / KEYWORD_allowzero)*
fn parsePrefixTypeOp(arena: *Allocator, it: *TokenIterator, tree: *Tree) !?*Node {
    if (eatToken(it, .QuestionMark)) |token| {
        const node = try arena.create(Node.PrefixOp);
        node.* = Node.PrefixOp{
            .base = Node{ .id = .PrefixOp },
            .op_token = token,
            .op = Node.PrefixOp.Op.OptionalType,
            .rhs = undefined, // set by caller
        };
        return &node.base;
    }

    // TODO: Returning a AnyFrameType instead of PrefixOp makes casting and setting .rhs or
    //       .return_type more difficult for the caller (see parsePrefixOpExpr helper).
    //       Consider making the AnyFrameType a member of PrefixOp and add a
    //       PrefixOp.AnyFrameType variant?
    if (eatToken(it, .Keyword_anyframe)) |token| {
        const arrow = eatToken(it, .Arrow) orelse {
            putBackToken(it, token);
            return null;
        };
        const node = try arena.create(Node.AnyFrameType);
        node.* = Node.AnyFrameType{
            .base = Node{ .id = .AnyFrameType },
            .anyframe_token = token,
            .result = Node.AnyFrameType.Result{
                .arrow_token = arrow,
                .return_type = undefined, // set by caller
            },
        };
        return &node.base;
    }

    if (try parseArrayTypeStart(arena, it, tree)) |node| {
        switch (node.cast(Node.PrefixOp).?.op) {
            .ArrayType => {},
            .SliceType => |*slice_type| {
                // Collect pointer qualifiers in any order, but disallow duplicates
                while (true) {
                    if (try parseByteAlign(arena, it, tree)) |align_expr| {
                        if (slice_type.align_info != null) {
                            try tree.errors.push(AstError{
                                .ExtraAlignQualifier = AstError.ExtraAlignQualifier{ .token = it.index },
                            });
                            return error.ParseError;
                        }
                        slice_type.align_info = Node.PrefixOp.PtrInfo.Align{
                            .node = align_expr,
                            .bit_range = null,
                        };
                        continue;
                    }
                    if (eatToken(it, .Keyword_const)) |const_token| {
                        if (slice_type.const_token != null) {
                            try tree.errors.push(AstError{
                                .ExtraConstQualifier = AstError.ExtraConstQualifier{ .token = it.index },
                            });
                            return error.ParseError;
                        }
                        slice_type.const_token = const_token;
                        continue;
                    }
                    if (eatToken(it, .Keyword_volatile)) |volatile_token| {
                        if (slice_type.volatile_token != null) {
                            try tree.errors.push(AstError{
                                .ExtraVolatileQualifier = AstError.ExtraVolatileQualifier{ .token = it.index },
                            });
                            return error.ParseError;
                        }
                        slice_type.volatile_token = volatile_token;
                        continue;
                    }
                    if (eatToken(it, .Keyword_allowzero)) |allowzero_token| {
                        if (slice_type.allowzero_token != null) {
                            try tree.errors.push(AstError{
                                .ExtraAllowZeroQualifier = AstError.ExtraAllowZeroQualifier{ .token = it.index },
                            });
                            return error.ParseError;
                        }
                        slice_type.allowzero_token = allowzero_token;
                        continue;
                    }
                    break;
                }
            },
            else => unreachable,
        }
        return node;
    }

    if (try parsePtrTypeStart(arena, it, tree)) |node| {
        // If the token encountered was **, there will be two nodes instead of one.
        // The attributes should be applied to the rightmost operator.
        const prefix_op = node.cast(Node.PrefixOp).?;
        var ptr_info = if (tree.tokens.at(prefix_op.op_token).id == .AsteriskAsterisk)
            &prefix_op.rhs.cast(Node.PrefixOp).?.op.PtrType
        else
            &prefix_op.op.PtrType;

        while (true) {
            if (eatToken(it, .Keyword_align)) |align_token| {
                const lparen = try expectToken(it, tree, .LParen);
                const expr_node = try expectNode(arena, it, tree, parseExpr, AstError{
                    .ExpectedExpr = AstError.ExpectedExpr{ .token = it.index },
                });

                // Optional bit range
                const bit_range = if (eatToken(it, .Colon)) |_| bit_range_value: {
                    const range_start = try expectNode(arena, it, tree, parseIntegerLiteral, AstError{
                        .ExpectedIntegerLiteral = AstError.ExpectedIntegerLiteral{ .token = it.index },
                    });
                    _ = try expectToken(it, tree, .Colon);
                    const range_end = try expectNode(arena, it, tree, parseIntegerLiteral, AstError{
                        .ExpectedIntegerLiteral = AstError.ExpectedIntegerLiteral{ .token = it.index },
                    });

                    break :bit_range_value Node.PrefixOp.PtrInfo.Align.BitRange{
                        .start = range_start,
                        .end = range_end,
                    };
                } else null;
                _ = try expectToken(it, tree, .RParen);

                ptr_info.align_info = Node.PrefixOp.PtrInfo.Align{
                    .node = expr_node,
                    .bit_range = bit_range,
                };

                continue;
            }
            if (eatToken(it, .Keyword_const)) |const_token| {
                ptr_info.const_token = const_token;
                continue;
            }
            if (eatToken(it, .Keyword_volatile)) |volatile_token| {
                ptr_info.volatile_token = volatile_token;
                continue;
            }
            if (eatToken(it, .Keyword_allowzero)) |allowzero_token| {
                ptr_info.allowzero_token = allowzero_token;
                continue;
            }
            break;
        }

        return node;
    }

    return null;
}

/// SuffixOp
///     <- LBRACKET Expr (DOT2 Expr?)? RBRACKET
///      / DOT IDENTIFIER
///      / DOTASTERISK
///      / DOTQUESTIONMARK
fn parseSuffixOp(arena: *Allocator, it: *TokenIterator, tree: *Tree) !?*Node {
    const Op = Node.SuffixOp.Op;
    const OpAndToken = struct {
        op: Node.SuffixOp.Op,
        token: TokenIndex,
    };
    const op_and_token = blk: {
        if (eatToken(it, .LBracket)) |_| {
            const index_expr = try expectNode(arena, it, tree, parseExpr, AstError{
                .ExpectedExpr = AstError.ExpectedExpr{ .token = it.index },
            });

            if (eatToken(it, .Ellipsis2) != null) {
                const end_expr = try parseExpr(arena, it, tree);
                break :blk OpAndToken{
                    .op = Op{
                        .Slice = Op.Slice{
                            .start = index_expr,
                            .end = end_expr,
                        },
                    },
                    .token = try expectToken(it, tree, .RBracket),
                };
            }

            break :blk OpAndToken{
                .op = Op{ .ArrayAccess = index_expr },
                .token = try expectToken(it, tree, .RBracket),
            };
        }

        if (eatToken(it, .Period)) |period| {
            if (try parseIdentifier(arena, it, tree)) |identifier| {
                // TODO: It's a bit weird to return an InfixOp from the SuffixOp parser.
                // Should there be an ast.Node.SuffixOp.FieldAccess variant? Or should
                // this grammar rule be altered?
                const node = try arena.create(Node.InfixOp);
                node.* = Node.InfixOp{
                    .base = Node{ .id = .InfixOp },
                    .op_token = period,
                    .lhs = undefined, // set by caller
                    .op = Node.InfixOp.Op.Period,
                    .rhs = identifier,
                };
                return &node.base;
            }
            if (eatToken(it, .Asterisk)) |asterisk| {
                break :blk OpAndToken{ .op = Op{ .Deref = {} }, .token = asterisk };
            }
            if (eatToken(it, .QuestionMark)) |question_mark| {
                break :blk OpAndToken{ .op = Op{ .UnwrapOptional = {} }, .token = question_mark };
            }
            try tree.errors.push(AstError{
                .ExpectedSuffixOp = AstError.ExpectedSuffixOp{ .token = it.index },
            });
            return null;
        }

        return null;
    };

    const node = try arena.create(Node.SuffixOp);
    node.* = Node.SuffixOp{
        .base = Node{ .id = .SuffixOp },
        .lhs = undefined, // set by caller
        .op = op_and_token.op,
        .rtoken = op_and_token.token,
    };
    return &node.base;
}

/// FnCallArguments <- LPAREN ExprList RPAREN
/// ExprList <- (Expr COMMA)* Expr?
fn parseFnCallArguments(arena: *Allocator, it: *TokenIterator, tree: *Tree) !?AnnotatedParamList {
    if (eatToken(it, .LParen) == null) return null;
    const list = try ListParseFn(Node.FnProto.ParamList, parseExpr)(arena, it, tree);
    const rparen = try expectToken(it, tree, .RParen);
    return AnnotatedParamList{ .list = list, .rparen = rparen };
}

const AnnotatedParamList = struct {
    list: Node.FnProto.ParamList, // NOTE: may also be any other type SegmentedList(*Node, 2)
    rparen: TokenIndex,
};

/// ArrayTypeStart <- LBRACKET Expr? RBRACKET
fn parseArrayTypeStart(arena: *Allocator, it: *TokenIterator, tree: *Tree) !?*Node {
    const lbracket = eatToken(it, .LBracket) orelse return null;
    const expr = try parseExpr(arena, it, tree);
    const rbracket = try expectToken(it, tree, .RBracket);

    const op = if (expr) |element_type|
        Node.PrefixOp.Op{ .ArrayType = element_type }
    else
        Node.PrefixOp.Op{
            .SliceType = Node.PrefixOp.PtrInfo{
                .allowzero_token = null,
                .align_info = null,
                .const_token = null,
                .volatile_token = null,
            },
        };

    const node = try arena.create(Node.PrefixOp);
    node.* = Node.PrefixOp{
        .base = Node{ .id = .PrefixOp },
        .op_token = lbracket,
        .op = op,
        .rhs = undefined, // set by caller
    };
    return &node.base;
}

/// PtrTypeStart
///     <- ASTERISK
///      / ASTERISK2
///      / PTRUNKNOWN
///      / PTRC
fn parsePtrTypeStart(arena: *Allocator, it: *TokenIterator, tree: *Tree) !?*Node {
    const token = eatAnnotatedToken(it, .Asterisk) orelse
        eatAnnotatedToken(it, .AsteriskAsterisk) orelse
        eatAnnotatedToken(it, .BracketStarBracket) orelse
        eatAnnotatedToken(it, .BracketStarCBracket) orelse
        return null;

    const node = try arena.create(Node.PrefixOp);
    node.* = Node.PrefixOp{
        .base = Node{ .id = .PrefixOp },
        .op_token = token.index,
        .op = Node.PrefixOp.Op{
            .PtrType = Node.PrefixOp.PtrInfo{
                .allowzero_token = null,
                .align_info = null,
                .const_token = null,
                .volatile_token = null,
            },
        },
        .rhs = undefined, // set by caller
    };

    // Special case for **, which is its own token
    if (token.ptr.id == .AsteriskAsterisk) {
        const child = try arena.create(Node.PrefixOp);
        child.* = Node.PrefixOp{
            .base = Node{ .id = .PrefixOp },
            .op_token = token.index,
            .op = Node.PrefixOp.Op{
                .PtrType = Node.PrefixOp.PtrInfo{
                    .allowzero_token = null,
                    .align_info = null,
                    .const_token = null,
                    .volatile_token = null,
                },
            },
            .rhs = undefined, // set by caller
        };
        node.rhs = &child.base;
    }

    return &node.base;
}

/// ContainerDeclAuto <- ContainerDeclType LBRACE ContainerMembers RBRACE
fn parseContainerDeclAuto(arena: *Allocator, it: *TokenIterator, tree: *Tree) !?*Node {
    const node = (try parseContainerDeclType(arena, it, tree)) orelse return null;
    const lbrace = try expectToken(it, tree, .LBrace);
    const members = try parseContainerMembers(arena, it, tree);
    const rbrace = try expectToken(it, tree, .RBrace);

    const decl_type = node.cast(Node.ContainerDecl).?;
    decl_type.fields_and_decls = members;
    decl_type.lbrace_token = lbrace;
    decl_type.rbrace_token = rbrace;

    return node;
}

/// ContainerDeclType
///     <- KEYWORD_struct
///      / KEYWORD_enum (LPAREN Expr RPAREN)?
///      / KEYWORD_union (LPAREN (KEYWORD_enum (LPAREN Expr RPAREN)? / Expr) RPAREN)?
fn parseContainerDeclType(arena: *Allocator, it: *TokenIterator, tree: *Tree) !?*Node {
    const kind_token = nextToken(it);

    const init_arg_expr = switch (kind_token.ptr.id) {
        .Keyword_struct => Node.ContainerDecl.InitArg{ .None = {} },
        .Keyword_enum => blk: {
            if (eatToken(it, .LParen) != null) {
                const expr = try expectNode(arena, it, tree, parseExpr, AstError{
                    .ExpectedExpr = AstError.ExpectedExpr{ .token = it.index },
                });
                _ = try expectToken(it, tree, .RParen);
                break :blk Node.ContainerDecl.InitArg{ .Type = expr };
            }
            break :blk Node.ContainerDecl.InitArg{ .None = {} };
        },
        .Keyword_union => blk: {
            if (eatToken(it, .LParen) != null) {
                if (eatToken(it, .Keyword_enum) != null) {
                    if (eatToken(it, .LParen) != null) {
                        const expr = try expectNode(arena, it, tree, parseExpr, AstError{
                            .ExpectedExpr = AstError.ExpectedExpr{ .token = it.index },
                        });
                        _ = try expectToken(it, tree, .RParen);
                        _ = try expectToken(it, tree, .RParen);
                        break :blk Node.ContainerDecl.InitArg{ .Enum = expr };
                    }
                    _ = try expectToken(it, tree, .RParen);
                    break :blk Node.ContainerDecl.InitArg{ .Enum = null };
                }
                const expr = try expectNode(arena, it, tree, parseExpr, AstError{
                    .ExpectedExpr = AstError.ExpectedExpr{ .token = it.index },
                });
                _ = try expectToken(it, tree, .RParen);
                break :blk Node.ContainerDecl.InitArg{ .Type = expr };
            }
            break :blk Node.ContainerDecl.InitArg{ .None = {} };
        },
        else => {
            putBackToken(it, kind_token.index);
            return null;
        },
    };

    const node = try arena.create(Node.ContainerDecl);
    node.* = Node.ContainerDecl{
        .base = Node{ .id = .ContainerDecl },
        .layout_token = null,
        .kind_token = kind_token.index,
        .init_arg_expr = init_arg_expr,
        .fields_and_decls = undefined, // set by caller
        .lbrace_token = undefined, // set by caller
        .rbrace_token = undefined, // set by caller
    };
    return &node.base;
}

/// ByteAlign <- KEYWORD_align LPAREN Expr RPAREN
fn parseByteAlign(arena: *Allocator, it: *TokenIterator, tree: *Tree) !?*Node {
    _ = eatToken(it, .Keyword_align) orelse return null;
    _ = try expectToken(it, tree, .LParen);
    const expr = try expectNode(arena, it, tree, parseExpr, AstError{
        .ExpectedExpr = AstError.ExpectedExpr{ .token = it.index },
    });
    _ = try expectToken(it, tree, .RParen);
    return expr;
}

/// IdentifierList <- (IDENTIFIER COMMA)* IDENTIFIER?
/// Only ErrorSetDecl parses an IdentifierList
fn parseErrorTagList(arena: *Allocator, it: *TokenIterator, tree: *Tree) !Node.ErrorSetDecl.DeclList {
    return try ListParseFn(Node.ErrorSetDecl.DeclList, parseErrorTag)(arena, it, tree);
}

/// SwitchProngList <- (SwitchProng COMMA)* SwitchProng?
fn parseSwitchProngList(arena: *Allocator, it: *TokenIterator, tree: *Tree) !Node.Switch.CaseList {
    return try ListParseFn(Node.Switch.CaseList, parseSwitchProng)(arena, it, tree);
}

/// AsmOutputList <- (AsmOutputItem COMMA)* AsmOutputItem?
fn parseAsmOutputList(arena: *Allocator, it: *TokenIterator, tree: *Tree) Error!Node.Asm.OutputList {
    return try ListParseFn(Node.Asm.OutputList, parseAsmOutputItem)(arena, it, tree);
}

/// AsmInputList <- (AsmInputItem COMMA)* AsmInputItem?
fn parseAsmInputList(arena: *Allocator, it: *TokenIterator, tree: *Tree) Error!Node.Asm.InputList {
    return try ListParseFn(Node.Asm.InputList, parseAsmInputItem)(arena, it, tree);
}

/// ParamDeclList <- (ParamDecl COMMA)* ParamDecl?
fn parseParamDeclList(arena: *Allocator, it: *TokenIterator, tree: *Tree) !Node.FnProto.ParamList {
    return try ListParseFn(Node.FnProto.ParamList, parseParamDecl)(arena, it, tree);
}

fn ParseFn(comptime T: type) type {
    return fn (*Allocator, *TokenIterator, *Tree) Error!T;
}

const NodeParseFn = fn (*Allocator, *TokenIterator, *Tree) Error!?*Node;

fn ListParseFn(comptime L: type, comptime nodeParseFn: var) ParseFn(L) {
    return struct {
        pub fn parse(arena: *Allocator, it: *TokenIterator, tree: *Tree) !L {
            var list = L.init(arena);
            while (try nodeParseFn(arena, it, tree)) |node| {
                try list.push(node);
                if (eatToken(it, .Comma) == null) break;
            }
            return list;
        }
    }.parse;
}

fn SimpleBinOpParseFn(comptime token: Token.Id, comptime op: Node.InfixOp.Op) NodeParseFn {
    return struct {
        pub fn parse(arena: *Allocator, it: *TokenIterator, tree: *Tree) Error!?*Node {
            const op_token = eatToken(it, token) orelse return null;
            const node = try arena.create(Node.InfixOp);
            node.* = Node.InfixOp{
                .base = Node{ .id = .InfixOp },
                .op_token = op_token,
                .lhs = undefined, // set by caller
                .op = op,
                .rhs = undefined, // set by caller
            };
            return &node.base;
        }
    }.parse;
}

// Helper parsers not included in the grammar

fn parseBuiltinCall(arena: *Allocator, it: *TokenIterator, tree: *Tree) !?*Node {
    const token = eatToken(it, .Builtin) orelse return null;
    const params = (try parseFnCallArguments(arena, it, tree)) orelse {
        try tree.errors.push(AstError{
            .ExpectedParamList = AstError.ExpectedParamList{ .token = it.index },
        });
        return error.ParseError;
    };
    const node = try arena.create(Node.BuiltinCall);
    node.* = Node.BuiltinCall{
        .base = Node{ .id = .BuiltinCall },
        .builtin_token = token,
        .params = params.list,
        .rparen_token = params.rparen,
    };
    return &node.base;
}

fn parseErrorTag(arena: *Allocator, it: *TokenIterator, tree: *Tree) !?*Node {
    const doc_comments = try parseDocComment(arena, it, tree); // no need to rewind on failure
    const token = eatToken(it, .Identifier) orelse return null;

    const node = try arena.create(Node.ErrorTag);
    node.* = Node.ErrorTag{
        .base = Node{ .id = .ErrorTag },
        .doc_comments = doc_comments,
        .name_token = token,
    };
    return &node.base;
}

fn parseIdentifier(arena: *Allocator, it: *TokenIterator, tree: *Tree) !?*Node {
    const token = eatToken(it, .Identifier) orelse return null;
    const node = try arena.create(Node.Identifier);
    node.* = Node.Identifier{
        .base = Node{ .id = .Identifier },
        .token = token,
    };
    return &node.base;
}

fn parseVarType(arena: *Allocator, it: *TokenIterator, tree: *Tree) !?*Node {
    const token = eatToken(it, .Keyword_var) orelse return null;
    const node = try arena.create(Node.VarType);
    node.* = Node.VarType{
        .base = Node{ .id = .VarType },
        .token = token,
    };
    return &node.base;
}

fn createLiteral(arena: *Allocator, comptime T: type, token: TokenIndex) !*Node {
    const result = try arena.create(T);
    result.* = T{
        .base = Node{ .id = Node.typeToId(T) },
        .token = token,
    };
    return &result.base;
}

// string literal or multiline string literal
fn parseStringLiteral(arena: *Allocator, it: *TokenIterator, tree: *Tree) !?*Node {
    if (eatToken(it, .StringLiteral)) |token| {
        const node = try arena.create(Node.StringLiteral);
        node.* = Node.StringLiteral{
            .base = Node{ .id = .StringLiteral },
            .token = token,
        };
        return &node.base;
    }

    if (eatToken(it, .MultilineStringLiteralLine)) |first_line| {
        const node = try arena.create(Node.MultilineStringLiteral);
        node.* = Node.MultilineStringLiteral{
            .base = Node{ .id = .MultilineStringLiteral },
            .lines = Node.MultilineStringLiteral.LineList.init(arena),
        };
        try node.lines.push(first_line);
        while (eatToken(it, .MultilineStringLiteralLine)) |line|
            try node.lines.push(line);

        return &node.base;
    }

    return null;
}

fn parseIntegerLiteral(arena: *Allocator, it: *TokenIterator, tree: *Tree) !?*Node {
    const token = eatToken(it, .IntegerLiteral) orelse return null;
    const node = try arena.create(Node.IntegerLiteral);
    node.* = Node.IntegerLiteral{
        .base = Node{ .id = .IntegerLiteral },
        .token = token,
    };
    return &node.base;
}

fn parseFloatLiteral(arena: *Allocator, it: *TokenIterator, tree: *Tree) !?*Node {
    const token = eatToken(it, .FloatLiteral) orelse return null;
    const node = try arena.create(Node.FloatLiteral);
    node.* = Node.FloatLiteral{
        .base = Node{ .id = .FloatLiteral },
        .token = token,
    };
    return &node.base;
}

fn parseTry(arena: *Allocator, it: *TokenIterator, tree: *Tree) !?*Node {
    const token = eatToken(it, .Keyword_try) orelse return null;
    const node = try arena.create(Node.PrefixOp);
    node.* = Node.PrefixOp{
        .base = Node{ .id = .PrefixOp },
        .op_token = token,
        .op = Node.PrefixOp.Op.Try,
        .rhs = undefined, // set by caller
    };
    return &node.base;
}

fn parseUse(arena: *Allocator, it: *TokenIterator, tree: *Tree) !?*Node {
    const token = eatToken(it, .Keyword_usingnamespace) orelse return null;
    const node = try arena.create(Node.Use);
    node.* = Node.Use{
        .base = Node{ .id = .Use },
        .doc_comments = null,
        .visib_token = null,
        .use_token = token,
        .expr = undefined,
        .semicolon_token = undefined,
    };
    return &node.base;
}

/// IfPrefix Body (KEYWORD_else Payload? Body)?
fn parseIf(arena: *Allocator, it: *TokenIterator, tree: *Tree, bodyParseFn: NodeParseFn) !?*Node {
    const node = (try parseIfPrefix(arena, it, tree)) orelse return null;
    const if_prefix = node.cast(Node.If).?;

    if_prefix.body = try expectNode(arena, it, tree, bodyParseFn, AstError{
        .InvalidToken = AstError.InvalidToken{ .token = it.index },
    });

    const else_token = eatToken(it, .Keyword_else) orelse return node;
    const payload = try parsePayload(arena, it, tree);
    const else_expr = try expectNode(arena, it, tree, bodyParseFn, AstError{
        .InvalidToken = AstError.InvalidToken{ .token = it.index },
    });
    const else_node = try arena.create(Node.Else);
    else_node.* = Node.Else{
        .base = Node{ .id = .Else },
        .else_token = else_token,
        .payload = payload,
        .body = else_expr,
    };
    if_prefix.@"else" = else_node;

    return node;
}

/// Eat a multiline doc comment
fn parseDocComment(arena: *Allocator, it: *TokenIterator, tree: *Tree) !?*Node.DocComment {
    var lines = Node.DocComment.LineList.init(arena);
    while (eatToken(it, .DocComment)) |line| {
        try lines.push(line);
    }

    if (lines.len == 0) return null;

    const node = try arena.create(Node.DocComment);
    node.* = Node.DocComment{
        .base = Node{ .id = .DocComment },
        .lines = lines,
    };
    return node;
}

/// Eat a single-line doc comment on the same line as another node
fn parseAppendedDocComment(arena: *Allocator, it: *TokenIterator, tree: *Tree, after_token: TokenIndex) !?*Node.DocComment {
    const comment_token = eatToken(it, .DocComment) orelse return null;
    if (tree.tokensOnSameLine(after_token, comment_token)) {
        const node = try arena.create(Node.DocComment);
        node.* = Node.DocComment{
            .base = Node{ .id = .DocComment },
            .lines = Node.DocComment.LineList.init(arena),
        };
        try node.lines.push(comment_token);
        return node;
    }
    putBackToken(it, comment_token);
    return null;
}

/// Op* Child
fn parsePrefixOpExpr(
    arena: *Allocator,
    it: *TokenIterator,
    tree: *Tree,
    opParseFn: NodeParseFn,
    childParseFn: NodeParseFn,
) Error!?*Node {
    if (try opParseFn(arena, it, tree)) |first_op| {
        var rightmost_op = first_op;
        while (true) {
            switch (rightmost_op.id) {
                .PrefixOp => {
                    var prefix_op = rightmost_op.cast(Node.PrefixOp).?;
                    // If the token encountered was **, there will be two nodes
                    if (tree.tokens.at(prefix_op.op_token).id == .AsteriskAsterisk) {
                        rightmost_op = prefix_op.rhs;
                        prefix_op = rightmost_op.cast(Node.PrefixOp).?;
                    }
                    if (try opParseFn(arena, it, tree)) |rhs| {
                        prefix_op.rhs = rhs;
                        rightmost_op = rhs;
                    } else break;
                },
                .AnyFrameType => {
                    const prom = rightmost_op.cast(Node.AnyFrameType).?;
                    if (try opParseFn(arena, it, tree)) |rhs| {
                        prom.result.?.return_type = rhs;
                        rightmost_op = rhs;
                    } else break;
                },
                else => unreachable,
            }
        }

        // If any prefix op existed, a child node on the RHS is required
        switch (rightmost_op.id) {
            .PrefixOp => {
                const prefix_op = rightmost_op.cast(Node.PrefixOp).?;
                prefix_op.rhs = try expectNode(arena, it, tree, childParseFn, AstError{
                    .InvalidToken = AstError.InvalidToken{ .token = it.index },
                });
            },
            .AnyFrameType => {
                const prom = rightmost_op.cast(Node.AnyFrameType).?;
                prom.result.?.return_type = try expectNode(arena, it, tree, childParseFn, AstError{
                    .InvalidToken = AstError.InvalidToken{ .token = it.index },
                });
            },
            else => unreachable,
        }

        return first_op;
    }

    // Otherwise, the child node is optional
    return try childParseFn(arena, it, tree);
}

/// Child (Op Child)*
/// Child (Op Child)?
fn parseBinOpExpr(
    arena: *Allocator,
    it: *TokenIterator,
    tree: *Tree,
    opParseFn: NodeParseFn,
    childParseFn: NodeParseFn,
    chain: enum {
        Once,
        Infinitely,
    },
) Error!?*Node {
    var res = (try childParseFn(arena, it, tree)) orelse return null;

    while (try opParseFn(arena, it, tree)) |node| {
        const right = try expectNode(arena, it, tree, childParseFn, AstError{
            .InvalidToken = AstError.InvalidToken{ .token = it.index },
        });
        const left = res;
        res = node;

        const op = node.cast(Node.InfixOp).?;
        op.*.lhs = left;
        op.*.rhs = right;

        switch (chain) {
            .Once => break,
            .Infinitely => continue,
        }
    }

    return res;
}

fn createInfixOp(arena: *Allocator, index: TokenIndex, op: Node.InfixOp.Op) !*Node {
    const node = try arena.create(Node.InfixOp);
    node.* = Node.InfixOp{
        .base = Node{ .id = .InfixOp },
        .op_token = index,
        .lhs = undefined,
        .op = op,
        .rhs = undefined,
    };
    return &node.base;
}

fn eatToken(it: *TokenIterator, id: Token.Id) ?TokenIndex {
    return if (eatAnnotatedToken(it, id)) |token| token.index else null;
}

fn eatAnnotatedToken(it: *TokenIterator, id: Token.Id) ?AnnotatedToken {
    return if (it.peek().?.id == id) nextToken(it) else null;
}

fn expectToken(it: *TokenIterator, tree: *Tree, id: Token.Id) Error!TokenIndex {
    const token = nextToken(it);
    if (token.ptr.id != id) {
        try tree.errors.push(AstError{
            .ExpectedToken = AstError.ExpectedToken{ .token = token.index, .expected_id = id },
        });
        return error.ParseError;
    }
    return token.index;
}

fn nextToken(it: *TokenIterator) AnnotatedToken {
    const result = AnnotatedToken{
        .index = it.index,
        .ptr = it.next().?,
    };
    assert(result.ptr.id != .LineComment);

    while (true) {
        const next_tok = it.peek() orelse return result;
        if (next_tok.id != .LineComment) return result;
        _ = it.next();
    }
}

fn putBackToken(it: *TokenIterator, putting_back: TokenIndex) void {
    while (true) {
        const prev_tok = it.prev() orelse return;
        if (prev_tok.id == .LineComment) continue;
        assert(it.list.at(putting_back) == prev_tok);
        return;
    }
}

const AnnotatedToken = struct {
    index: TokenIndex,
    ptr: *Token,
};

fn expectNode(
    arena: *Allocator,
    it: *TokenIterator,
    tree: *Tree,
    parseFn: NodeParseFn,
    err: AstError, // if parsing fails
) Error!*Node {
    return (try parseFn(arena, it, tree)) orelse {
        try tree.errors.push(err);
        return error.ParseError;
    };
}

test "std.zig.parser" {
    _ = @import("parser_test.zig");
}<|MERGE_RESOLUTION|>--- conflicted
+++ resolved
@@ -1189,15 +1189,7 @@
 ///      / INTEGER
 ///      / KEYWORD_comptime TypeExpr
 ///      / KEYWORD_error DOT IDENTIFIER
-<<<<<<< HEAD
-///      / KEYWORD_promise
-=======
-///      / KEYWORD_false
-///      / KEYWORD_null
 ///      / KEYWORD_anyframe
-///      / KEYWORD_true
-///      / KEYWORD_undefined
->>>>>>> 5a2cbe23
 ///      / KEYWORD_unreachable
 ///      / STRINGLITERAL
 ///      / SwitchExpr
@@ -1248,21 +1240,11 @@
         };
         return &node.base;
     }
-<<<<<<< HEAD
-    if (eatToken(it, .Keyword_promise)) |token| {
-        const node = try arena.create(Node.PromiseType);
-        node.* = Node.PromiseType{
-            .base = Node{ .id = .PromiseType },
-            .promise_token = token,
-=======
-    if (eatToken(it, .Keyword_false)) |token| return createLiteral(arena, Node.BoolLiteral, token);
-    if (eatToken(it, .Keyword_null)) |token| return createLiteral(arena, Node.NullLiteral, token);
     if (eatToken(it, .Keyword_anyframe)) |token| {
         const node = try arena.create(Node.AnyFrameType);
         node.* = Node.AnyFrameType{
             .base = Node{ .id = .AnyFrameType },
             .anyframe_token = token,
->>>>>>> 5a2cbe23
             .result = null,
         };
         return &node.base;
