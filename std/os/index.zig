const std = @import("../index.zig");
const builtin = @import("builtin");
const Os = builtin.Os;
const is_windows = builtin.os == Os.windows;
const is_posix = switch (builtin.os) {
    builtin.Os.linux, builtin.Os.macosx => true,
    else => false,
};
const os = @This();

test "std.os" {
    _ = @import("child_process.zig");
    _ = @import("darwin.zig");
    _ = @import("darwin/errno.zig");
    _ = @import("get_user_id.zig");
    _ = @import("linux/index.zig");
    _ = @import("path.zig");
    _ = @import("test.zig");
    _ = @import("time.zig");
    _ = @import("windows/index.zig");
    _ = @import("get_app_data_dir.zig");
}

pub const windows = @import("windows/index.zig");
pub const darwin = @import("darwin.zig");
pub const linux = @import("linux/index.zig");
pub const zen = @import("zen.zig");
pub const posix = switch (builtin.os) {
    Os.linux => linux,
    Os.macosx, Os.ios => darwin,
    Os.zen => zen,
    else => @compileError("Unsupported OS"),
};
pub const net = @import("net.zig");

pub const ChildProcess = @import("child_process.zig").ChildProcess;
pub const path = @import("path.zig");
pub const File = @import("file.zig").File;
pub const time = @import("time.zig");

pub const page_size = 4 * 1024;
pub const MAX_PATH_BYTES = switch (builtin.os) {
    Os.linux, Os.macosx, Os.ios => posix.PATH_MAX,
    // Each UTF-16LE character may be expanded to 3 UTF-8 bytes.
    // If it would require 4 UTF-8 bytes, then there would be a surrogate
    // pair in the UTF-16LE, and we (over)account 3 bytes for it that way.
    // +1 for the null byte at the end, which can be encoded in 1 byte.
    Os.windows => windows_util.PATH_MAX_WIDE * 3 + 1,
    else => @compileError("Unsupported OS"),
};

pub const UserInfo = @import("get_user_id.zig").UserInfo;
pub const getUserInfo = @import("get_user_id.zig").getUserInfo;

const windows_util = @import("windows/util.zig");
pub const windowsWaitSingle = windows_util.windowsWaitSingle;
pub const windowsWrite = windows_util.windowsWrite;
pub const windowsIsCygwinPty = windows_util.windowsIsCygwinPty;
pub const windowsOpen = windows_util.windowsOpen;
pub const windowsOpenW = windows_util.windowsOpenW;
pub const createWindowsEnvBlock = windows_util.createWindowsEnvBlock;

pub const WindowsCreateIoCompletionPortError = windows_util.WindowsCreateIoCompletionPortError;
pub const windowsCreateIoCompletionPort = windows_util.windowsCreateIoCompletionPort;

pub const WindowsPostQueuedCompletionStatusError = windows_util.WindowsPostQueuedCompletionStatusError;
pub const windowsPostQueuedCompletionStatus = windows_util.windowsPostQueuedCompletionStatus;

pub const WindowsWaitResult = windows_util.WindowsWaitResult;
pub const windowsGetQueuedCompletionStatus = windows_util.windowsGetQueuedCompletionStatus;

pub const WindowsWaitError = windows_util.WaitError;
pub const WindowsOpenError = windows_util.OpenError;
pub const WindowsWriteError = windows_util.WriteError;
pub const WindowsReadError = windows_util.ReadError;

pub const FileHandle = if (is_windows) windows.HANDLE else i32;

pub const getAppDataDir = @import("get_app_data_dir.zig").getAppDataDir;
pub const GetAppDataDirError = @import("get_app_data_dir.zig").GetAppDataDirError;

const debug = std.debug;
const assert = debug.assert;

const c = std.c;

const mem = std.mem;
const Allocator = mem.Allocator;

const BufMap = std.BufMap;
const cstr = std.cstr;

const io = std.io;
const base64 = std.base64;
const ArrayList = std.ArrayList;
const Buffer = std.Buffer;
const math = std.math;

/// Fills `buf` with random bytes. If linking against libc, this calls the
/// appropriate OS-specific library call. Otherwise it uses the zig standard
/// library implementation.
pub fn getRandomBytes(buf: []u8) !void {
    switch (builtin.os) {
        Os.linux => while (true) {
            // TODO check libc version and potentially call c.getrandom.
            // See #397
            const errno = posix.getErrno(posix.getrandom(buf.ptr, buf.len, 0));
            switch (errno) {
                0 => return,
                posix.EINVAL => unreachable,
                posix.EFAULT => unreachable,
                posix.EINTR => continue,
                posix.ENOSYS => return getRandomBytesDevURandom(buf),
                else => return unexpectedErrorPosix(errno),
            }
        },
        Os.macosx, Os.ios => return getRandomBytesDevURandom(buf),
        Os.windows => {
            // Call RtlGenRandom() instead of CryptGetRandom() on Windows
            // https://github.com/rust-lang-nursery/rand/issues/111
            // https://bugzilla.mozilla.org/show_bug.cgi?id=504270
            if (windows.RtlGenRandom(buf.ptr, buf.len) == 0) {
                const err = windows.GetLastError();
                return switch (err) {
                    else => unexpectedErrorWindows(err),
                };
            }
        },
        Os.zen => {
            const randomness = []u8{ 42, 1, 7, 12, 22, 17, 99, 16, 26, 87, 41, 45 };
            var i: usize = 0;
            while (i < buf.len) : (i += 1) {
                if (i > randomness.len) return error.Unknown;
                buf[i] = randomness[i];
            }
        },
        else => @compileError("Unsupported OS"),
    }
}

fn getRandomBytesDevURandom(buf: []u8) !void {
    const fd = try posixOpenC(c"/dev/urandom", posix.O_RDONLY | posix.O_CLOEXEC, 0);
    defer close(fd);

    const stream = &File.openHandle(fd).inStream().stream;
    stream.readNoEof(buf) catch |err| switch (err) {
        error.EndOfStream => unreachable,
        error.OperationAborted => unreachable,
        error.BrokenPipe => unreachable,
        error.Unexpected => return error.Unexpected,
        error.InputOutput => return error.Unexpected,
        error.SystemResources => return error.Unexpected,
        error.IsDir => unreachable,
    };
}

test "os.getRandomBytes" {
    var buf_a: [50]u8 = undefined;
    var buf_b: [50]u8 = undefined;
    // Call Twice
    try getRandomBytes(buf_a[0..]);
    try getRandomBytes(buf_b[0..]);

    // Check if random (not 100% conclusive)
    assert(!mem.eql(u8, buf_a, buf_b));
}

/// Raises a signal in the current kernel thread, ending its execution.
/// If linking against libc, this calls the abort() libc function. Otherwise
/// it uses the zig standard library implementation.
pub fn abort() noreturn {
    @setCold(true);
    if (builtin.link_libc) {
        c.abort();
    }
    switch (builtin.os) {
        Os.linux, Os.macosx, Os.ios => {
            _ = posix.raise(posix.SIGABRT);
            _ = posix.raise(posix.SIGKILL);
            while (true) {}
        },
        Os.windows => {
            if (builtin.mode == builtin.Mode.Debug) {
                @breakpoint();
            }
            windows.ExitProcess(3);
        },
        else => @compileError("Unsupported OS"),
    }
}

/// Exits the program cleanly with the specified status code.
pub fn exit(status: u8) noreturn {
    @setCold(true);
    if (builtin.link_libc) {
        c.exit(status);
    }
    switch (builtin.os) {
        Os.linux, Os.macosx, Os.ios => {
            posix.exit(status);
        },
        Os.windows => {
            windows.ExitProcess(status);
        },
        else => @compileError("Unsupported OS"),
    }
}

/// When a file descriptor is closed on linux, it pops the first
/// node from this queue and resumes it.
/// Async functions which get the EMFILE error code can suspend,
/// putting their coroutine handle into this list.
/// TODO make this an atomic linked list
pub var emfile_promise_queue = std.LinkedList(promise).init();

/// Closes the file handle. Keeps trying if it gets interrupted by a signal.
pub fn close(handle: FileHandle) void {
    if (is_windows) {
        windows_util.windowsClose(handle);
    } else {
        while (true) {
            const err = posix.getErrno(posix.close(handle));
            switch (err) {
                posix.EINTR => continue,
                else => {
                    if (emfile_promise_queue.popFirst()) |p| resume p.data;
                    return;
                },
            }
        }
    }
}

pub const PosixReadError = error{
    InputOutput,
    SystemResources,
    IsDir,
    Unexpected,
};

/// Returns the number of bytes that were read, which can be less than
/// buf.len. If 0 bytes were read, that means EOF.
pub fn posixRead(fd: i32, buf: []u8) PosixReadError!usize {
    // Linux can return EINVAL when read amount is > 0x7ffff000
    // See https://github.com/ziglang/zig/pull/743#issuecomment-363158274
    const max_buf_len = 0x7ffff000;

    var index: usize = 0;
    while (index < buf.len) {
        const want_to_read = math.min(buf.len - index, usize(max_buf_len));
        const rc = posix.read(fd, buf.ptr + index, want_to_read);
        const err = posix.getErrno(rc);
        switch (err) {
            0 => {
                index += rc;
                if (rc == want_to_read) continue;
                // Read returned less than buf.len.
                return index;
            },
            posix.EINTR => continue,
            posix.EINVAL => unreachable,
            posix.EFAULT => unreachable,
            posix.EAGAIN => unreachable,
            posix.EBADF => unreachable, // always a race condition
            posix.EIO => return error.InputOutput,
            posix.EISDIR => return error.IsDir,
            posix.ENOBUFS => return error.SystemResources,
            posix.ENOMEM => return error.SystemResources,
            else => return unexpectedErrorPosix(err),
        }
    }
    return index;
}

/// Number of bytes read is returned. Upon reading end-of-file, zero is returned.
pub fn posix_preadv(fd: i32, iov: [*]const posix.iovec, count: usize, offset: u64) PosixReadError!usize {
    switch (builtin.os) {
        builtin.Os.macosx => {
            // Darwin does not have preadv but it does have pread.
            var off: usize = 0;
            var iov_i: usize = 0;
            var inner_off: usize = 0;
            while (true) {
                const v = iov[iov_i];
                const rc = darwin.pread(fd, v.iov_base + inner_off, v.iov_len - inner_off, offset + off);
                const err = darwin.getErrno(rc);
                switch (err) {
                    0 => {
                        off += rc;
                        inner_off += rc;
                        if (inner_off == v.iov_len) {
                            iov_i += 1;
                            inner_off = 0;
                            if (iov_i == count) {
                                return off;
                            }
                        }
                        if (rc == 0) return off; // EOF
                        continue;
                    },
                    posix.EINTR => continue,
                    posix.EINVAL => unreachable,
                    posix.EFAULT => unreachable,
                    posix.ESPIPE => unreachable, // fd is not seekable
                    posix.EAGAIN => unreachable, // this function is not for non blocking
                    posix.EBADF => unreachable, // always a race condition
                    posix.EIO => return error.InputOutput,
                    posix.EISDIR => return error.IsDir,
                    posix.ENOBUFS => return error.SystemResources,
                    posix.ENOMEM => return error.SystemResources,
                    else => return unexpectedErrorPosix(err),
                }
            }
        },
        builtin.Os.linux, builtin.Os.freebsd => while (true) {
            const rc = posix.preadv(fd, iov, count, offset);
            const err = posix.getErrno(rc);
            switch (err) {
                0 => return rc,
                posix.EINTR => continue,
                posix.EINVAL => unreachable,
                posix.EFAULT => unreachable,
                posix.EAGAIN => unreachable, // don't call this function for non blocking
                posix.EBADF => unreachable, // always a race condition
                posix.EIO => return error.InputOutput,
                posix.EISDIR => return error.IsDir,
                posix.ENOBUFS => return error.SystemResources,
                posix.ENOMEM => return error.SystemResources,
                else => return unexpectedErrorPosix(err),
            }
        },
        else => @compileError("Unsupported OS"),
    }
}

pub const PosixWriteError = error{
    DiskQuota,
    FileTooBig,
    InputOutput,
    NoSpaceLeft,
    AccessDenied,
    BrokenPipe,

    /// See https://github.com/ziglang/zig/issues/1396
    Unexpected,
};

/// Calls POSIX write, and keeps trying if it gets interrupted.
pub fn posixWrite(fd: i32, bytes: []const u8) PosixWriteError!void {
    // Linux can return EINVAL when write amount is > 0x7ffff000
    // See https://github.com/ziglang/zig/pull/743#issuecomment-363165856
    const max_bytes_len = 0x7ffff000;

    var index: usize = 0;
    while (index < bytes.len) {
        const amt_to_write = math.min(bytes.len - index, usize(max_bytes_len));
        const rc = posix.write(fd, bytes.ptr + index, amt_to_write);
        const write_err = posix.getErrno(rc);
        switch (write_err) {
            0 => {
                index += rc;
                continue;
            },
            posix.EINTR => continue,
            posix.EINVAL => unreachable,
            posix.EFAULT => unreachable,
            posix.EAGAIN => unreachable, // use posixAsyncWrite for non-blocking
            posix.EBADF => unreachable, // always a race condition
            posix.EDESTADDRREQ => unreachable, // connect was never called
            posix.EDQUOT => return PosixWriteError.DiskQuota,
            posix.EFBIG => return PosixWriteError.FileTooBig,
            posix.EIO => return PosixWriteError.InputOutput,
            posix.ENOSPC => return PosixWriteError.NoSpaceLeft,
            posix.EPERM => return PosixWriteError.AccessDenied,
            posix.EPIPE => return PosixWriteError.BrokenPipe,
            else => return unexpectedErrorPosix(write_err),
        }
    }
}

pub fn posix_pwritev(fd: i32, iov: [*]const posix.iovec_const, count: usize, offset: u64) PosixWriteError!void {
    switch (builtin.os) {
        builtin.Os.macosx => {
            // Darwin does not have pwritev but it does have pwrite.
            var off: usize = 0;
            var iov_i: usize = 0;
            var inner_off: usize = 0;
            while (true) {
                const v = iov[iov_i];
                const rc = darwin.pwrite(fd, v.iov_base + inner_off, v.iov_len - inner_off, offset + off);
                const err = darwin.getErrno(rc);
                switch (err) {
                    0 => {
                        off += rc;
                        inner_off += rc;
                        if (inner_off == v.iov_len) {
                            iov_i += 1;
                            inner_off = 0;
                            if (iov_i == count) {
                                return;
                            }
                        }
                        continue;
                    },
                    posix.EINTR => continue,
                    posix.ESPIPE => unreachable, // fd is not seekable
                    posix.EINVAL => unreachable,
                    posix.EFAULT => unreachable,
                    posix.EAGAIN => unreachable, // use posixAsyncPWriteV for non-blocking
                    posix.EBADF => unreachable, // always a race condition
                    posix.EDESTADDRREQ => unreachable, // connect was never called
                    posix.EDQUOT => return PosixWriteError.DiskQuota,
                    posix.EFBIG => return PosixWriteError.FileTooBig,
                    posix.EIO => return PosixWriteError.InputOutput,
                    posix.ENOSPC => return PosixWriteError.NoSpaceLeft,
                    posix.EPERM => return PosixWriteError.AccessDenied,
                    posix.EPIPE => return PosixWriteError.BrokenPipe,
                    else => return unexpectedErrorPosix(err),
                }
            }
        },
        builtin.Os.linux => while (true) {
            const rc = posix.pwritev(fd, iov, count, offset);
            const err = posix.getErrno(rc);
            switch (err) {
                0 => return,
                posix.EINTR => continue,
                posix.EINVAL => unreachable,
                posix.EFAULT => unreachable,
                posix.EAGAIN => unreachable, // use posixAsyncPWriteV for non-blocking
                posix.EBADF => unreachable, // always a race condition
                posix.EDESTADDRREQ => unreachable, // connect was never called
                posix.EDQUOT => return PosixWriteError.DiskQuota,
                posix.EFBIG => return PosixWriteError.FileTooBig,
                posix.EIO => return PosixWriteError.InputOutput,
                posix.ENOSPC => return PosixWriteError.NoSpaceLeft,
                posix.EPERM => return PosixWriteError.AccessDenied,
                posix.EPIPE => return PosixWriteError.BrokenPipe,
                else => return unexpectedErrorPosix(err),
            }
        },
        else => @compileError("Unsupported OS"),
    }
}

pub const PosixOpenError = error{
    AccessDenied,
    FileTooBig,
    IsDir,
    SymLinkLoop,
    ProcessFdQuotaExceeded,
    NameTooLong,
    SystemFdQuotaExceeded,
    NoDevice,
    FileNotFound,
    SystemResources,
    NoSpaceLeft,
    NotDir,
    PathAlreadyExists,

    /// See https://github.com/ziglang/zig/issues/1396
    Unexpected,
};

/// ::file_path needs to be copied in memory to add a null terminating byte.
/// Calls POSIX open, keeps trying if it gets interrupted, and translates
/// the return value into zig errors.
pub fn posixOpen(file_path: []const u8, flags: u32, perm: usize) PosixOpenError!i32 {
    const file_path_c = try toPosixPath(file_path);
    return posixOpenC(&file_path_c, flags, perm);
}

// TODO https://github.com/ziglang/zig/issues/265
pub fn posixOpenC(file_path: [*]const u8, flags: u32, perm: usize) !i32 {
    while (true) {
        const result = posix.open(file_path, flags, perm);
        const err = posix.getErrno(result);
        if (err > 0) {
            switch (err) {
                posix.EINTR => continue,

                posix.EFAULT => unreachable,
                posix.EINVAL => unreachable,
                posix.EACCES => return PosixOpenError.AccessDenied,
                posix.EFBIG, posix.EOVERFLOW => return PosixOpenError.FileTooBig,
                posix.EISDIR => return PosixOpenError.IsDir,
                posix.ELOOP => return PosixOpenError.SymLinkLoop,
                posix.EMFILE => return PosixOpenError.ProcessFdQuotaExceeded,
                posix.ENAMETOOLONG => return PosixOpenError.NameTooLong,
                posix.ENFILE => return PosixOpenError.SystemFdQuotaExceeded,
                posix.ENODEV => return PosixOpenError.NoDevice,
                posix.ENOENT => return PosixOpenError.FileNotFound,
                posix.ENOMEM => return PosixOpenError.SystemResources,
                posix.ENOSPC => return PosixOpenError.NoSpaceLeft,
                posix.ENOTDIR => return PosixOpenError.NotDir,
                posix.EPERM => return PosixOpenError.AccessDenied,
                posix.EEXIST => return PosixOpenError.PathAlreadyExists,
                else => return unexpectedErrorPosix(err),
            }
        }
        return @intCast(i32, result);
    }
}

/// Used to convert a slice to a null terminated slice on the stack.
/// TODO well defined copy elision
pub fn toPosixPath(file_path: []const u8) ![posix.PATH_MAX]u8 {
    var path_with_null: [posix.PATH_MAX]u8 = undefined;
    if (file_path.len >= posix.PATH_MAX) return error.NameTooLong;
    mem.copy(u8, path_with_null[0..], file_path);
    path_with_null[file_path.len] = 0;
    return path_with_null;
}

pub fn posixDup2(old_fd: i32, new_fd: i32) !void {
    while (true) {
        const err = posix.getErrno(posix.dup2(old_fd, new_fd));
        if (err > 0) {
            return switch (err) {
                posix.EBUSY, posix.EINTR => continue,
                posix.EMFILE => error.ProcessFdQuotaExceeded,
                posix.EINVAL => unreachable,
                else => unexpectedErrorPosix(err),
            };
        }
        return;
    }
}

pub fn createNullDelimitedEnvMap(allocator: *Allocator, env_map: *const BufMap) ![]?[*]u8 {
    const envp_count = env_map.count();
    const envp_buf = try allocator.alloc(?[*]u8, envp_count + 1);
    mem.set(?[*]u8, envp_buf, null);
    errdefer freeNullDelimitedEnvMap(allocator, envp_buf);
    {
        var it = env_map.iterator();
        var i: usize = 0;
        while (it.next()) |pair| : (i += 1) {
            const env_buf = try allocator.alloc(u8, pair.key.len + pair.value.len + 2);
            @memcpy(env_buf.ptr, pair.key.ptr, pair.key.len);
            env_buf[pair.key.len] = '=';
            @memcpy(env_buf.ptr + pair.key.len + 1, pair.value.ptr, pair.value.len);
            env_buf[env_buf.len - 1] = 0;

            envp_buf[i] = env_buf.ptr;
        }
        assert(i == envp_count);
    }
    assert(envp_buf[envp_count] == null);
    return envp_buf;
}

pub fn freeNullDelimitedEnvMap(allocator: *Allocator, envp_buf: []?[*]u8) void {
    for (envp_buf) |env| {
        const env_buf = if (env) |ptr| ptr[0 .. cstr.len(ptr) + 1] else break;
        allocator.free(env_buf);
    }
    allocator.free(envp_buf);
}

/// This function must allocate memory to add a null terminating bytes on path and each arg.
/// It must also convert to KEY=VALUE\0 format for environment variables, and include null
/// pointers after the args and after the environment variables.
/// `argv[0]` is the executable path.
/// This function also uses the PATH environment variable to get the full path to the executable.
pub fn posixExecve(argv: []const []const u8, env_map: *const BufMap, allocator: *Allocator) !void {
    const argv_buf = try allocator.alloc(?[*]u8, argv.len + 1);
    mem.set(?[*]u8, argv_buf, null);
    defer {
        for (argv_buf) |arg| {
            const arg_buf = if (arg) |ptr| cstr.toSlice(ptr) else break;
            allocator.free(arg_buf);
        }
        allocator.free(argv_buf);
    }
    for (argv) |arg, i| {
        const arg_buf = try allocator.alloc(u8, arg.len + 1);
        @memcpy(arg_buf.ptr, arg.ptr, arg.len);
        arg_buf[arg.len] = 0;

        argv_buf[i] = arg_buf.ptr;
    }
    argv_buf[argv.len] = null;

    const envp_buf = try createNullDelimitedEnvMap(allocator, env_map);
    defer freeNullDelimitedEnvMap(allocator, envp_buf);

    const exe_path = argv[0];
    if (mem.indexOfScalar(u8, exe_path, '/') != null) {
        return posixExecveErrnoToErr(posix.getErrno(posix.execve(argv_buf[0].?, argv_buf.ptr, envp_buf.ptr)));
    }

    const PATH = getEnvPosix("PATH") orelse "/usr/local/bin:/bin/:/usr/bin";
    // PATH.len because it is >= the largest search_path
    // +1 for the / to join the search path and exe_path
    // +1 for the null terminating byte
    const path_buf = try allocator.alloc(u8, PATH.len + exe_path.len + 2);
    defer allocator.free(path_buf);
    var it = mem.split(PATH, ":");
    var seen_eacces = false;
    var err: usize = undefined;
    while (it.next()) |search_path| {
        mem.copy(u8, path_buf, search_path);
        path_buf[search_path.len] = '/';
        mem.copy(u8, path_buf[search_path.len + 1 ..], exe_path);
        path_buf[search_path.len + exe_path.len + 1] = 0;
        err = posix.getErrno(posix.execve(path_buf.ptr, argv_buf.ptr, envp_buf.ptr));
        assert(err > 0);
        if (err == posix.EACCES) {
            seen_eacces = true;
        } else if (err != posix.ENOENT) {
            return posixExecveErrnoToErr(err);
        }
    }
    if (seen_eacces) {
        err = posix.EACCES;
    }
    return posixExecveErrnoToErr(err);
}

pub const PosixExecveError = error{
    SystemResources,
    AccessDenied,
    InvalidExe,
    FileSystem,
    IsDir,
    FileNotFound,
    NotDir,
    FileBusy,

    /// See https://github.com/ziglang/zig/issues/1396
    Unexpected,
};

fn posixExecveErrnoToErr(err: usize) PosixExecveError {
    assert(err > 0);
    switch (err) {
        posix.EFAULT => unreachable,
        posix.E2BIG => return error.SystemResources,
        posix.EMFILE => return error.SystemResources,
        posix.ENAMETOOLONG => return error.SystemResources,
        posix.ENFILE => return error.SystemResources,
        posix.ENOMEM => return error.SystemResources,
        posix.EACCES => return error.AccessDenied,
        posix.EPERM => return error.AccessDenied,
        posix.EINVAL => return error.InvalidExe,
        posix.ENOEXEC => return error.InvalidExe,
        posix.EIO => return error.FileSystem,
        posix.ELOOP => return error.FileSystem,
        posix.EISDIR => return error.IsDir,
        posix.ENOENT => return error.FileNotFound,
        posix.ENOTDIR => return error.NotDir,
        posix.ETXTBSY => return error.FileBusy,
        else => return unexpectedErrorPosix(err),
    }
}

pub var linux_elf_aux_maybe: ?[*]std.elf.Auxv = null;
pub var posix_environ_raw: [][*]u8 = undefined;

/// See std.elf for the constants.
pub fn linuxGetAuxVal(index: usize) usize {
    if (builtin.link_libc) {
        return usize(std.c.getauxval(index));
    } else if (linux_elf_aux_maybe) |auxv| {
        var i: usize = 0;
        while (auxv[i].a_type != std.elf.AT_NULL) : (i += 1) {
            if (auxv[i].a_type == index)
                return auxv[i].a_un.a_val;
        }
    }
    return 0;
}

pub fn getBaseAddress() usize {
    switch (builtin.os) {
        builtin.Os.linux => {
            const base = linuxGetAuxVal(std.elf.AT_BASE);
            if (base != 0) {
                return base;
            }
            const phdr = linuxGetAuxVal(std.elf.AT_PHDR);
            const ElfHeader = switch (@sizeOf(usize)) {
                4 => std.elf.Elf32_Ehdr,
                8 => std.elf.Elf64_Ehdr,
                else => @compileError("Unsupported architecture"),
            };
            return phdr - @sizeOf(ElfHeader);
        },
        builtin.Os.macosx => return @ptrToInt(&std.c._mh_execute_header),
        builtin.Os.windows => return @ptrToInt(windows.GetModuleHandleW(null)),
        else => @compileError("Unsupported OS"),
    }
}

/// Caller must free result when done.
/// TODO make this go through libc when we have it
pub fn getEnvMap(allocator: *Allocator) !BufMap {
    var result = BufMap.init(allocator);
    errdefer result.deinit();

    if (is_windows) {
        const ptr = windows.GetEnvironmentStringsA() orelse return error.OutOfMemory;
        defer assert(windows.FreeEnvironmentStringsA(ptr) != 0);

        var i: usize = 0;
        while (true) {
            if (ptr[i] == 0) return result;

            const key_start = i;

            while (ptr[i] != 0 and ptr[i] != '=') : (i += 1) {}
            const key = ptr[key_start..i];

            if (ptr[i] == '=') i += 1;

            const value_start = i;
            while (ptr[i] != 0) : (i += 1) {}
            const value = ptr[value_start..i];

            i += 1; // skip over null byte

            try result.set(key, value);
        }
    } else {
        for (posix_environ_raw) |ptr| {
            var line_i: usize = 0;
            while (ptr[line_i] != 0 and ptr[line_i] != '=') : (line_i += 1) {}
            const key = ptr[0..line_i];

            var end_i: usize = line_i;
            while (ptr[end_i] != 0) : (end_i += 1) {}
            const value = ptr[line_i + 1 .. end_i];

            try result.set(key, value);
        }
        return result;
    }
}

/// TODO make this go through libc when we have it
pub fn getEnvPosix(key: []const u8) ?[]const u8 {
    for (posix_environ_raw) |ptr| {
        var line_i: usize = 0;
        while (ptr[line_i] != 0 and ptr[line_i] != '=') : (line_i += 1) {}
        const this_key = ptr[0..line_i];
        if (!mem.eql(u8, key, this_key)) continue;

        var end_i: usize = line_i;
        while (ptr[end_i] != 0) : (end_i += 1) {}
        const this_value = ptr[line_i + 1 .. end_i];

        return this_value;
    }
    return null;
}

pub const GetEnvVarOwnedError = error{
    OutOfMemory,
    EnvironmentVariableNotFound,
};

/// Caller must free returned memory.
/// TODO make this go through libc when we have it
pub fn getEnvVarOwned(allocator: *mem.Allocator, key: []const u8) GetEnvVarOwnedError![]u8 {
    if (is_windows) {
        const key_with_null = try cstr.addNullByte(allocator, key);
        defer allocator.free(key_with_null);

        var buf = try allocator.alloc(u8, 256);
        errdefer allocator.free(buf);

        while (true) {
            const windows_buf_len = math.cast(windows.DWORD, buf.len) catch return error.OutOfMemory;
            const result = windows.GetEnvironmentVariableA(key_with_null.ptr, buf.ptr, windows_buf_len);

            if (result == 0) {
                const err = windows.GetLastError();
                return switch (err) {
                    windows.ERROR.ENVVAR_NOT_FOUND => error.EnvironmentVariableNotFound,
                    else => {
                        _ = unexpectedErrorWindows(err);
                        return error.EnvironmentVariableNotFound;
                    },
                };
            }

            if (result > buf.len) {
                buf = try allocator.realloc(u8, buf, result);
                continue;
            }

            return allocator.shrink(u8, buf, result);
        }
    } else {
        const result = getEnvPosix(key) orelse return error.EnvironmentVariableNotFound;
        return mem.dupe(allocator, u8, result);
    }
}

/// Caller must free the returned memory.
pub fn getCwdAlloc(allocator: *Allocator) ![]u8 {
    var buf: [MAX_PATH_BYTES]u8 = undefined;
    return mem.dupe(allocator, u8, try getCwd(&buf));
}

pub const GetCwdError = error{Unexpected};

/// The result is a slice of out_buffer.
pub fn getCwd(out_buffer: *[MAX_PATH_BYTES]u8) GetCwdError![]u8 {
    switch (builtin.os) {
        Os.windows => {
            var utf16le_buf: [windows_util.PATH_MAX_WIDE]u16 = undefined;
            const casted_len = @intCast(windows.DWORD, utf16le_buf.len); // TODO shouldn't need this cast
            const casted_ptr = ([*]u16)(&utf16le_buf); // TODO shouldn't need this cast
            const result = windows.GetCurrentDirectoryW(casted_len, casted_ptr);
            if (result == 0) {
                const err = windows.GetLastError();
                switch (err) {
                    else => return unexpectedErrorWindows(err),
                }
            }
            assert(result <= utf16le_buf.len);
            const utf16le_slice = utf16le_buf[0..result];
            // Trust that Windows gives us valid UTF-16LE.
            const end_index = std.unicode.utf16leToUtf8(out_buffer, utf16le_slice) catch unreachable;
            return out_buffer[0..end_index];
        },
        else => {
            const err = posix.getErrno(posix.getcwd(out_buffer, out_buffer.len));
            switch (err) {
                0 => return cstr.toSlice(out_buffer),
                posix.ERANGE => unreachable,
                else => return unexpectedErrorPosix(err),
            }
        },
    }
}

test "os.getCwd" {
    // at least call it so it gets compiled
    _ = getCwdAlloc(debug.global_allocator);
    var buf: [MAX_PATH_BYTES]u8 = undefined;
    _ = getCwd(&buf);
}

pub const SymLinkError = PosixSymLinkError || WindowsSymLinkError;

/// TODO add a symLinkC variant
pub fn symLink(existing_path: []const u8, new_path: []const u8) SymLinkError!void {
    if (is_windows) {
        return symLinkWindows(existing_path, new_path);
    } else {
        return symLinkPosix(existing_path, new_path);
    }
}

pub const WindowsSymLinkError = error{
    NameTooLong,
    InvalidUtf8,
    BadPathName,

    /// See https://github.com/ziglang/zig/issues/1396
    Unexpected,
};

pub fn symLinkW(existing_path_w: [*]const u16, new_path_w: [*]const u16) WindowsSymLinkError!void {
    if (windows.CreateSymbolicLinkW(existing_path_w, new_path_w, 0) == 0) {
        const err = windows.GetLastError();
        switch (err) {
            else => return unexpectedErrorWindows(err),
        }
    }
}

pub fn symLinkWindows(existing_path: []const u8, new_path: []const u8) WindowsSymLinkError!void {
    const existing_path_w = try windows_util.sliceToPrefixedFileW(existing_path);
    const new_path_w = try windows_util.sliceToPrefixedFileW(new_path);
    return symLinkW(&existing_path_w, &new_path_w);
}

pub const PosixSymLinkError = error{
    AccessDenied,
    DiskQuota,
    PathAlreadyExists,
    FileSystem,
    SymLinkLoop,
    NameTooLong,
    FileNotFound,
    SystemResources,
    NoSpaceLeft,
    ReadOnlyFileSystem,
    NotDir,

    /// See https://github.com/ziglang/zig/issues/1396
    Unexpected,
};

pub fn symLinkPosixC(existing_path: [*]const u8, new_path: [*]const u8) PosixSymLinkError!void {
    const err = posix.getErrno(posix.symlink(existing_path, new_path));
    switch (err) {
        0 => return,
        posix.EFAULT => unreachable,
        posix.EINVAL => unreachable,
        posix.EACCES => return error.AccessDenied,
        posix.EPERM => return error.AccessDenied,
        posix.EDQUOT => return error.DiskQuota,
        posix.EEXIST => return error.PathAlreadyExists,
        posix.EIO => return error.FileSystem,
        posix.ELOOP => return error.SymLinkLoop,
        posix.ENAMETOOLONG => return error.NameTooLong,
        posix.ENOENT => return error.FileNotFound,
        posix.ENOTDIR => return error.NotDir,
        posix.ENOMEM => return error.SystemResources,
        posix.ENOSPC => return error.NoSpaceLeft,
        posix.EROFS => return error.ReadOnlyFileSystem,
        else => return unexpectedErrorPosix(err),
    }
}

pub fn symLinkPosix(existing_path: []const u8, new_path: []const u8) PosixSymLinkError!void {
    const existing_path_c = try toPosixPath(existing_path);
    const new_path_c = try toPosixPath(new_path);
    return symLinkPosixC(&existing_path_c, &new_path_c);
}

// here we replace the standard +/ with -_ so that it can be used in a file name
const b64_fs_encoder = base64.Base64Encoder.init("ABCDEFGHIJKLMNOPQRSTUVWXYZabcdefghijklmnopqrstuvwxyz0123456789-_", base64.standard_pad_char);

/// TODO remove the allocator requirement from this API
pub fn atomicSymLink(allocator: *Allocator, existing_path: []const u8, new_path: []const u8) !void {
    if (symLink(existing_path, new_path)) {
        return;
    } else |err| switch (err) {
        error.PathAlreadyExists => {},
        else => return err, // TODO zig should know this set does not include PathAlreadyExists
    }

    const dirname = os.path.dirname(new_path) orelse ".";

    var rand_buf: [12]u8 = undefined;
    const tmp_path = try allocator.alloc(u8, dirname.len + 1 + base64.Base64Encoder.calcSize(rand_buf.len));
    defer allocator.free(tmp_path);
    mem.copy(u8, tmp_path[0..], dirname);
    tmp_path[dirname.len] = os.path.sep;
    while (true) {
        try getRandomBytes(rand_buf[0..]);
        b64_fs_encoder.encode(tmp_path[dirname.len + 1 ..], rand_buf);

        if (symLink(existing_path, tmp_path)) {
            return rename(tmp_path, new_path);
        } else |err| switch (err) {
            error.PathAlreadyExists => continue,
            else => return err, // TODO zig should know this set does not include PathAlreadyExists
        }
    }
}

pub const DeleteFileError = error{
    FileNotFound,
    AccessDenied,
    FileBusy,
    FileSystem,
    IsDir,
    SymLinkLoop,
    NameTooLong,
    NotDir,
    SystemResources,
    ReadOnlyFileSystem,

    /// On Windows, file paths must be valid Unicode.
    InvalidUtf8,

    /// On Windows, file paths cannot contain these characters:
    /// '/', '*', '?', '"', '<', '>', '|'
    BadPathName,

    /// See https://github.com/ziglang/zig/issues/1396
    Unexpected,
};

pub fn deleteFile(file_path: []const u8) DeleteFileError!void {
    if (builtin.os == Os.windows) {
        const file_path_w = try windows_util.sliceToPrefixedFileW(file_path);
        return deleteFileW(&file_path_w);
    } else {
        const file_path_c = try toPosixPath(file_path);
        return deleteFileC(&file_path_c);
    }
}

pub fn deleteFileW(file_path: [*]const u16) DeleteFileError!void {
    if (windows.DeleteFileW(file_path) == 0) {
        const err = windows.GetLastError();
        switch (err) {
            windows.ERROR.FILE_NOT_FOUND => return error.FileNotFound,
            windows.ERROR.ACCESS_DENIED => return error.AccessDenied,
            windows.ERROR.FILENAME_EXCED_RANGE => return error.NameTooLong,
            windows.ERROR.INVALID_PARAMETER => return error.NameTooLong,
            else => return unexpectedErrorWindows(err),
        }
    }
}

pub fn deleteFileC(file_path: [*]const u8) DeleteFileError!void {
    if (is_windows) {
        const file_path_w = try windows_util.cStrToPrefixedFileW(file_path);
        return deleteFileW(&file_path_w);
    } else {
        const err = posix.getErrno(posix.unlink(file_path));
        switch (err) {
            0 => return,
            posix.EACCES => return error.AccessDenied,
            posix.EPERM => return error.AccessDenied,
            posix.EBUSY => return error.FileBusy,
            posix.EFAULT => unreachable,
            posix.EINVAL => unreachable,
            posix.EIO => return error.FileSystem,
            posix.EISDIR => return error.IsDir,
            posix.ELOOP => return error.SymLinkLoop,
            posix.ENAMETOOLONG => return error.NameTooLong,
            posix.ENOENT => return error.FileNotFound,
            posix.ENOTDIR => return error.NotDir,
            posix.ENOMEM => return error.SystemResources,
            posix.EROFS => return error.ReadOnlyFileSystem,
            else => return unexpectedErrorPosix(err),
        }
    }
}

/// Guaranteed to be atomic. However until https://patchwork.kernel.org/patch/9636735/ is
/// merged and readily available,
/// there is a possibility of power loss or application termination leaving temporary files present
/// in the same directory as dest_path.
/// Destination file will have the same mode as the source file.
pub fn copyFile(source_path: []const u8, dest_path: []const u8) !void {
    var in_file = try os.File.openRead(source_path);
    defer in_file.close();

    const mode = try in_file.mode();

    var atomic_file = try AtomicFile.init(dest_path, mode);
    defer atomic_file.deinit();

    var buf: [page_size]u8 = undefined;
    while (true) {
        const amt = try in_file.readFull(buf[0..]);
        try atomic_file.file.write(buf[0..amt]);
        if (amt != buf.len) {
            return atomic_file.finish();
        }
    }
}

/// Guaranteed to be atomic. However until https://patchwork.kernel.org/patch/9636735/ is
/// merged and readily available,
/// there is a possibility of power loss or application termination leaving temporary files present
pub fn copyFileMode(source_path: []const u8, dest_path: []const u8, mode: File.Mode) !void {
    var in_file = try os.File.openRead(source_path);
    defer in_file.close();

    var atomic_file = try AtomicFile.init(dest_path, mode);
    defer atomic_file.deinit();

    var buf: [page_size]u8 = undefined;
    while (true) {
        const amt = try in_file.read(buf[0..]);
        try atomic_file.file.write(buf[0..amt]);
        if (amt != buf.len) {
            return atomic_file.finish();
        }
    }
}

pub const AtomicFile = struct {
    file: os.File,
    tmp_path_buf: [MAX_PATH_BYTES]u8,
    dest_path: []const u8,
    finished: bool,

    const InitError = os.File.OpenError;

    /// dest_path must remain valid for the lifetime of AtomicFile
    /// call finish to atomically replace dest_path with contents
    /// TODO once we have null terminated pointers, use the
    /// openWriteNoClobberN function
    pub fn init(dest_path: []const u8, mode: File.Mode) InitError!AtomicFile {
        const dirname = os.path.dirname(dest_path);
        var rand_buf: [12]u8 = undefined;
        const dirname_component_len = if (dirname) |d| d.len + 1 else 0;
        const encoded_rand_len = comptime base64.Base64Encoder.calcSize(rand_buf.len);
        const tmp_path_len = dirname_component_len + encoded_rand_len;
        var tmp_path_buf: [MAX_PATH_BYTES]u8 = undefined;
        if (tmp_path_len >= tmp_path_buf.len) return error.NameTooLong;

        if (dirname) |dir| {
            mem.copy(u8, tmp_path_buf[0..], dir);
            tmp_path_buf[dir.len] = os.path.sep;
        }

        tmp_path_buf[tmp_path_len] = 0;

        while (true) {
            try getRandomBytes(rand_buf[0..]);
            b64_fs_encoder.encode(tmp_path_buf[dirname_component_len..tmp_path_len], rand_buf);

            const file = os.File.openWriteNoClobberC(&tmp_path_buf, mode) catch |err| switch (err) {
                error.PathAlreadyExists => continue,
                // TODO zig should figure out that this error set does not include PathAlreadyExists since
                // it is handled in the above switch
                else => return err,
            };

            return AtomicFile{
                .file = file,
                .tmp_path_buf = tmp_path_buf,
                .dest_path = dest_path,
                .finished = false,
            };
        }
    }

    /// always call deinit, even after successful finish()
    pub fn deinit(self: *AtomicFile) void {
        if (!self.finished) {
            self.file.close();
            deleteFileC(&self.tmp_path_buf) catch {};
            self.finished = true;
        }
    }

    pub fn finish(self: *AtomicFile) !void {
        assert(!self.finished);
        self.file.close();
        self.finished = true;
        if (is_posix) {
            const dest_path_c = try toPosixPath(self.dest_path);
            return renameC(&self.tmp_path_buf, &dest_path_c);
        } else if (is_windows) {
            const dest_path_w = try windows_util.sliceToPrefixedFileW(self.dest_path);
            const tmp_path_w = try windows_util.cStrToPrefixedFileW(&self.tmp_path_buf);
            return renameW(&tmp_path_w, &dest_path_w);
        } else {
            @compileError("Unsupported OS");
        }
    }
};

pub fn renameC(old_path: [*]const u8, new_path: [*]const u8) !void {
    if (is_windows) {
        const old_path_w = try windows_util.cStrToPrefixedFileW(old_path);
        const new_path_w = try windows_util.cStrToPrefixedFileW(new_path);
        return renameW(&old_path_w, &new_path_w);
    } else {
        const err = posix.getErrno(posix.rename(old_path, new_path));
        switch (err) {
            0 => return,
            posix.EACCES => return error.AccessDenied,
            posix.EPERM => return error.AccessDenied,
            posix.EBUSY => return error.FileBusy,
            posix.EDQUOT => return error.DiskQuota,
            posix.EFAULT => unreachable,
            posix.EINVAL => unreachable,
            posix.EISDIR => return error.IsDir,
            posix.ELOOP => return error.SymLinkLoop,
            posix.EMLINK => return error.LinkQuotaExceeded,
            posix.ENAMETOOLONG => return error.NameTooLong,
            posix.ENOENT => return error.FileNotFound,
            posix.ENOTDIR => return error.NotDir,
            posix.ENOMEM => return error.SystemResources,
            posix.ENOSPC => return error.NoSpaceLeft,
            posix.EEXIST => return error.PathAlreadyExists,
            posix.ENOTEMPTY => return error.PathAlreadyExists,
            posix.EROFS => return error.ReadOnlyFileSystem,
            posix.EXDEV => return error.RenameAcrossMountPoints,
            else => return unexpectedErrorPosix(err),
        }
    }
}

pub fn renameW(old_path: [*]const u16, new_path: [*]const u16) !void {
    const flags = windows.MOVEFILE_REPLACE_EXISTING | windows.MOVEFILE_WRITE_THROUGH;
    if (windows.MoveFileExW(old_path, new_path, flags) == 0) {
        const err = windows.GetLastError();
        switch (err) {
            else => return unexpectedErrorWindows(err),
        }
    }
}

pub fn rename(old_path: []const u8, new_path: []const u8) !void {
    if (is_windows) {
        const old_path_w = try windows_util.sliceToPrefixedFileW(old_path);
        const new_path_w = try windows_util.sliceToPrefixedFileW(new_path);
        return renameW(&old_path_w, &new_path_w);
    } else {
        const old_path_c = try toPosixPath(old_path);
        const new_path_c = try toPosixPath(new_path);
        return renameC(&old_path_c, &new_path_c);
    }
}

pub fn makeDir(dir_path: []const u8) !void {
    if (is_windows) {
        return makeDirWindows(dir_path);
    } else {
        return makeDirPosix(dir_path);
    }
}

pub fn makeDirWindows(dir_path: []const u8) !void {
    const dir_path_w = try windows_util.sliceToPrefixedFileW(dir_path);

    if (windows.CreateDirectoryW(&dir_path_w, null) == 0) {
        const err = windows.GetLastError();
        return switch (err) {
            windows.ERROR.ALREADY_EXISTS => error.PathAlreadyExists,
            windows.ERROR.PATH_NOT_FOUND => error.FileNotFound,
            else => unexpectedErrorWindows(err),
        };
    }
}

pub fn makeDirPosixC(dir_path: [*]const u8) !void {
    const err = posix.getErrno(posix.mkdir(dir_path, 0o755));
    switch (err) {
        0 => return,
        posix.EACCES => return error.AccessDenied,
        posix.EPERM => return error.AccessDenied,
        posix.EDQUOT => return error.DiskQuota,
        posix.EEXIST => return error.PathAlreadyExists,
        posix.EFAULT => unreachable,
        posix.ELOOP => return error.SymLinkLoop,
        posix.EMLINK => return error.LinkQuotaExceeded,
        posix.ENAMETOOLONG => return error.NameTooLong,
        posix.ENOENT => return error.FileNotFound,
        posix.ENOMEM => return error.SystemResources,
        posix.ENOSPC => return error.NoSpaceLeft,
        posix.ENOTDIR => return error.NotDir,
        posix.EROFS => return error.ReadOnlyFileSystem,
        else => return unexpectedErrorPosix(err),
    }
}

pub fn makeDirPosix(dir_path: []const u8) !void {
    const dir_path_c = try toPosixPath(dir_path);
    return makeDirPosixC(&dir_path_c);
}

/// Calls makeDir recursively to make an entire path. Returns success if the path
/// already exists and is a directory.
/// TODO determine if we can remove the allocator requirement from this function
pub fn makePath(allocator: *Allocator, full_path: []const u8) !void {
    const resolved_path = try path.resolve(allocator, full_path);
    defer allocator.free(resolved_path);

    var end_index: usize = resolved_path.len;
    while (true) {
        makeDir(resolved_path[0..end_index]) catch |err| switch (err) {
            error.PathAlreadyExists => {
                // TODO stat the file and return an error if it's not a directory
                // this is important because otherwise a dangling symlink
                // could cause an infinite loop
                if (end_index == resolved_path.len) return;
            },
            error.FileNotFound => {
                // march end_index backward until next path component
                while (true) {
                    end_index -= 1;
                    if (os.path.isSep(resolved_path[end_index])) break;
                }
                continue;
            },
            else => return err,
        };
        if (end_index == resolved_path.len) return;
        // march end_index forward until next path component
        while (true) {
            end_index += 1;
            if (end_index == resolved_path.len or os.path.isSep(resolved_path[end_index])) break;
        }
    }
}

pub const DeleteDirError = error{
    AccessDenied,
    FileBusy,
    SymLinkLoop,
    NameTooLong,
    FileNotFound,
    SystemResources,
    NotDir,
    DirNotEmpty,
    ReadOnlyFileSystem,
    InvalidUtf8,
    BadPathName,

    /// See https://github.com/ziglang/zig/issues/1396
    Unexpected,
};

pub fn deleteDirC(dir_path: [*]const u8) DeleteDirError!void {
    switch (builtin.os) {
        Os.windows => {
            const dir_path_w = try windows_util.cStrToPrefixedFileW(dir_path);
            return deleteDirW(&dir_path_w);
        },
        Os.linux, Os.macosx, Os.ios => {
            const err = posix.getErrno(posix.rmdir(dir_path));
            switch (err) {
                0 => return,
                posix.EACCES => return error.AccessDenied,
                posix.EPERM => return error.AccessDenied,
                posix.EBUSY => return error.FileBusy,
                posix.EFAULT => unreachable,
                posix.EINVAL => unreachable,
                posix.ELOOP => return error.SymLinkLoop,
                posix.ENAMETOOLONG => return error.NameTooLong,
                posix.ENOENT => return error.FileNotFound,
                posix.ENOMEM => return error.SystemResources,
                posix.ENOTDIR => return error.NotDir,
                posix.EEXIST => return error.DirNotEmpty,
                posix.ENOTEMPTY => return error.DirNotEmpty,
                posix.EROFS => return error.ReadOnlyFileSystem,
                else => return unexpectedErrorPosix(err),
            }
        },
        else => @compileError("unimplemented"),
    }
}

pub fn deleteDirW(dir_path_w: [*]const u16) DeleteDirError!void {
    if (windows.RemoveDirectoryW(dir_path_w) == 0) {
        const err = windows.GetLastError();
        switch (err) {
            windows.ERROR.PATH_NOT_FOUND => return error.FileNotFound,
            windows.ERROR.DIR_NOT_EMPTY => return error.DirNotEmpty,
            else => return unexpectedErrorWindows(err),
        }
    }
}

/// Returns ::error.DirNotEmpty if the directory is not empty.
/// To delete a directory recursively, see ::deleteTree
pub fn deleteDir(dir_path: []const u8) DeleteDirError!void {
    switch (builtin.os) {
        Os.windows => {
            const dir_path_w = try windows_util.sliceToPrefixedFileW(dir_path);
            return deleteDirW(&dir_path_w);
        },
        Os.linux, Os.macosx, Os.ios => {
            const dir_path_c = try toPosixPath(dir_path);
            return deleteDirC(&dir_path_c);
        },
        else => @compileError("unimplemented"),
    }
}

/// Whether ::full_path describes a symlink, file, or directory, this function
/// removes it. If it cannot be removed because it is a non-empty directory,
/// this function recursively removes its entries and then tries again.
const DeleteTreeError = error{
    OutOfMemory,
    AccessDenied,
    FileTooBig,
    IsDir,
    SymLinkLoop,
    ProcessFdQuotaExceeded,
    NameTooLong,
    SystemFdQuotaExceeded,
    NoDevice,
    SystemResources,
    NoSpaceLeft,
    PathAlreadyExists,
    ReadOnlyFileSystem,
    NotDir,
    FileNotFound,
    FileSystem,
    FileBusy,
    DirNotEmpty,

    /// On Windows, file paths must be valid Unicode.
    InvalidUtf8,

    /// On Windows, file paths cannot contain these characters:
    /// '/', '*', '?', '"', '<', '>', '|'
    BadPathName,

    /// See https://github.com/ziglang/zig/issues/1396
    Unexpected,
};

/// TODO determine if we can remove the allocator requirement
pub fn deleteTree(allocator: *Allocator, full_path: []const u8) DeleteTreeError!void {
    start_over: while (true) {
        var got_access_denied = false;
        // First, try deleting the item as a file. This way we don't follow sym links.
        if (deleteFile(full_path)) {
            return;
        } else |err| switch (err) {
            error.FileNotFound => return,
            error.IsDir => {},
            error.AccessDenied => got_access_denied = true,

            error.InvalidUtf8,
            error.SymLinkLoop,
            error.NameTooLong,
            error.SystemResources,
            error.ReadOnlyFileSystem,
            error.NotDir,
            error.FileSystem,
            error.FileBusy,
            error.BadPathName,
            error.Unexpected,
            => return err,
        }
        {
            var dir = Dir.open(allocator, full_path) catch |err| switch (err) {
                error.NotDir => {
                    if (got_access_denied) {
                        return error.AccessDenied;
                    }
                    continue :start_over;
                },

                error.OutOfMemory,
                error.AccessDenied,
                error.FileTooBig,
                error.IsDir,
                error.SymLinkLoop,
                error.ProcessFdQuotaExceeded,
                error.NameTooLong,
                error.SystemFdQuotaExceeded,
                error.NoDevice,
                error.FileNotFound,
                error.SystemResources,
                error.NoSpaceLeft,
                error.PathAlreadyExists,
                error.Unexpected,
                error.InvalidUtf8,
                error.BadPathName,
                => return err,
            };
            defer dir.close();

            var full_entry_buf = ArrayList(u8).init(allocator);
            defer full_entry_buf.deinit();

            while (try dir.next()) |entry| {
                try full_entry_buf.resize(full_path.len + entry.name.len + 1);
                const full_entry_path = full_entry_buf.toSlice();
                mem.copy(u8, full_entry_path, full_path);
                full_entry_path[full_path.len] = path.sep;
                mem.copy(u8, full_entry_path[full_path.len + 1 ..], entry.name);

                try deleteTree(allocator, full_entry_path);
            }
        }
        return deleteDir(full_path);
    }
}

pub const Dir = struct {
    handle: Handle,
    allocator: *Allocator,

    pub const Handle = switch (builtin.os) {
        Os.macosx, Os.ios => struct {
            fd: i32,
            seek: i64,
            buf: []u8,
            index: usize,
            end_index: usize,
        },
        Os.linux => struct {
            fd: i32,
            buf: []u8,
            index: usize,
            end_index: usize,
        },
        Os.windows => struct {
            handle: windows.HANDLE,
            find_file_data: windows.WIN32_FIND_DATAW,
            first: bool,
            name_data: [256]u8,
        },
        else => @compileError("unimplemented"),
    };

    pub const Entry = struct {
        name: []const u8,
        kind: Kind,

        pub const Kind = enum {
            BlockDevice,
            CharacterDevice,
            Directory,
            NamedPipe,
            SymLink,
            File,
            UnixDomainSocket,
            Whiteout,
            Unknown,
        };
    };

    pub const OpenError = error{
        FileNotFound,
        NotDir,
        AccessDenied,
        FileTooBig,
        IsDir,
        SymLinkLoop,
        ProcessFdQuotaExceeded,
        NameTooLong,
        SystemFdQuotaExceeded,
        NoDevice,
        SystemResources,
        NoSpaceLeft,
        PathAlreadyExists,
        OutOfMemory,
        InvalidUtf8,
        BadPathName,

        /// See https://github.com/ziglang/zig/issues/1396
        Unexpected,
    };

    /// TODO remove the allocator requirement from this API
    pub fn open(allocator: *Allocator, dir_path: []const u8) OpenError!Dir {
        return Dir{
            .allocator = allocator,
            .handle = switch (builtin.os) {
                Os.windows => blk: {
                    var find_file_data: windows.WIN32_FIND_DATAW = undefined;
                    const handle = try windows_util.windowsFindFirstFile(dir_path, &find_file_data);
                    break :blk Handle{
                        .handle = handle,
                        .find_file_data = find_file_data, // TODO guaranteed copy elision
                        .first = true,
                        .name_data = undefined,
                    };
                },
                Os.macosx, Os.ios => Handle{
                    .fd = try posixOpen(
                        dir_path,
                        posix.O_RDONLY | posix.O_NONBLOCK | posix.O_DIRECTORY | posix.O_CLOEXEC,
                        0,
                    ),
                    .seek = 0,
                    .index = 0,
                    .end_index = 0,
                    .buf = []u8{},
                },
                Os.linux => Handle{
                    .fd = try posixOpen(
                        dir_path,
                        posix.O_RDONLY | posix.O_DIRECTORY | posix.O_CLOEXEC,
                        0,
                    ),
                    .index = 0,
                    .end_index = 0,
                    .buf = []u8{},
                },
                else => @compileError("unimplemented"),
            },
        };
    }

    pub fn close(self: *Dir) void {
        switch (builtin.os) {
            Os.windows => {
                _ = windows.FindClose(self.handle.handle);
            },
            Os.macosx, Os.ios, Os.linux => {
                self.allocator.free(self.handle.buf);
                os.close(self.handle.fd);
            },
            else => @compileError("unimplemented"),
        }
    }

    /// Memory such as file names referenced in this returned entry becomes invalid
    /// with subsequent calls to next, as well as when this `Dir` is deinitialized.
    pub fn next(self: *Dir) !?Entry {
        switch (builtin.os) {
            Os.linux => return self.nextLinux(),
            Os.macosx, Os.ios => return self.nextDarwin(),
            Os.windows => return self.nextWindows(),
            else => @compileError("unimplemented"),
        }
    }

    fn nextDarwin(self: *Dir) !?Entry {
        start_over: while (true) {
            if (self.handle.index >= self.handle.end_index) {
                if (self.handle.buf.len == 0) {
                    self.handle.buf = try self.allocator.alloc(u8, page_size);
                }

                while (true) {
                    const result = posix.getdirentries64(self.handle.fd, self.handle.buf.ptr, self.handle.buf.len, &self.handle.seek);
                    const err = posix.getErrno(result);
                    if (err > 0) {
                        switch (err) {
                            posix.EBADF, posix.EFAULT, posix.ENOTDIR => unreachable,
                            posix.EINVAL => {
                                self.handle.buf = try self.allocator.realloc(u8, self.handle.buf, self.handle.buf.len * 2);
                                continue;
                            },
                            else => return unexpectedErrorPosix(err),
                        }
                    }
                    if (result == 0) return null;
                    self.handle.index = 0;
                    self.handle.end_index = result;
                    break;
                }
            }
            const darwin_entry = @ptrCast(*align(1) posix.dirent, &self.handle.buf[self.handle.index]);
            const next_index = self.handle.index + darwin_entry.d_reclen;
            self.handle.index = next_index;

            const name = @ptrCast([*]u8, &darwin_entry.d_name)[0..darwin_entry.d_namlen];

            if (mem.eql(u8, name, ".") or mem.eql(u8, name, "..")) {
                continue :start_over;
            }

            const entry_kind = switch (darwin_entry.d_type) {
                posix.DT_BLK => Entry.Kind.BlockDevice,
                posix.DT_CHR => Entry.Kind.CharacterDevice,
                posix.DT_DIR => Entry.Kind.Directory,
                posix.DT_FIFO => Entry.Kind.NamedPipe,
                posix.DT_LNK => Entry.Kind.SymLink,
                posix.DT_REG => Entry.Kind.File,
                posix.DT_SOCK => Entry.Kind.UnixDomainSocket,
                posix.DT_WHT => Entry.Kind.Whiteout,
                else => Entry.Kind.Unknown,
            };
            return Entry{
                .name = name,
                .kind = entry_kind,
            };
        }
    }

    fn nextWindows(self: *Dir) !?Entry {
        while (true) {
            if (self.handle.first) {
                self.handle.first = false;
            } else {
                if (!try windows_util.windowsFindNextFile(self.handle.handle, &self.handle.find_file_data))
                    return null;
            }
            const name_utf16le = mem.toSlice(u16, self.handle.find_file_data.cFileName[0..].ptr);
            if (mem.eql(u16, name_utf16le, []u16{'.'}) or mem.eql(u16, name_utf16le, []u16{ '.', '.' }))
                continue;
            // Trust that Windows gives us valid UTF-16LE
            const name_utf8_len = std.unicode.utf16leToUtf8(self.handle.name_data[0..], name_utf16le) catch unreachable;
            const name_utf8 = self.handle.name_data[0..name_utf8_len];
            const kind = blk: {
                const attrs = self.handle.find_file_data.dwFileAttributes;
                if (attrs & windows.FILE_ATTRIBUTE_DIRECTORY != 0) break :blk Entry.Kind.Directory;
                if (attrs & windows.FILE_ATTRIBUTE_REPARSE_POINT != 0) break :blk Entry.Kind.SymLink;
                if (attrs & windows.FILE_ATTRIBUTE_NORMAL != 0) break :blk Entry.Kind.File;
                break :blk Entry.Kind.Unknown;
            };
            return Entry{
                .name = name_utf8,
                .kind = kind,
            };
        }
    }

    fn nextLinux(self: *Dir) !?Entry {
        start_over: while (true) {
            if (self.handle.index >= self.handle.end_index) {
                if (self.handle.buf.len == 0) {
                    self.handle.buf = try self.allocator.alloc(u8, page_size);
                }

                while (true) {
                    const result = posix.getdents64(self.handle.fd, self.handle.buf.ptr, self.handle.buf.len);
                    const err = posix.getErrno(result);
                    if (err > 0) {
                        switch (err) {
                            posix.EBADF, posix.EFAULT, posix.ENOTDIR => unreachable,
                            posix.EINVAL => {
                                self.handle.buf = try self.allocator.realloc(u8, self.handle.buf, self.handle.buf.len * 2);
                                continue;
                            },
                            else => return unexpectedErrorPosix(err),
                        }
                    }
                    if (result == 0) return null;
                    self.handle.index = 0;
                    self.handle.end_index = result;
                    break;
                }
            }
            const linux_entry = @ptrCast(*align(1) posix.dirent64, &self.handle.buf[self.handle.index]);
            const next_index = self.handle.index + linux_entry.d_reclen;
            self.handle.index = next_index;

            const name = cstr.toSlice(@ptrCast([*]u8, &linux_entry.d_name));

            // skip . and .. entries
            if (mem.eql(u8, name, ".") or mem.eql(u8, name, "..")) {
                continue :start_over;
            }

            const entry_kind = switch (linux_entry.d_type) {
                posix.DT_BLK => Entry.Kind.BlockDevice,
                posix.DT_CHR => Entry.Kind.CharacterDevice,
                posix.DT_DIR => Entry.Kind.Directory,
                posix.DT_FIFO => Entry.Kind.NamedPipe,
                posix.DT_LNK => Entry.Kind.SymLink,
                posix.DT_REG => Entry.Kind.File,
                posix.DT_SOCK => Entry.Kind.UnixDomainSocket,
                else => Entry.Kind.Unknown,
            };
            return Entry{
                .name = name,
                .kind = entry_kind,
            };
        }
    }
};

pub fn changeCurDir(allocator: *Allocator, dir_path: []const u8) !void {
    const path_buf = try allocator.alloc(u8, dir_path.len + 1);
    defer allocator.free(path_buf);

    mem.copy(u8, path_buf, dir_path);
    path_buf[dir_path.len] = 0;

    const err = posix.getErrno(posix.chdir(path_buf.ptr));
    if (err > 0) {
        return switch (err) {
            posix.EACCES => error.AccessDenied,
            posix.EFAULT => unreachable,
            posix.EIO => error.FileSystem,
            posix.ELOOP => error.SymLinkLoop,
            posix.ENAMETOOLONG => error.NameTooLong,
            posix.ENOENT => error.FileNotFound,
            posix.ENOMEM => error.SystemResources,
            posix.ENOTDIR => error.NotDir,
            else => unexpectedErrorPosix(err),
        };
    }
}

/// Read value of a symbolic link.
/// The return value is a slice of out_buffer.
pub fn readLinkC(out_buffer: *[posix.PATH_MAX]u8, pathname: [*]const u8) ![]u8 {
    const rc = posix.readlink(pathname, out_buffer, out_buffer.len);
    const err = posix.getErrno(rc);
    switch (err) {
        0 => return out_buffer[0..rc],
        posix.EACCES => return error.AccessDenied,
        posix.EFAULT => unreachable,
        posix.EINVAL => unreachable,
        posix.EIO => return error.FileSystem,
        posix.ELOOP => return error.SymLinkLoop,
        posix.ENAMETOOLONG => unreachable, // out_buffer is at least PATH_MAX
        posix.ENOENT => return error.FileNotFound,
        posix.ENOMEM => return error.SystemResources,
        posix.ENOTDIR => return error.NotDir,
        else => return unexpectedErrorPosix(err),
    }
}

/// Read value of a symbolic link.
/// The return value is a slice of out_buffer.
pub fn readLink(out_buffer: *[posix.PATH_MAX]u8, file_path: []const u8) ![]u8 {
    const file_path_c = try toPosixPath(file_path);
    return readLinkC(out_buffer, &file_path_c);
}

pub fn posix_setuid(uid: u32) !void {
    const err = posix.getErrno(posix.setuid(uid));
    if (err == 0) return;
    return switch (err) {
        posix.EAGAIN => error.ResourceLimitReached,
        posix.EINVAL => error.InvalidUserId,
        posix.EPERM => error.PermissionDenied,
        else => unexpectedErrorPosix(err),
    };
}

pub fn posix_setreuid(ruid: u32, euid: u32) !void {
    const err = posix.getErrno(posix.setreuid(ruid, euid));
    if (err == 0) return;
    return switch (err) {
        posix.EAGAIN => error.ResourceLimitReached,
        posix.EINVAL => error.InvalidUserId,
        posix.EPERM => error.PermissionDenied,
        else => unexpectedErrorPosix(err),
    };
}

pub fn posix_setgid(gid: u32) !void {
    const err = posix.getErrno(posix.setgid(gid));
    if (err == 0) return;
    return switch (err) {
        posix.EAGAIN => error.ResourceLimitReached,
        posix.EINVAL => error.InvalidUserId,
        posix.EPERM => error.PermissionDenied,
        else => unexpectedErrorPosix(err),
    };
}

pub fn posix_setregid(rgid: u32, egid: u32) !void {
    const err = posix.getErrno(posix.setregid(rgid, egid));
    if (err == 0) return;
    return switch (err) {
        posix.EAGAIN => error.ResourceLimitReached,
        posix.EINVAL => error.InvalidUserId,
        posix.EPERM => error.PermissionDenied,
        else => unexpectedErrorPosix(err),
    };
}

pub const WindowsGetStdHandleErrs = error{
    NoStdHandles,

    /// See https://github.com/ziglang/zig/issues/1396
    Unexpected,
};

pub fn windowsGetStdHandle(handle_id: windows.DWORD) WindowsGetStdHandleErrs!windows.HANDLE {
    if (windows.GetStdHandle(handle_id)) |handle| {
        if (handle == windows.INVALID_HANDLE_VALUE) {
            const err = windows.GetLastError();
            return switch (err) {
                else => os.unexpectedErrorWindows(err),
            };
        }
        return handle;
    } else {
        return error.NoStdHandles;
    }
}

pub const ArgIteratorPosix = struct {
    index: usize,
    count: usize,

    pub fn init() ArgIteratorPosix {
        return ArgIteratorPosix{
            .index = 0,
            .count = raw.len,
        };
    }

    pub fn next(self: *ArgIteratorPosix) ?[]const u8 {
        if (self.index == self.count) return null;

        const s = raw[self.index];
        self.index += 1;
        return cstr.toSlice(s);
    }

    pub fn skip(self: *ArgIteratorPosix) bool {
        if (self.index == self.count) return false;

        self.index += 1;
        return true;
    }

    /// This is marked as public but actually it's only meant to be used
    /// internally by zig's startup code.
    pub var raw: [][*]u8 = undefined;
};

pub const ArgIteratorWindows = struct {
    index: usize,
    cmd_line: [*]const u8,
    in_quote: bool,
    quote_count: usize,
    seen_quote_count: usize,

    pub const NextError = error{OutOfMemory};

    pub fn init() ArgIteratorWindows {
        return initWithCmdLine(windows.GetCommandLineA());
    }

    pub fn initWithCmdLine(cmd_line: [*]const u8) ArgIteratorWindows {
        return ArgIteratorWindows{
            .index = 0,
            .cmd_line = cmd_line,
            .in_quote = false,
            .quote_count = countQuotes(cmd_line),
            .seen_quote_count = 0,
        };
    }

    /// You must free the returned memory when done.
    pub fn next(self: *ArgIteratorWindows, allocator: *Allocator) ?(NextError![]u8) {
        // march forward over whitespace
        while (true) : (self.index += 1) {
            const byte = self.cmd_line[self.index];
            switch (byte) {
                0 => return null,
                ' ', '\t' => continue,
                else => break,
            }
        }

        return self.internalNext(allocator);
    }

    pub fn skip(self: *ArgIteratorWindows) bool {
        // march forward over whitespace
        while (true) : (self.index += 1) {
            const byte = self.cmd_line[self.index];
            switch (byte) {
                0 => return false,
                ' ', '\t' => continue,
                else => break,
            }
        }

        var backslash_count: usize = 0;
        while (true) : (self.index += 1) {
            const byte = self.cmd_line[self.index];
            switch (byte) {
                0 => return true,
                '"' => {
                    const quote_is_real = backslash_count % 2 == 0;
                    if (quote_is_real) {
                        self.seen_quote_count += 1;
                    }
                },
                '\\' => {
                    backslash_count += 1;
                },
                ' ', '\t' => {
                    if (self.seen_quote_count % 2 == 0 or self.seen_quote_count == self.quote_count) {
                        return true;
                    }
                    backslash_count = 0;
                },
                else => {
                    backslash_count = 0;
                    continue;
                },
            }
        }
    }

    fn internalNext(self: *ArgIteratorWindows, allocator: *Allocator) NextError![]u8 {
        var buf = try Buffer.initSize(allocator, 0);
        defer buf.deinit();

        var backslash_count: usize = 0;
        while (true) : (self.index += 1) {
            const byte = self.cmd_line[self.index];
            switch (byte) {
                0 => return buf.toOwnedSlice(),
                '"' => {
                    const quote_is_real = backslash_count % 2 == 0;
                    try self.emitBackslashes(&buf, backslash_count / 2);
                    backslash_count = 0;

                    if (quote_is_real) {
                        self.seen_quote_count += 1;
                        if (self.seen_quote_count == self.quote_count and self.seen_quote_count % 2 == 1) {
                            try buf.appendByte('"');
                        }
                    } else {
                        try buf.appendByte('"');
                    }
                },
                '\\' => {
                    backslash_count += 1;
                },
                ' ', '\t' => {
                    try self.emitBackslashes(&buf, backslash_count);
                    backslash_count = 0;
                    if (self.seen_quote_count % 2 == 1 and self.seen_quote_count != self.quote_count) {
                        try buf.appendByte(byte);
                    } else {
                        return buf.toOwnedSlice();
                    }
                },
                else => {
                    try self.emitBackslashes(&buf, backslash_count);
                    backslash_count = 0;
                    try buf.appendByte(byte);
                },
            }
        }
    }

    fn emitBackslashes(self: *ArgIteratorWindows, buf: *Buffer, emit_count: usize) !void {
        var i: usize = 0;
        while (i < emit_count) : (i += 1) {
            try buf.appendByte('\\');
        }
    }

    fn countQuotes(cmd_line: [*]const u8) usize {
        var result: usize = 0;
        var backslash_count: usize = 0;
        var index: usize = 0;
        while (true) : (index += 1) {
            const byte = cmd_line[index];
            switch (byte) {
                0 => return result,
                '\\' => backslash_count += 1,
                '"' => {
                    result += 1 - (backslash_count % 2);
                    backslash_count = 0;
                },
                else => {
                    backslash_count = 0;
                },
            }
        }
    }
};

pub const ArgIterator = struct {
    const InnerType = if (builtin.os == Os.windows) ArgIteratorWindows else ArgIteratorPosix;

    inner: InnerType,

    pub fn init() ArgIterator {
        return ArgIterator{ .inner = InnerType.init() };
    }

    pub const NextError = ArgIteratorWindows.NextError;

    /// You must free the returned memory when done.
    pub fn next(self: *ArgIterator, allocator: *Allocator) ?(NextError![]u8) {
        if (builtin.os == Os.windows) {
            return self.inner.next(allocator);
        } else {
            return mem.dupe(allocator, u8, self.inner.next() orelse return null);
        }
    }

    /// If you only are targeting posix you can call this and not need an allocator.
    pub fn nextPosix(self: *ArgIterator) ?[]const u8 {
        return self.inner.next();
    }

    /// Parse past 1 argument without capturing it.
    /// Returns `true` if skipped an arg, `false` if we are at the end.
    pub fn skip(self: *ArgIterator) bool {
        return self.inner.skip();
    }
};

pub fn args() ArgIterator {
    return ArgIterator.init();
}

/// Caller must call argsFree on result.
pub fn argsAlloc(allocator: *mem.Allocator) ![]const []u8 {
    // TODO refactor to only make 1 allocation.
    var it = args();
    var contents = try Buffer.initSize(allocator, 0);
    defer contents.deinit();

    var slice_list = ArrayList(usize).init(allocator);
    defer slice_list.deinit();

    while (it.next(allocator)) |arg_or_err| {
        const arg = try arg_or_err;
        defer allocator.free(arg);
        try contents.append(arg);
        try slice_list.append(arg.len);
    }

    const contents_slice = contents.toSliceConst();
    const slice_sizes = slice_list.toSliceConst();
    const slice_list_bytes = try math.mul(usize, @sizeOf([]u8), slice_sizes.len);
    const total_bytes = try math.add(usize, slice_list_bytes, contents_slice.len);
    const buf = try allocator.alignedAlloc(u8, @alignOf([]u8), total_bytes);
    errdefer allocator.free(buf);

    const result_slice_list = @bytesToSlice([]u8, buf[0..slice_list_bytes]);
    const result_contents = buf[slice_list_bytes..];
    mem.copy(u8, result_contents, contents_slice);

    var contents_index: usize = 0;
    for (slice_sizes) |len, i| {
        const new_index = contents_index + len;
        result_slice_list[i] = result_contents[contents_index..new_index];
        contents_index = new_index;
    }

    return result_slice_list;
}

pub fn argsFree(allocator: *mem.Allocator, args_alloc: []const []u8) void {
    var total_bytes: usize = 0;
    for (args_alloc) |arg| {
        total_bytes += @sizeOf([]u8) + arg.len;
    }
    const unaligned_allocated_buf = @ptrCast([*]const u8, args_alloc.ptr)[0..total_bytes];
    const aligned_allocated_buf = @alignCast(@alignOf([]u8), unaligned_allocated_buf);
    return allocator.free(aligned_allocated_buf);
}

test "windows arg parsing" {
    testWindowsCmdLine(c"a   b\tc d", [][]const u8{ "a", "b", "c", "d" });
    testWindowsCmdLine(c"\"abc\" d e", [][]const u8{ "abc", "d", "e" });
    testWindowsCmdLine(c"a\\\\\\b d\"e f\"g h", [][]const u8{ "a\\\\\\b", "de fg", "h" });
    testWindowsCmdLine(c"a\\\\\\\"b c d", [][]const u8{ "a\\\"b", "c", "d" });
    testWindowsCmdLine(c"a\\\\\\\\\"b c\" d e", [][]const u8{ "a\\\\b c", "d", "e" });
    testWindowsCmdLine(c"a   b\tc \"d f", [][]const u8{ "a", "b", "c", "\"d", "f" });

    testWindowsCmdLine(c"\".\\..\\zig-cache\\build\" \"bin\\zig.exe\" \".\\..\" \".\\..\\zig-cache\" \"--help\"", [][]const u8{
        ".\\..\\zig-cache\\build",
        "bin\\zig.exe",
        ".\\..",
        ".\\..\\zig-cache",
        "--help",
    });
}

fn testWindowsCmdLine(input_cmd_line: [*]const u8, expected_args: []const []const u8) void {
    var it = ArgIteratorWindows.initWithCmdLine(input_cmd_line);
    for (expected_args) |expected_arg| {
        const arg = it.next(debug.global_allocator).? catch unreachable;
        assert(mem.eql(u8, arg, expected_arg));
    }
    assert(it.next(debug.global_allocator) == null);
}

// TODO make this a build variable that you can set
const unexpected_error_tracing = false;
const UnexpectedError = error{
    /// The Operating System returned an undocumented error code.
    Unexpected,
};

/// Call this when you made a syscall or something that sets errno
/// and you get an unexpected error.
pub fn unexpectedErrorPosix(errno: usize) UnexpectedError {
    if (unexpected_error_tracing) {
        debug.warn("unexpected errno: {}\n", errno);
        debug.dumpCurrentStackTrace(null);
    }
    return error.Unexpected;
}

/// Call this when you made a windows DLL call or something that does SetLastError
/// and you get an unexpected error.
pub fn unexpectedErrorWindows(err: windows.DWORD) UnexpectedError {
    if (unexpected_error_tracing) {
        debug.warn("unexpected GetLastError(): {}\n", err);
        @breakpoint();
        debug.dumpCurrentStackTrace(null);
    }
    return error.Unexpected;
}

pub fn openSelfExe() !os.File {
    switch (builtin.os) {
        Os.linux => return os.File.openReadC(c"/proc/self/exe"),
        Os.macosx, Os.ios => {
            var buf: [MAX_PATH_BYTES]u8 = undefined;
            const self_exe_path = try selfExePath(&buf);
            buf[self_exe_path.len] = 0;
            return os.File.openReadC(self_exe_path.ptr);
        },
        Os.windows => {
            var buf: [windows_util.PATH_MAX_WIDE]u16 = undefined;
            const wide_slice = try selfExePathW(&buf);
            return os.File.openReadW(wide_slice.ptr);
        },
        else => @compileError("Unsupported OS"),
    }
}

test "openSelfExe" {
    switch (builtin.os) {
        Os.linux, Os.macosx, Os.ios, Os.windows => (try openSelfExe()).close(),
        else => return error.SkipZigTest, // Unsupported OS.
    }
}

pub fn selfExePathW(out_buffer: *[windows_util.PATH_MAX_WIDE]u16) ![]u16 {
    const casted_len = @intCast(windows.DWORD, out_buffer.len); // TODO shouldn't need this cast
    const rc = windows.GetModuleFileNameW(null, out_buffer, casted_len);
    assert(rc <= out_buffer.len);
    if (rc == 0) {
        const err = windows.GetLastError();
        switch (err) {
            else => return unexpectedErrorWindows(err),
        }
    }
    return out_buffer[0..rc];
}

/// Get the path to the current executable.
/// If you only need the directory, use selfExeDirPath.
/// If you only want an open file handle, use openSelfExe.
/// This function may return an error if the current executable
/// was deleted after spawning.
/// Returned value is a slice of out_buffer.
///
/// On Linux, depends on procfs being mounted. If the currently executing binary has
/// been deleted, the file path looks something like `/a/b/c/exe (deleted)`.
/// TODO make the return type of this a null terminated pointer
pub fn selfExePath(out_buffer: *[MAX_PATH_BYTES]u8) ![]u8 {
    switch (builtin.os) {
        Os.linux => return readLink(out_buffer, "/proc/self/exe"),
        Os.windows => {
            var utf16le_buf: [windows_util.PATH_MAX_WIDE]u16 = undefined;
            const utf16le_slice = try selfExePathW(&utf16le_buf);
            // Trust that Windows gives us valid UTF-16LE.
            const end_index = std.unicode.utf16leToUtf8(out_buffer, utf16le_slice) catch unreachable;
            return out_buffer[0..end_index];
        },
        Os.macosx, Os.ios => {
            var u32_len: u32 = @intCast(u32, out_buffer.len); // TODO shouldn't need this cast
            const rc = c._NSGetExecutablePath(out_buffer, &u32_len);
            if (rc != 0) return error.NameTooLong;
            return mem.toSlice(u8, out_buffer);
        },
        else => @compileError("Unsupported OS"),
    }
}

/// `selfExeDirPath` except allocates the result on the heap.
/// Caller owns returned memory.
pub fn selfExeDirPathAlloc(allocator: *Allocator) ![]u8 {
    var buf: [MAX_PATH_BYTES]u8 = undefined;
    return mem.dupe(allocator, u8, try selfExeDirPath(&buf));
}

/// Get the directory path that contains the current executable.
/// Returned value is a slice of out_buffer.
pub fn selfExeDirPath(out_buffer: *[MAX_PATH_BYTES]u8) ![]const u8 {
    switch (builtin.os) {
        Os.linux => {
            // If the currently executing binary has been deleted,
            // the file path looks something like `/a/b/c/exe (deleted)`
            // This path cannot be opened, but it's valid for determining the directory
            // the executable was in when it was run.
            const full_exe_path = try readLinkC(out_buffer, c"/proc/self/exe");
            // Assume that /proc/self/exe has an absolute path, and therefore dirname
            // will not return null.
            return path.dirname(full_exe_path).?;
        },
        Os.windows, Os.macosx, Os.ios => {
            const self_exe_path = try selfExePath(out_buffer);
            // Assume that the OS APIs return absolute paths, and therefore dirname
            // will not return null.
            return path.dirname(self_exe_path).?;
        },
        else => @compileError("Unsupported OS"),
    }
}

pub fn isTty(handle: FileHandle) bool {
    if (is_windows) {
        return windows_util.windowsIsTty(handle);
    } else {
        if (builtin.link_libc) {
            return c.isatty(handle) != 0;
        } else {
            return posix.isatty(handle);
        }
    }
}

<<<<<<< HEAD
pub const PosixSocketError = error{
=======
pub fn supportsAnsiEscapeCodes(handle: FileHandle) bool {
    if (is_windows) {
        return windows_util.windowsIsCygwinPty(handle);
    } else {
        if (builtin.link_libc) {
            return c.isatty(handle) != 0;
        } else {
            return posix.isatty(handle);
        }
    }
}

pub const PosixSocketError = error.{
>>>>>>> 8e69a18d
    /// Permission to create a socket of the specified type and/or
    /// pro‐tocol is denied.
    PermissionDenied,

    /// The implementation does not support the specified address family.
    AddressFamilyNotSupported,

    /// Unknown protocol, or protocol family not available.
    ProtocolFamilyNotAvailable,

    /// The per-process limit on the number of open file descriptors has been reached.
    ProcessFdQuotaExceeded,

    /// The system-wide limit on the total number of open files has been reached.
    SystemFdQuotaExceeded,

    /// Insufficient memory is available. The socket cannot be created until sufficient
    /// resources are freed.
    SystemResources,

    /// The protocol type or the specified protocol is not supported within this domain.
    ProtocolNotSupported,
};

pub fn posixSocket(domain: u32, socket_type: u32, protocol: u32) !i32 {
    const rc = posix.socket(domain, socket_type, protocol);
    const err = posix.getErrno(rc);
    switch (err) {
        0 => return @intCast(i32, rc),
        posix.EACCES => return PosixSocketError.PermissionDenied,
        posix.EAFNOSUPPORT => return PosixSocketError.AddressFamilyNotSupported,
        posix.EINVAL => return PosixSocketError.ProtocolFamilyNotAvailable,
        posix.EMFILE => return PosixSocketError.ProcessFdQuotaExceeded,
        posix.ENFILE => return PosixSocketError.SystemFdQuotaExceeded,
        posix.ENOBUFS, posix.ENOMEM => return PosixSocketError.SystemResources,
        posix.EPROTONOSUPPORT => return PosixSocketError.ProtocolNotSupported,
        else => return unexpectedErrorPosix(err),
    }
}

pub const PosixBindError = error{
    /// The address is protected, and the user is not the superuser.
    /// For UNIX domain sockets: Search permission is denied on  a  component
    /// of  the  path  prefix.
    AccessDenied,

    /// The given address is already in use, or in the case of Internet domain sockets,
    /// The  port number was specified as zero in the socket
    /// address structure, but, upon attempting to bind to  an  ephemeral  port,  it  was
    /// determined  that  all  port  numbers in the ephemeral port range are currently in
    /// use.  See the discussion of /proc/sys/net/ipv4/ip_local_port_range ip(7).
    AddressInUse,

    /// A nonexistent interface was requested or the requested address was not local.
    AddressNotAvailable,

    /// Too many symbolic links were encountered in resolving addr.
    SymLinkLoop,

    /// addr is too long.
    NameTooLong,

    /// A component in the directory prefix of the socket pathname does not exist.
    FileNotFound,

    /// Insufficient kernel memory was available.
    SystemResources,

    /// A component of the path prefix is not a directory.
    NotDir,

    /// The socket inode would reside on a read-only filesystem.
    ReadOnlyFileSystem,

    /// See https://github.com/ziglang/zig/issues/1396
    Unexpected,
};

/// addr is `&const T` where T is one of the sockaddr
pub fn posixBind(fd: i32, addr: *const posix.sockaddr) PosixBindError!void {
    const rc = posix.bind(fd, addr, @sizeOf(posix.sockaddr));
    const err = posix.getErrno(rc);
    switch (err) {
        0 => return,
        posix.EACCES => return PosixBindError.AccessDenied,
        posix.EADDRINUSE => return PosixBindError.AddressInUse,
        posix.EBADF => unreachable, // always a race condition if this error is returned
        posix.EINVAL => unreachable,
        posix.ENOTSOCK => unreachable,
        posix.EADDRNOTAVAIL => return PosixBindError.AddressNotAvailable,
        posix.EFAULT => unreachable,
        posix.ELOOP => return PosixBindError.SymLinkLoop,
        posix.ENAMETOOLONG => return PosixBindError.NameTooLong,
        posix.ENOENT => return PosixBindError.FileNotFound,
        posix.ENOMEM => return PosixBindError.SystemResources,
        posix.ENOTDIR => return PosixBindError.NotDir,
        posix.EROFS => return PosixBindError.ReadOnlyFileSystem,
        else => return unexpectedErrorPosix(err),
    }
}

const PosixListenError = error{
    /// Another socket is already listening on the same port.
    /// For Internet domain sockets, the  socket referred to by sockfd had not previously
    /// been bound to an address and, upon attempting to bind it to an ephemeral port, it
    /// was determined that all port numbers in the ephemeral port range are currently in
    /// use.  See the discussion of /proc/sys/net/ipv4/ip_local_port_range in ip(7).
    AddressInUse,

    /// The file descriptor sockfd does not refer to a socket.
    FileDescriptorNotASocket,

    /// The socket is not of a type that supports the listen() operation.
    OperationNotSupported,

    /// See https://github.com/ziglang/zig/issues/1396
    Unexpected,
};

pub fn posixListen(sockfd: i32, backlog: u32) PosixListenError!void {
    const rc = posix.listen(sockfd, backlog);
    const err = posix.getErrno(rc);
    switch (err) {
        0 => return,
        posix.EADDRINUSE => return PosixListenError.AddressInUse,
        posix.EBADF => unreachable,
        posix.ENOTSOCK => return PosixListenError.FileDescriptorNotASocket,
        posix.EOPNOTSUPP => return PosixListenError.OperationNotSupported,
        else => return unexpectedErrorPosix(err),
    }
}

pub const PosixAcceptError = error{
    ConnectionAborted,

    /// The per-process limit on the number of open file descriptors has been reached.
    ProcessFdQuotaExceeded,

    /// The system-wide limit on the total number of open files has been reached.
    SystemFdQuotaExceeded,

    /// Not enough free memory.  This often means that the memory allocation  is  limited
    /// by the socket buffer limits, not by the system memory.
    SystemResources,

    /// The file descriptor sockfd does not refer to a socket.
    FileDescriptorNotASocket,

    /// The referenced socket is not of type SOCK_STREAM.
    OperationNotSupported,

    ProtocolFailure,

    /// Firewall rules forbid connection.
    BlockedByFirewall,

    /// See https://github.com/ziglang/zig/issues/1396
    Unexpected,
};

pub fn posixAccept(fd: i32, addr: *posix.sockaddr, flags: u32) PosixAcceptError!i32 {
    while (true) {
        var sockaddr_size = u32(@sizeOf(posix.sockaddr));
        const rc = posix.accept4(fd, addr, &sockaddr_size, flags);
        const err = posix.getErrno(rc);
        switch (err) {
            0 => return @intCast(i32, rc),
            posix.EINTR => continue,
            else => return unexpectedErrorPosix(err),

            posix.EAGAIN => unreachable, // use posixAsyncAccept for non-blocking
            posix.EBADF => unreachable, // always a race condition
            posix.ECONNABORTED => return PosixAcceptError.ConnectionAborted,
            posix.EFAULT => unreachable,
            posix.EINVAL => unreachable,
            posix.EMFILE => return PosixAcceptError.ProcessFdQuotaExceeded,
            posix.ENFILE => return PosixAcceptError.SystemFdQuotaExceeded,
            posix.ENOBUFS => return PosixAcceptError.SystemResources,
            posix.ENOMEM => return PosixAcceptError.SystemResources,
            posix.ENOTSOCK => return PosixAcceptError.FileDescriptorNotASocket,
            posix.EOPNOTSUPP => return PosixAcceptError.OperationNotSupported,
            posix.EPROTO => return PosixAcceptError.ProtocolFailure,
            posix.EPERM => return PosixAcceptError.BlockedByFirewall,
        }
    }
}

/// Returns -1 if would block.
pub fn posixAsyncAccept(fd: i32, addr: *posix.sockaddr, flags: u32) PosixAcceptError!i32 {
    while (true) {
        var sockaddr_size = u32(@sizeOf(posix.sockaddr));
        const rc = posix.accept4(fd, addr, &sockaddr_size, flags);
        const err = posix.getErrno(rc);
        switch (err) {
            0 => return @intCast(i32, rc),
            posix.EINTR => continue,
            else => return unexpectedErrorPosix(err),

            posix.EAGAIN => return -1,
            posix.EBADF => unreachable, // always a race condition
            posix.ECONNABORTED => return PosixAcceptError.ConnectionAborted,
            posix.EFAULT => unreachable,
            posix.EINVAL => unreachable,
            posix.EMFILE => return PosixAcceptError.ProcessFdQuotaExceeded,
            posix.ENFILE => return PosixAcceptError.SystemFdQuotaExceeded,
            posix.ENOBUFS => return PosixAcceptError.SystemResources,
            posix.ENOMEM => return PosixAcceptError.SystemResources,
            posix.ENOTSOCK => return PosixAcceptError.FileDescriptorNotASocket,
            posix.EOPNOTSUPP => return PosixAcceptError.OperationNotSupported,
            posix.EPROTO => return PosixAcceptError.ProtocolFailure,
            posix.EPERM => return PosixAcceptError.BlockedByFirewall,
        }
    }
}

pub const LinuxEpollCreateError = error{
    /// The  per-user   limit   on   the   number   of   epoll   instances   imposed   by
    /// /proc/sys/fs/epoll/max_user_instances  was encountered.  See epoll(7) for further
    /// details.
    /// Or, The per-process limit on the number of open file descriptors has been reached.
    ProcessFdQuotaExceeded,

    /// The system-wide limit on the total number of open files has been reached.
    SystemFdQuotaExceeded,

    /// There was insufficient memory to create the kernel object.
    SystemResources,

    /// See https://github.com/ziglang/zig/issues/1396
    Unexpected,
};

pub fn linuxEpollCreate(flags: u32) LinuxEpollCreateError!i32 {
    const rc = posix.epoll_create1(flags);
    const err = posix.getErrno(rc);
    switch (err) {
        0 => return @intCast(i32, rc),
        else => return unexpectedErrorPosix(err),

        posix.EINVAL => unreachable,
        posix.EMFILE => return LinuxEpollCreateError.ProcessFdQuotaExceeded,
        posix.ENFILE => return LinuxEpollCreateError.SystemFdQuotaExceeded,
        posix.ENOMEM => return LinuxEpollCreateError.SystemResources,
    }
}

pub const LinuxEpollCtlError = error{
    /// op was EPOLL_CTL_ADD, and the supplied file descriptor fd is  already  registered
    /// with this epoll instance.
    FileDescriptorAlreadyPresentInSet,

    /// fd refers to an epoll instance and this EPOLL_CTL_ADD operation would result in a
    /// circular loop of epoll instances monitoring one another.
    OperationCausesCircularLoop,

    /// op was EPOLL_CTL_MOD or EPOLL_CTL_DEL, and fd is not registered with  this  epoll
    /// instance.
    FileDescriptorNotRegistered,

    /// There was insufficient memory to handle the requested op control operation.
    SystemResources,

    /// The  limit  imposed  by /proc/sys/fs/epoll/max_user_watches was encountered while
    /// trying to register (EPOLL_CTL_ADD) a new file descriptor on  an  epoll  instance.
    /// See epoll(7) for further details.
    UserResourceLimitReached,

    /// The target file fd does not support epoll.  This error can occur if fd refers to,
    /// for example, a regular file or a directory.
    FileDescriptorIncompatibleWithEpoll,

    /// See https://github.com/ziglang/zig/issues/1396
    Unexpected,
};

pub fn linuxEpollCtl(epfd: i32, op: u32, fd: i32, event: *linux.epoll_event) LinuxEpollCtlError!void {
    const rc = posix.epoll_ctl(epfd, op, fd, event);
    const err = posix.getErrno(rc);
    switch (err) {
        0 => return,
        else => return unexpectedErrorPosix(err),

        posix.EBADF => unreachable, // always a race condition if this happens
        posix.EEXIST => return LinuxEpollCtlError.FileDescriptorAlreadyPresentInSet,
        posix.EINVAL => unreachable,
        posix.ELOOP => return LinuxEpollCtlError.OperationCausesCircularLoop,
        posix.ENOENT => return LinuxEpollCtlError.FileDescriptorNotRegistered,
        posix.ENOMEM => return LinuxEpollCtlError.SystemResources,
        posix.ENOSPC => return LinuxEpollCtlError.UserResourceLimitReached,
        posix.EPERM => return LinuxEpollCtlError.FileDescriptorIncompatibleWithEpoll,
    }
}

pub fn linuxEpollWait(epfd: i32, events: []linux.epoll_event, timeout: i32) usize {
    while (true) {
        const rc = posix.epoll_wait(epfd, events.ptr, @intCast(u32, events.len), timeout);
        const err = posix.getErrno(rc);
        switch (err) {
            0 => return rc,
            posix.EINTR => continue,
            posix.EBADF => unreachable,
            posix.EFAULT => unreachable,
            posix.EINVAL => unreachable,
            else => unreachable,
        }
    }
}

pub const LinuxEventFdError = error{
    InvalidFlagValue,
    SystemResources,
    ProcessFdQuotaExceeded,
    SystemFdQuotaExceeded,

    /// See https://github.com/ziglang/zig/issues/1396
    Unexpected,
};

pub fn linuxEventFd(initval: u32, flags: u32) LinuxEventFdError!i32 {
    const rc = posix.eventfd(initval, flags);
    const err = posix.getErrno(rc);
    switch (err) {
        0 => return @intCast(i32, rc),
        else => return unexpectedErrorPosix(err),

        posix.EINVAL => return LinuxEventFdError.InvalidFlagValue,
        posix.EMFILE => return LinuxEventFdError.ProcessFdQuotaExceeded,
        posix.ENFILE => return LinuxEventFdError.SystemFdQuotaExceeded,
        posix.ENODEV => return LinuxEventFdError.SystemResources,
        posix.ENOMEM => return LinuxEventFdError.SystemResources,
    }
}

pub const PosixGetSockNameError = error{
    /// Insufficient resources were available in the system to perform the operation.
    SystemResources,

    /// See https://github.com/ziglang/zig/issues/1396
    Unexpected,
};

pub fn posixGetSockName(sockfd: i32) PosixGetSockNameError!posix.sockaddr {
    var addr: posix.sockaddr = undefined;
    var addrlen: posix.socklen_t = @sizeOf(posix.sockaddr);
    const rc = posix.getsockname(sockfd, &addr, &addrlen);
    const err = posix.getErrno(rc);
    switch (err) {
        0 => return addr,
        else => return unexpectedErrorPosix(err),

        posix.EBADF => unreachable,
        posix.EFAULT => unreachable,
        posix.EINVAL => unreachable,
        posix.ENOTSOCK => unreachable,
        posix.ENOBUFS => return PosixGetSockNameError.SystemResources,
    }
}

pub const PosixConnectError = error{
    /// For UNIX domain sockets, which are identified by pathname: Write permission is denied on  the  socket
    /// file,  or  search  permission  is  denied  for  one of the directories in the path prefix.
    /// or
    /// The user tried to connect to a broadcast address without having the socket broadcast flag enabled  or
    /// the connection request failed because of a local firewall rule.
    PermissionDenied,

    /// Local address is already in use.
    AddressInUse,

    /// (Internet  domain  sockets)  The  socket  referred  to  by sockfd had not previously been bound to an
    /// address and, upon attempting to bind it to an ephemeral port, it was determined that all port numbers
    /// in    the    ephemeral    port    range    are   currently   in   use.    See   the   discussion   of
    /// /proc/sys/net/ipv4/ip_local_port_range in ip(7).
    AddressNotAvailable,

    /// The passed address didn't have the correct address family in its sa_family field.
    AddressFamilyNotSupported,

    /// Insufficient entries in the routing cache.
    SystemResources,

    /// A connect() on a stream socket found no one listening on the remote address.
    ConnectionRefused,

    /// Network is unreachable.
    NetworkUnreachable,

    /// Timeout  while  attempting  connection.   The server may be too busy to accept new connections.  Note
    /// that for IP sockets the timeout may be very long when syncookies are enabled on the server.
    ConnectionTimedOut,

    /// See https://github.com/ziglang/zig/issues/1396
    Unexpected,
};

pub fn posixConnect(sockfd: i32, sockaddr: *const posix.sockaddr) PosixConnectError!void {
    while (true) {
        const rc = posix.connect(sockfd, sockaddr, @sizeOf(posix.sockaddr));
        const err = posix.getErrno(rc);
        switch (err) {
            0 => return,
            else => return unexpectedErrorPosix(err),

            posix.EACCES => return PosixConnectError.PermissionDenied,
            posix.EPERM => return PosixConnectError.PermissionDenied,
            posix.EADDRINUSE => return PosixConnectError.AddressInUse,
            posix.EADDRNOTAVAIL => return PosixConnectError.AddressNotAvailable,
            posix.EAFNOSUPPORT => return PosixConnectError.AddressFamilyNotSupported,
            posix.EAGAIN => return PosixConnectError.SystemResources,
            posix.EALREADY => unreachable, // The socket is nonblocking and a previous connection attempt has not yet been completed.
            posix.EBADF => unreachable, // sockfd is not a valid open file descriptor.
            posix.ECONNREFUSED => return PosixConnectError.ConnectionRefused,
            posix.EFAULT => unreachable, // The socket structure address is outside the user's address space.
            posix.EINPROGRESS => unreachable, // The socket is nonblocking and the connection cannot be completed immediately.
            posix.EINTR => continue,
            posix.EISCONN => unreachable, // The socket is already connected.
            posix.ENETUNREACH => return PosixConnectError.NetworkUnreachable,
            posix.ENOTSOCK => unreachable, // The file descriptor sockfd does not refer to a socket.
            posix.EPROTOTYPE => unreachable, // The socket type does not support the requested communications protocol.
            posix.ETIMEDOUT => return PosixConnectError.ConnectionTimedOut,
        }
    }
}

/// Same as posixConnect except it is for blocking socket file descriptors.
/// It expects to receive EINPROGRESS.
pub fn posixConnectAsync(sockfd: i32, sockaddr: *const c_void, len: u32) PosixConnectError!void {
    while (true) {
        const rc = posix.connect(sockfd, sockaddr, len);
        const err = posix.getErrno(rc);
        switch (err) {
            0, posix.EINPROGRESS => return,
            else => return unexpectedErrorPosix(err),

            posix.EACCES => return PosixConnectError.PermissionDenied,
            posix.EPERM => return PosixConnectError.PermissionDenied,
            posix.EADDRINUSE => return PosixConnectError.AddressInUse,
            posix.EADDRNOTAVAIL => return PosixConnectError.AddressNotAvailable,
            posix.EAFNOSUPPORT => return PosixConnectError.AddressFamilyNotSupported,
            posix.EAGAIN => return PosixConnectError.SystemResources,
            posix.EALREADY => unreachable, // The socket is nonblocking and a previous connection attempt has not yet been completed.
            posix.EBADF => unreachable, // sockfd is not a valid open file descriptor.
            posix.ECONNREFUSED => return PosixConnectError.ConnectionRefused,
            posix.EFAULT => unreachable, // The socket structure address is outside the user's address space.
            posix.EINTR => continue,
            posix.EISCONN => unreachable, // The socket is already connected.
            posix.ENETUNREACH => return PosixConnectError.NetworkUnreachable,
            posix.ENOTSOCK => unreachable, // The file descriptor sockfd does not refer to a socket.
            posix.EPROTOTYPE => unreachable, // The socket type does not support the requested communications protocol.
            posix.ETIMEDOUT => return PosixConnectError.ConnectionTimedOut,
        }
    }
}

pub fn posixGetSockOptConnectError(sockfd: i32) PosixConnectError!void {
    var err_code: i32 = undefined;
    var size: u32 = @sizeOf(i32);
    const rc = posix.getsockopt(sockfd, posix.SOL_SOCKET, posix.SO_ERROR, @ptrCast([*]u8, &err_code), &size);
    assert(size == 4);
    const err = posix.getErrno(rc);
    switch (err) {
        0 => switch (err_code) {
            0 => return,
            else => return unexpectedErrorPosix(err),

            posix.EACCES => return PosixConnectError.PermissionDenied,
            posix.EPERM => return PosixConnectError.PermissionDenied,
            posix.EADDRINUSE => return PosixConnectError.AddressInUse,
            posix.EADDRNOTAVAIL => return PosixConnectError.AddressNotAvailable,
            posix.EAFNOSUPPORT => return PosixConnectError.AddressFamilyNotSupported,
            posix.EAGAIN => return PosixConnectError.SystemResources,
            posix.EALREADY => unreachable, // The socket is nonblocking and a previous connection attempt has not yet been completed.
            posix.EBADF => unreachable, // sockfd is not a valid open file descriptor.
            posix.ECONNREFUSED => return PosixConnectError.ConnectionRefused,
            posix.EFAULT => unreachable, // The socket structure address is outside the user's address space.
            posix.EISCONN => unreachable, // The socket is already connected.
            posix.ENETUNREACH => return PosixConnectError.NetworkUnreachable,
            posix.ENOTSOCK => unreachable, // The file descriptor sockfd does not refer to a socket.
            posix.EPROTOTYPE => unreachable, // The socket type does not support the requested communications protocol.
            posix.ETIMEDOUT => return PosixConnectError.ConnectionTimedOut,
        },
        else => return unexpectedErrorPosix(err),
        posix.EBADF => unreachable, // The argument sockfd is not a valid file descriptor.
        posix.EFAULT => unreachable, // The address pointed to by optval or optlen is not in a valid part of the process address space.
        posix.EINVAL => unreachable,
        posix.ENOPROTOOPT => unreachable, // The option is unknown at the level indicated.
        posix.ENOTSOCK => unreachable, // The file descriptor sockfd does not refer to a socket.
    }
}

pub const Thread = struct {
    data: Data,

    pub const use_pthreads = is_posix and builtin.link_libc;

    /// Represents a kernel thread handle.
    /// May be an integer or a pointer depending on the platform.
    /// On Linux and POSIX, this is the same as Id.
    pub const Handle = if (use_pthreads)
        c.pthread_t
    else switch (builtin.os) {
        builtin.Os.linux => i32,
        builtin.Os.windows => windows.HANDLE,
        else => @compileError("Unsupported OS"),
    };

    /// Represents a unique ID per thread.
    /// May be an integer or pointer depending on the platform.
    /// On Linux and POSIX, this is the same as Handle.
    pub const Id = switch (builtin.os) {
        builtin.Os.windows => windows.DWORD,
        else => Handle,
    };

    pub const Data = if (use_pthreads)
        struct {
            handle: Thread.Handle,
            stack_addr: usize,
            stack_len: usize,
        }
    else switch (builtin.os) {
        builtin.Os.linux => struct {
            handle: Thread.Handle,
            stack_addr: usize,
            stack_len: usize,
        },
        builtin.Os.windows => struct {
            handle: Thread.Handle,
            alloc_start: *c_void,
            heap_handle: windows.HANDLE,
        },
        else => @compileError("Unsupported OS"),
    };

    /// Returns the ID of the calling thread.
    /// Makes a syscall every time the function is called.
    /// On Linux and POSIX, this Id is the same as a Handle.
    pub fn getCurrentId() Id {
        if (use_pthreads) {
            return c.pthread_self();
        } else
            return switch (builtin.os) {
            builtin.Os.linux => linux.gettid(),
            builtin.Os.windows => windows.GetCurrentThreadId(),
            else => @compileError("Unsupported OS"),
        };
    }

    /// Returns the handle of this thread.
    /// On Linux and POSIX, this is the same as Id.
    pub fn handle(self: Thread) Handle {
        return self.data.handle;
    }

    pub fn wait(self: *const Thread) void {
        if (use_pthreads) {
            const err = c.pthread_join(self.data.handle, null);
            switch (err) {
                0 => {},
                posix.EINVAL => unreachable,
                posix.ESRCH => unreachable,
                posix.EDEADLK => unreachable,
                else => unreachable,
            }
            assert(posix.munmap(self.data.stack_addr, self.data.stack_len) == 0);
        } else switch (builtin.os) {
            builtin.Os.linux => {
                while (true) {
                    const pid_value = @atomicLoad(i32, &self.data.handle, builtin.AtomicOrder.SeqCst);
                    if (pid_value == 0) break;
                    const rc = linux.futex_wait(&self.data.handle, linux.FUTEX_WAIT, pid_value, null);
                    switch (linux.getErrno(rc)) {
                        0 => continue,
                        posix.EINTR => continue,
                        posix.EAGAIN => continue,
                        else => unreachable,
                    }
                }
                assert(posix.munmap(self.data.stack_addr, self.data.stack_len) == 0);
            },
            builtin.Os.windows => {
                assert(windows.WaitForSingleObject(self.data.handle, windows.INFINITE) == windows.WAIT_OBJECT_0);
                assert(windows.CloseHandle(self.data.handle) != 0);
                assert(windows.HeapFree(self.data.heap_handle, 0, self.data.alloc_start) != 0);
            },
            else => @compileError("Unsupported OS"),
        }
    }
};

pub const SpawnThreadError = error{
    /// A system-imposed limit on the number of threads was encountered.
    /// There are a number of limits that may trigger this error:
    /// *  the  RLIMIT_NPROC soft resource limit (set via setrlimit(2)),
    ///    which limits the number of processes and threads for  a  real
    ///    user ID, was reached;
    /// *  the kernel's system-wide limit on the number of processes and
    ///    threads,  /proc/sys/kernel/threads-max,  was   reached   (see
    ///    proc(5));
    /// *  the  maximum  number  of  PIDs, /proc/sys/kernel/pid_max, was
    ///    reached (see proc(5)); or
    /// *  the PID limit (pids.max) imposed by the cgroup "process  num‐
    ///    ber" (PIDs) controller was reached.
    ThreadQuotaExceeded,

    /// The kernel cannot allocate sufficient memory to allocate a task structure
    /// for the child, or to copy those parts of the caller's context that need to
    /// be copied.
    SystemResources,

    /// Not enough userland memory to spawn the thread.
    OutOfMemory,

    /// See https://github.com/ziglang/zig/issues/1396
    Unexpected,
};

/// caller must call wait on the returned thread
/// fn startFn(@typeOf(context)) T
/// where T is u8, noreturn, void, or !void
/// caller must call wait on the returned thread
pub fn spawnThread(context: var, comptime startFn: var) SpawnThreadError!*Thread {
    // TODO compile-time call graph analysis to determine stack upper bound
    // https://github.com/ziglang/zig/issues/157
    const default_stack_size = 8 * 1024 * 1024;

    const Context = @typeOf(context);
    comptime assert(@ArgType(@typeOf(startFn), 0) == Context);

    if (builtin.os == builtin.Os.windows) {
        const WinThread = struct {
            const OuterContext = struct {
                thread: Thread,
                inner: Context,
            };
            extern fn threadMain(raw_arg: windows.LPVOID) windows.DWORD {
                const arg = if (@sizeOf(Context) == 0) {} else @ptrCast(*Context, @alignCast(@alignOf(Context), raw_arg)).*;
                switch (@typeId(@typeOf(startFn).ReturnType)) {
                    builtin.TypeId.Int => {
                        return startFn(arg);
                    },
                    builtin.TypeId.Void => {
                        startFn(arg);
                        return 0;
                    },
                    else => @compileError("expected return type of startFn to be 'u8', 'noreturn', 'void', or '!void'"),
                }
            }
        };

        const heap_handle = windows.GetProcessHeap() orelse return SpawnThreadError.OutOfMemory;
        const byte_count = @alignOf(WinThread.OuterContext) + @sizeOf(WinThread.OuterContext);
        const bytes_ptr = windows.HeapAlloc(heap_handle, 0, byte_count) orelse return SpawnThreadError.OutOfMemory;
        errdefer assert(windows.HeapFree(heap_handle, 0, bytes_ptr) != 0);
        const bytes = @ptrCast([*]u8, bytes_ptr)[0..byte_count];
        const outer_context = std.heap.FixedBufferAllocator.init(bytes).allocator.create(WinThread.OuterContext{
            .thread = Thread{
                .data = Thread.Data{
                    .heap_handle = heap_handle,
                    .alloc_start = bytes_ptr,
                    .handle = undefined,
                },
            },
            .inner = context,
        }) catch unreachable;

        const parameter = if (@sizeOf(Context) == 0) null else @ptrCast(*c_void, &outer_context.inner);
        outer_context.thread.data.handle = windows.CreateThread(null, default_stack_size, WinThread.threadMain, parameter, 0, null) orelse {
            const err = windows.GetLastError();
            return switch (err) {
                else => os.unexpectedErrorWindows(err),
            };
        };
        return &outer_context.thread;
    }

    const MainFuncs = struct {
        extern fn linuxThreadMain(ctx_addr: usize) u8 {
            const arg = if (@sizeOf(Context) == 0) {} else @intToPtr(*const Context, ctx_addr).*;

            switch (@typeId(@typeOf(startFn).ReturnType)) {
                builtin.TypeId.Int => {
                    return startFn(arg);
                },
                builtin.TypeId.Void => {
                    startFn(arg);
                    return 0;
                },
                else => @compileError("expected return type of startFn to be 'u8', 'noreturn', 'void', or '!void'"),
            }
        }
        extern fn posixThreadMain(ctx: ?*c_void) ?*c_void {
            if (@sizeOf(Context) == 0) {
                _ = startFn({});
                return null;
            } else {
                _ = startFn(@ptrCast(*const Context, @alignCast(@alignOf(Context), ctx)).*);
                return null;
            }
        }
    };

    const MAP_GROWSDOWN = if (builtin.os == builtin.Os.linux) linux.MAP_GROWSDOWN else 0;

    const mmap_len = default_stack_size;
    const stack_addr = posix.mmap(null, mmap_len, posix.PROT_READ | posix.PROT_WRITE, posix.MAP_PRIVATE | posix.MAP_ANONYMOUS | MAP_GROWSDOWN, -1, 0);
    if (stack_addr == posix.MAP_FAILED) return error.OutOfMemory;
    errdefer assert(posix.munmap(stack_addr, mmap_len) == 0);

    var stack_end: usize = stack_addr + mmap_len;
    var arg: usize = undefined;
    if (@sizeOf(Context) != 0) {
        stack_end -= @sizeOf(Context);
        stack_end -= stack_end % @alignOf(Context);
        assert(stack_end >= stack_addr);
        const context_ptr = @alignCast(@alignOf(Context), @intToPtr(*Context, stack_end));
        context_ptr.* = context;
        arg = stack_end;
    }

    stack_end -= @sizeOf(Thread);
    stack_end -= stack_end % @alignOf(Thread);
    assert(stack_end >= stack_addr);
    const thread_ptr = @alignCast(@alignOf(Thread), @intToPtr(*Thread, stack_end));

    thread_ptr.data.stack_addr = stack_addr;
    thread_ptr.data.stack_len = mmap_len;

    if (builtin.os == builtin.Os.windows) {
        // use windows API directly
        @compileError("TODO support spawnThread for Windows");
    } else if (Thread.use_pthreads) {
        // use pthreads
        var attr: c.pthread_attr_t = undefined;
        if (c.pthread_attr_init(&attr) != 0) return SpawnThreadError.SystemResources;
        defer assert(c.pthread_attr_destroy(&attr) == 0);

        // align to page
        stack_end -= stack_end % os.page_size;
        assert(c.pthread_attr_setstack(&attr, @intToPtr(*c_void, stack_addr), stack_end - stack_addr) == 0);

        const err = c.pthread_create(&thread_ptr.data.handle, &attr, MainFuncs.posixThreadMain, @intToPtr(*c_void, arg));
        switch (err) {
            0 => return thread_ptr,
            posix.EAGAIN => return SpawnThreadError.SystemResources,
            posix.EPERM => unreachable,
            posix.EINVAL => unreachable,
            else => return unexpectedErrorPosix(@intCast(usize, err)),
        }
    } else if (builtin.os == builtin.Os.linux) {
        // use linux API directly.  TODO use posix.CLONE_SETTLS and initialize thread local storage correctly
        const flags = posix.CLONE_VM | posix.CLONE_FS | posix.CLONE_FILES | posix.CLONE_SIGHAND | posix.CLONE_THREAD | posix.CLONE_SYSVSEM | posix.CLONE_PARENT_SETTID | posix.CLONE_CHILD_CLEARTID | posix.CLONE_DETACHED;
        const newtls: usize = 0;
        const rc = posix.clone(MainFuncs.linuxThreadMain, stack_end, flags, arg, &thread_ptr.data.handle, newtls, &thread_ptr.data.handle);
        const err = posix.getErrno(rc);
        switch (err) {
            0 => return thread_ptr,
            posix.EAGAIN => return SpawnThreadError.ThreadQuotaExceeded,
            posix.EINVAL => unreachable,
            posix.ENOMEM => return SpawnThreadError.SystemResources,
            posix.ENOSPC => unreachable,
            posix.EPERM => unreachable,
            posix.EUSERS => unreachable,
            else => return unexpectedErrorPosix(err),
        }
    } else {
        @compileError("Unsupported OS");
    }
}

pub fn posixWait(pid: i32) i32 {
    var status: i32 = undefined;
    while (true) {
        const err = posix.getErrno(posix.waitpid(pid, &status, 0));
        switch (err) {
            0 => return status,
            posix.EINTR => continue,
            posix.ECHILD => unreachable, // The process specified does not exist. It would be a race condition to handle this error.
            posix.EINVAL => unreachable, // The options argument was invalid
            else => unreachable,
        }
    }
}

pub fn posixFStat(fd: i32) !posix.Stat {
    var stat: posix.Stat = undefined;
    const err = posix.getErrno(posix.fstat(fd, &stat));
    if (err > 0) {
        return switch (err) {
            // We do not make this an error code because if you get EBADF it's always a bug,
            // since the fd could have been reused.
            posix.EBADF => unreachable,
            posix.ENOMEM => error.SystemResources,
            else => os.unexpectedErrorPosix(err),
        };
    }

    return stat;
}

pub const CpuCountError = error{
    OutOfMemory,
    PermissionDenied,

    /// See https://github.com/ziglang/zig/issues/1396
    Unexpected,
};

pub fn cpuCount(fallback_allocator: *mem.Allocator) CpuCountError!usize {
    switch (builtin.os) {
        builtin.Os.macosx => {
            var count: c_int = undefined;
            var count_len: usize = @sizeOf(c_int);
            const rc = posix.sysctlbyname(c"hw.logicalcpu", @ptrCast(*c_void, &count), &count_len, null, 0);
            const err = posix.getErrno(rc);
            switch (err) {
                0 => return @intCast(usize, count),
                posix.EFAULT => unreachable,
                posix.EINVAL => unreachable,
                posix.ENOMEM => return CpuCountError.OutOfMemory,
                posix.ENOTDIR => unreachable,
                posix.EISDIR => unreachable,
                posix.ENOENT => unreachable,
                posix.EPERM => unreachable,
                else => return os.unexpectedErrorPosix(err),
            }
        },
        builtin.Os.linux => {
            const usize_count = 16;
            const allocator = std.heap.stackFallback(usize_count * @sizeOf(usize), fallback_allocator).get();

            var set = try allocator.alloc(usize, usize_count);
            defer allocator.free(set);

            while (true) {
                const rc = posix.sched_getaffinity(0, set);
                const err = posix.getErrno(rc);
                switch (err) {
                    0 => {
                        if (rc < set.len * @sizeOf(usize)) {
                            const result = set[0 .. rc / @sizeOf(usize)];
                            var sum: usize = 0;
                            for (result) |x| {
                                sum += @popCount(x);
                            }
                            return sum;
                        } else {
                            set = try allocator.realloc(usize, set, set.len * 2);
                            continue;
                        }
                    },
                    posix.EFAULT => unreachable,
                    posix.EINVAL => unreachable,
                    posix.EPERM => return CpuCountError.PermissionDenied,
                    posix.ESRCH => unreachable,
                    else => return os.unexpectedErrorPosix(err),
                }
            }
        },
        builtin.Os.windows => {
            var system_info: windows.SYSTEM_INFO = undefined;
            windows.GetSystemInfo(&system_info);
            return @intCast(usize, system_info.dwNumberOfProcessors);
        },
        else => @compileError("unsupported OS"),
    }
}

pub const BsdKQueueError = error{
    /// The per-process limit on the number of open file descriptors has been reached.
    ProcessFdQuotaExceeded,

    /// The system-wide limit on the total number of open files has been reached.
    SystemFdQuotaExceeded,

    /// See https://github.com/ziglang/zig/issues/1396
    Unexpected,
};

pub fn bsdKQueue() BsdKQueueError!i32 {
    const rc = posix.kqueue();
    const err = posix.getErrno(rc);
    switch (err) {
        0 => return @intCast(i32, rc),
        posix.EMFILE => return BsdKQueueError.ProcessFdQuotaExceeded,
        posix.ENFILE => return BsdKQueueError.SystemFdQuotaExceeded,
        else => return unexpectedErrorPosix(err),
    }
}

pub const BsdKEventError = error{
    /// The process does not have permission to register a filter.
    AccessDenied,

    /// The event could not be found to be modified or deleted.
    EventNotFound,

    /// No memory was available to register the event.
    SystemResources,

    /// The specified process to attach to does not exist.
    ProcessNotFound,
};

pub fn bsdKEvent(
    kq: i32,
    changelist: []const posix.Kevent,
    eventlist: []posix.Kevent,
    timeout: ?*const posix.timespec,
) BsdKEventError!usize {
    while (true) {
        const rc = posix.kevent(kq, changelist, eventlist, timeout);
        const err = posix.getErrno(rc);
        switch (err) {
            0 => return rc,
            posix.EACCES => return BsdKEventError.AccessDenied,
            posix.EFAULT => unreachable,
            posix.EBADF => unreachable,
            posix.EINTR => continue,
            posix.EINVAL => unreachable,
            posix.ENOENT => return BsdKEventError.EventNotFound,
            posix.ENOMEM => return BsdKEventError.SystemResources,
            posix.ESRCH => return BsdKEventError.ProcessNotFound,
            else => unreachable,
        }
    }
}

pub fn linuxINotifyInit1(flags: u32) !i32 {
    const rc = linux.inotify_init1(flags);
    const err = posix.getErrno(rc);
    switch (err) {
        0 => return @intCast(i32, rc),
        posix.EINVAL => unreachable,
        posix.EMFILE => return error.ProcessFdQuotaExceeded,
        posix.ENFILE => return error.SystemFdQuotaExceeded,
        posix.ENOMEM => return error.SystemResources,
        else => return unexpectedErrorPosix(err),
    }
}

pub fn linuxINotifyAddWatchC(inotify_fd: i32, pathname: [*]const u8, mask: u32) !i32 {
    const rc = linux.inotify_add_watch(inotify_fd, pathname, mask);
    const err = posix.getErrno(rc);
    switch (err) {
        0 => return @intCast(i32, rc),
        posix.EACCES => return error.AccessDenied,
        posix.EBADF => unreachable,
        posix.EFAULT => unreachable,
        posix.EINVAL => unreachable,
        posix.ENAMETOOLONG => return error.NameTooLong,
        posix.ENOENT => return error.FileNotFound,
        posix.ENOMEM => return error.SystemResources,
        posix.ENOSPC => return error.UserResourceLimitReached,
        else => return unexpectedErrorPosix(err),
    }
}

pub fn linuxINotifyRmWatch(inotify_fd: i32, wd: i32) !void {
    const rc = linux.inotify_rm_watch(inotify_fd, wd);
    const err = posix.getErrno(rc);
    switch (err) {
        0 => return rc,
        posix.EBADF => unreachable,
        posix.EINVAL => unreachable,
        else => unreachable,
    }
}<|MERGE_RESOLUTION|>--- conflicted
+++ resolved
@@ -2272,9 +2272,6 @@
     }
 }
 
-<<<<<<< HEAD
-pub const PosixSocketError = error{
-=======
 pub fn supportsAnsiEscapeCodes(handle: FileHandle) bool {
     if (is_windows) {
         return windows_util.windowsIsCygwinPty(handle);
@@ -2287,8 +2284,7 @@
     }
 }
 
-pub const PosixSocketError = error.{
->>>>>>> 8e69a18d
+pub const PosixSocketError = error {
     /// Permission to create a socket of the specified type and/or
     /// pro‐tocol is denied.
     PermissionDenied,
