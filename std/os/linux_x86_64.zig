--- conflicted
+++ resolved
@@ -370,7 +370,6 @@
 
 pub const F_GETOWNER_UIDS = 17;
 
-<<<<<<< HEAD
 pub const SOL_SOCKET = 1;
 pub const SOL_IP = 0;
 pub const SOL_IPV6 = 41;
@@ -381,12 +380,8 @@
 pub const SO_REUSEADDR = 2;
 // XXX there are lots more of these
 
-pub fn syscall0(number: usize) -> usize {
-    asm volatile ("syscall"
-=======
 pub fn syscall0(number: usize) usize {
     return asm volatile ("syscall"
->>>>>>> f66ac9a5
         : [ret] "={rax}" (-> usize)
         : [number] "{rax}" (number)
         : "rcx", "r11");
