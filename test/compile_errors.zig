--- conflicted
+++ resolved
@@ -2,7 +2,6 @@
 
 pub fn addCases(cases: *tests.CompileErrorContext) void {
     cases.add(
-<<<<<<< HEAD
         "Use of && in place of `and`",
         \\export fn entry() void {
         \\    if (true && false) return;
@@ -30,14 +29,15 @@
     ,
         ".tmp_source.zig:2:9: error: expected ErrorSet type, found 'bool'",
         ".tmp_source.zig:2:14: note: did you mean to use `or`?",
-=======
+    );
+
+    cases.add(
         "compile log a pointer to an opaque value",
         \\export fn entry() void {
         \\    @compileLog(@ptrCast(*const c_void, &entry));
         \\}
     ,
         ".tmp_source.zig:2:5: error: found compile log statement",
->>>>>>> 3bec3b9f
     );
 
     cases.add(
