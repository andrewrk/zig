const std = @import("std");
const expect = std.testing.expect;
const expectEqualSlices = std.testing.expectEqualSlices;
const mem = std.mem;

const x = @intToPtr([*]i32, 0x1000)[0..0x500];
const y = x[0x100..];
test "compile time slice of pointer to hard coded address" {
    expect(@ptrToInt(x.ptr) == 0x1000);
    expect(x.len == 0x500);

    expect(@ptrToInt(y.ptr) == 0x1100);
    expect(y.len == 0x400);
}

test "slice child property" {
    var array: [5]i32 = undefined;
    var slice = array[0..];
    expect(@typeOf(slice).Child == i32);
}

test "runtime safety lets us slice from len..len" {
    var an_array = []u8{
        1,
        2,
        3,
    };
    expect(mem.eql(u8, sliceFromLenToLen(an_array[0..], 3, 3), ""));
}

fn sliceFromLenToLen(a_slice: []u8, start: usize, end: usize) []u8 {
    return a_slice[start..end];
}

test "implicitly cast array of size 0 to slice" {
    var msg = []u8{};
    assertLenIsZero(msg);
}

fn assertLenIsZero(msg: []const u8) void {
    expect(msg.len == 0);
}

<<<<<<< HEAD
fn sliceSum(comptime q: []const u8) i32 {
    comptime var result = 0;
    inline for (q) |item| {
        result += item;
    }
    return result;
}

test "comptime slices are disambiguated" {
    expect(sliceSum([]u8{ 1, 2 }) == 3);
    expect(sliceSum([]u8{ 3, 4 }) == 7);
=======
test "C pointer" {
    var buf: [*c]const u8 = c"kjdhfkjdhfdkjhfkfjhdfkjdhfkdjhfdkjhf";
    var len: u32 = 10;
    var slice = buf[0..len];
    expectEqualSlices(u8, "kjdhfkjdhf", slice);
>>>>>>> 1ed38a68
}<|MERGE_RESOLUTION|>--- conflicted
+++ resolved
@@ -41,7 +41,6 @@
     expect(msg.len == 0);
 }
 
-<<<<<<< HEAD
 fn sliceSum(comptime q: []const u8) i32 {
     comptime var result = 0;
     inline for (q) |item| {
@@ -53,11 +52,11 @@
 test "comptime slices are disambiguated" {
     expect(sliceSum([]u8{ 1, 2 }) == 3);
     expect(sliceSum([]u8{ 3, 4 }) == 7);
-=======
+}
+
 test "C pointer" {
     var buf: [*c]const u8 = c"kjdhfkjdhfdkjhfkfjhdfkjdhfkdjhfdkjhf";
     var len: u32 = 10;
     var slice = buf[0..len];
     expectEqualSlices(u8, "kjdhfkjdhf", slice);
->>>>>>> 1ed38a68
 }