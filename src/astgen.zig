const std = @import("std");
const mem = std.mem;
const Allocator = std.mem.Allocator;
const Value = @import("value.zig").Value;
const Type = @import("type.zig").Type;
const TypedValue = @import("TypedValue.zig");
const assert = std.debug.assert;
const zir = @import("zir.zig");
const Module = @import("Module.zig");
const ast = std.zig.ast;
const trace = @import("tracy.zig").trace;
const Scope = Module.Scope;
const InnerError = Module.InnerError;

pub const ResultLoc = union(enum) {
    /// The expression is the right-hand side of assignment to `_`. Only the side-effects of the
    /// expression should be generated.
    discard,
    /// The expression has an inferred type, and it will be evaluated as an rvalue.
    none,
    /// The expression must generate a pointer rather than a value. For example, the left hand side
    /// of an assignment uses this kind of result location.
    ref,
    /// The expression will be type coerced into this type, but it will be evaluated as an rvalue.
    ty: *zir.Inst,
    /// The expression must store its result into this typed pointer.
    ptr: *zir.Inst,
    /// The expression must store its result into this allocation, which has an inferred type.
    inferred_ptr: *zir.Inst.Tag.alloc_inferred.Type(),
    /// The expression must store its result into this pointer, which is a typed pointer that
    /// has been bitcasted to whatever the expression's type is.
    bitcasted_ptr: *zir.Inst.UnOp,
    /// There is a pointer for the expression to store its result into, however, its type
    /// is inferred based on peer type resolution for a `zir.Inst.Block`.
    block_ptr: *zir.Inst.Block,
};

pub fn typeExpr(mod: *Module, scope: *Scope, type_node: *ast.Node) InnerError!*zir.Inst {
    const type_src = scope.tree().token_locs[type_node.firstToken()].start;
    const type_type = try addZIRInstConst(mod, scope, type_src, .{
        .ty = Type.initTag(.type),
        .val = Value.initTag(.type_type),
    });
    const type_rl: ResultLoc = .{ .ty = type_type };
    return expr(mod, scope, type_rl, type_node);
}

fn lvalExpr(mod: *Module, scope: *Scope, node: *ast.Node) InnerError!*zir.Inst {
    switch (node.tag) {
        .Root => unreachable,
        .Use => unreachable,
        .TestDecl => unreachable,
        .DocComment => unreachable,
        .VarDecl => unreachable,
        .SwitchCase => unreachable,
        .SwitchElse => unreachable,
        .Else => unreachable,
        .Payload => unreachable,
        .PointerPayload => unreachable,
        .PointerIndexPayload => unreachable,
        .ErrorTag => unreachable,
        .FieldInitializer => unreachable,
        .ContainerField => unreachable,

        .Assign,
        .AssignBitAnd,
        .AssignBitOr,
        .AssignBitShiftLeft,
        .AssignBitShiftRight,
        .AssignBitXor,
        .AssignDiv,
        .AssignSub,
        .AssignSubWrap,
        .AssignMod,
        .AssignAdd,
        .AssignAddWrap,
        .AssignMul,
        .AssignMulWrap,
        .Add,
        .AddWrap,
        .Sub,
        .SubWrap,
        .Mul,
        .MulWrap,
        .Div,
        .Mod,
        .BitAnd,
        .BitOr,
        .BitShiftLeft,
        .BitShiftRight,
        .BitXor,
        .BangEqual,
        .EqualEqual,
        .GreaterThan,
        .GreaterOrEqual,
        .LessThan,
        .LessOrEqual,
        .ArrayCat,
        .ArrayMult,
        .BoolAnd,
        .BoolOr,
        .Asm,
        .StringLiteral,
        .IntegerLiteral,
        .Call,
        .Unreachable,
        .Return,
        .If,
        .While,
        .BoolNot,
        .AddressOf,
        .FloatLiteral,
        .UndefinedLiteral,
        .BoolLiteral,
        .NullLiteral,
        .OptionalType,
        .Block,
        .LabeledBlock,
        .Break,
        .PtrType,
        .GroupedExpression,
        .ArrayType,
        .ArrayTypeSentinel,
        .EnumLiteral,
        .MultilineStringLiteral,
        .CharLiteral,
        .Defer,
        .Catch,
        .ErrorUnion,
        .MergeErrorSets,
        .Range,
        .OrElse,
        .Await,
        .BitNot,
        .Negation,
        .NegationWrap,
        .Resume,
        .Try,
        .SliceType,
        .Slice,
        .ArrayInitializer,
        .ArrayInitializerDot,
        .StructInitializer,
        .StructInitializerDot,
        .Switch,
        .For,
        .Suspend,
        .Continue,
        .AnyType,
        .ErrorType,
        .FnProto,
        .AnyFrameType,
        .ErrorSetDecl,
        .ContainerDecl,
        .Comptime,
        .Nosuspend,
        => return mod.failNode(scope, node, "invalid left-hand side to assignment", .{}),

        // @field can be assigned to
        .BuiltinCall => {
            const call = node.castTag(.BuiltinCall).?;
            const tree = scope.tree();
            const builtin_name = tree.tokenSlice(call.builtin_token);

            if (!mem.eql(u8, builtin_name, "@field")) {
                return mod.failNode(scope, node, "invalid left-hand side to assignment", .{});
            }
        },

        // can be assigned to
        .UnwrapOptional, .Deref, .Period, .ArrayAccess, .Identifier => {},
    }
    return expr(mod, scope, .ref, node);
}

/// Turn Zig AST into untyped ZIR istructions.
pub fn expr(mod: *Module, scope: *Scope, rl: ResultLoc, node: *ast.Node) InnerError!*zir.Inst {
    switch (node.tag) {
        .Root => unreachable, // Top-level declaration.
        .Use => unreachable, // Top-level declaration.
        .TestDecl => unreachable, // Top-level declaration.
        .DocComment => unreachable, // Top-level declaration.
        .VarDecl => unreachable, // Handled in `blockExpr`.
        .SwitchCase => unreachable, // Handled in `switchExpr`.
        .SwitchElse => unreachable, // Handled in `switchExpr`.
        .Range => unreachable, // Handled in `switchExpr`.
        .Else => unreachable, // Handled explicitly the control flow expression functions.
        .Payload => unreachable, // Handled explicitly.
        .PointerPayload => unreachable, // Handled explicitly.
        .PointerIndexPayload => unreachable, // Handled explicitly.
        .ErrorTag => unreachable, // Handled explicitly.
        .FieldInitializer => unreachable, // Handled explicitly.
        .ContainerField => unreachable, // Handled explicitly.

        .Assign => return rlWrapVoid(mod, scope, rl, node, try assign(mod, scope, node.castTag(.Assign).?)),
        .AssignBitAnd => return rlWrapVoid(mod, scope, rl, node, try assignOp(mod, scope, node.castTag(.AssignBitAnd).?, .bitand)),
        .AssignBitOr => return rlWrapVoid(mod, scope, rl, node, try assignOp(mod, scope, node.castTag(.AssignBitOr).?, .bitor)),
        .AssignBitShiftLeft => return rlWrapVoid(mod, scope, rl, node, try assignOp(mod, scope, node.castTag(.AssignBitShiftLeft).?, .shl)),
        .AssignBitShiftRight => return rlWrapVoid(mod, scope, rl, node, try assignOp(mod, scope, node.castTag(.AssignBitShiftRight).?, .shr)),
        .AssignBitXor => return rlWrapVoid(mod, scope, rl, node, try assignOp(mod, scope, node.castTag(.AssignBitXor).?, .xor)),
        .AssignDiv => return rlWrapVoid(mod, scope, rl, node, try assignOp(mod, scope, node.castTag(.AssignDiv).?, .div)),
        .AssignSub => return rlWrapVoid(mod, scope, rl, node, try assignOp(mod, scope, node.castTag(.AssignSub).?, .sub)),
        .AssignSubWrap => return rlWrapVoid(mod, scope, rl, node, try assignOp(mod, scope, node.castTag(.AssignSubWrap).?, .subwrap)),
        .AssignMod => return rlWrapVoid(mod, scope, rl, node, try assignOp(mod, scope, node.castTag(.AssignMod).?, .mod_rem)),
        .AssignAdd => return rlWrapVoid(mod, scope, rl, node, try assignOp(mod, scope, node.castTag(.AssignAdd).?, .add)),
        .AssignAddWrap => return rlWrapVoid(mod, scope, rl, node, try assignOp(mod, scope, node.castTag(.AssignAddWrap).?, .addwrap)),
        .AssignMul => return rlWrapVoid(mod, scope, rl, node, try assignOp(mod, scope, node.castTag(.AssignMul).?, .mul)),
        .AssignMulWrap => return rlWrapVoid(mod, scope, rl, node, try assignOp(mod, scope, node.castTag(.AssignMulWrap).?, .mulwrap)),

        .Add => return simpleBinOp(mod, scope, rl, node.castTag(.Add).?, .add),
        .AddWrap => return simpleBinOp(mod, scope, rl, node.castTag(.AddWrap).?, .addwrap),
        .Sub => return simpleBinOp(mod, scope, rl, node.castTag(.Sub).?, .sub),
        .SubWrap => return simpleBinOp(mod, scope, rl, node.castTag(.SubWrap).?, .subwrap),
        .Mul => return simpleBinOp(mod, scope, rl, node.castTag(.Mul).?, .mul),
        .MulWrap => return simpleBinOp(mod, scope, rl, node.castTag(.MulWrap).?, .mulwrap),
        .Div => return simpleBinOp(mod, scope, rl, node.castTag(.Div).?, .div),
        .Mod => return simpleBinOp(mod, scope, rl, node.castTag(.Mod).?, .mod_rem),
        .BitAnd => return simpleBinOp(mod, scope, rl, node.castTag(.BitAnd).?, .bitand),
        .BitOr => return simpleBinOp(mod, scope, rl, node.castTag(.BitOr).?, .bitor),
        .BitShiftLeft => return simpleBinOp(mod, scope, rl, node.castTag(.BitShiftLeft).?, .shl),
        .BitShiftRight => return simpleBinOp(mod, scope, rl, node.castTag(.BitShiftRight).?, .shr),
        .BitXor => return simpleBinOp(mod, scope, rl, node.castTag(.BitXor).?, .xor),

        .BangEqual => return simpleBinOp(mod, scope, rl, node.castTag(.BangEqual).?, .cmp_neq),
        .EqualEqual => return simpleBinOp(mod, scope, rl, node.castTag(.EqualEqual).?, .cmp_eq),
        .GreaterThan => return simpleBinOp(mod, scope, rl, node.castTag(.GreaterThan).?, .cmp_gt),
        .GreaterOrEqual => return simpleBinOp(mod, scope, rl, node.castTag(.GreaterOrEqual).?, .cmp_gte),
        .LessThan => return simpleBinOp(mod, scope, rl, node.castTag(.LessThan).?, .cmp_lt),
        .LessOrEqual => return simpleBinOp(mod, scope, rl, node.castTag(.LessOrEqual).?, .cmp_lte),

        .ArrayCat => return simpleBinOp(mod, scope, rl, node.castTag(.ArrayCat).?, .array_cat),
        .ArrayMult => return simpleBinOp(mod, scope, rl, node.castTag(.ArrayMult).?, .array_mul),

        .BoolAnd => return boolBinOp(mod, scope, rl, node.castTag(.BoolAnd).?),
        .BoolOr => return boolBinOp(mod, scope, rl, node.castTag(.BoolOr).?),

        .BoolNot => return rlWrap(mod, scope, rl, try boolNot(mod, scope, node.castTag(.BoolNot).?)),
        .BitNot => return rlWrap(mod, scope, rl, try bitNot(mod, scope, node.castTag(.BitNot).?)),
        .Negation => return rlWrap(mod, scope, rl, try negation(mod, scope, node.castTag(.Negation).?, .sub)),
        .NegationWrap => return rlWrap(mod, scope, rl, try negation(mod, scope, node.castTag(.NegationWrap).?, .subwrap)),

        .Identifier => return try identifier(mod, scope, rl, node.castTag(.Identifier).?),
        .Asm => return rlWrap(mod, scope, rl, try assembly(mod, scope, node.castTag(.Asm).?)),
        .StringLiteral => return rlWrap(mod, scope, rl, try stringLiteral(mod, scope, node.castTag(.StringLiteral).?)),
        .IntegerLiteral => return rlWrap(mod, scope, rl, try integerLiteral(mod, scope, node.castTag(.IntegerLiteral).?)),
        .BuiltinCall => return builtinCall(mod, scope, rl, node.castTag(.BuiltinCall).?),
        .Call => return callExpr(mod, scope, rl, node.castTag(.Call).?),
        .Unreachable => return unreach(mod, scope, node.castTag(.Unreachable).?),
        .Return => return ret(mod, scope, node.castTag(.Return).?),
        .If => return ifExpr(mod, scope, rl, node.castTag(.If).?),
        .While => return whileExpr(mod, scope, rl, node.castTag(.While).?),
        .Period => return field(mod, scope, rl, node.castTag(.Period).?),
        .Deref => return rlWrap(mod, scope, rl, try deref(mod, scope, node.castTag(.Deref).?)),
        .AddressOf => return rlWrap(mod, scope, rl, try addressOf(mod, scope, node.castTag(.AddressOf).?)),
        .FloatLiteral => return rlWrap(mod, scope, rl, try floatLiteral(mod, scope, node.castTag(.FloatLiteral).?)),
        .UndefinedLiteral => return rlWrap(mod, scope, rl, try undefLiteral(mod, scope, node.castTag(.UndefinedLiteral).?)),
        .BoolLiteral => return rlWrap(mod, scope, rl, try boolLiteral(mod, scope, node.castTag(.BoolLiteral).?)),
        .NullLiteral => return rlWrap(mod, scope, rl, try nullLiteral(mod, scope, node.castTag(.NullLiteral).?)),
        .OptionalType => return rlWrap(mod, scope, rl, try optionalType(mod, scope, node.castTag(.OptionalType).?)),
        .UnwrapOptional => return unwrapOptional(mod, scope, rl, node.castTag(.UnwrapOptional).?),
        .Block => return rlWrapVoid(mod, scope, rl, node, try blockExpr(mod, scope, node.castTag(.Block).?)),
        .LabeledBlock => return labeledBlockExpr(mod, scope, rl, node.castTag(.LabeledBlock).?, .block),
        .Break => return rlWrap(mod, scope, rl, try breakExpr(mod, scope, node.castTag(.Break).?)),
        .PtrType => return rlWrap(mod, scope, rl, try ptrType(mod, scope, node.castTag(.PtrType).?)),
        .GroupedExpression => return expr(mod, scope, rl, node.castTag(.GroupedExpression).?.expr),
        .ArrayType => return rlWrap(mod, scope, rl, try arrayType(mod, scope, node.castTag(.ArrayType).?)),
        .ArrayTypeSentinel => return rlWrap(mod, scope, rl, try arrayTypeSentinel(mod, scope, node.castTag(.ArrayTypeSentinel).?)),
        .EnumLiteral => return rlWrap(mod, scope, rl, try enumLiteral(mod, scope, node.castTag(.EnumLiteral).?)),
        .MultilineStringLiteral => return rlWrap(mod, scope, rl, try multilineStrLiteral(mod, scope, node.castTag(.MultilineStringLiteral).?)),
        .CharLiteral => return rlWrap(mod, scope, rl, try charLiteral(mod, scope, node.castTag(.CharLiteral).?)),
        .SliceType => return rlWrap(mod, scope, rl, try sliceType(mod, scope, node.castTag(.SliceType).?)),
        .ErrorUnion => return rlWrap(mod, scope, rl, try typeInixOp(mod, scope, node.castTag(.ErrorUnion).?, .error_union_type)),
        .MergeErrorSets => return rlWrap(mod, scope, rl, try typeInixOp(mod, scope, node.castTag(.MergeErrorSets).?, .merge_error_sets)),
        .AnyFrameType => return rlWrap(mod, scope, rl, try anyFrameType(mod, scope, node.castTag(.AnyFrameType).?)),
        .ErrorSetDecl => return errorSetDecl(mod, scope, rl, node.castTag(.ErrorSetDecl).?),
        .ErrorType => return rlWrap(mod, scope, rl, try errorType(mod, scope, node.castTag(.ErrorType).?)),
        .For => return forExpr(mod, scope, rl, node.castTag(.For).?),
        .ArrayAccess => return arrayAccess(mod, scope, rl, node.castTag(.ArrayAccess).?),
        .Slice => return rlWrap(mod, scope, rl, try sliceExpr(mod, scope, node.castTag(.Slice).?)),
        .Catch => return catchExpr(mod, scope, rl, node.castTag(.Catch).?),
        .Comptime => return comptimeKeyword(mod, scope, rl, node.castTag(.Comptime).?),
        .OrElse => return orelseExpr(mod, scope, rl, node.castTag(.OrElse).?),
        .Switch => return switchExpr(mod, scope, rl, node.castTag(.Switch).?),

        .Defer => return mod.failNode(scope, node, "TODO implement astgen.expr for .Defer", .{}),
        .Await => return mod.failNode(scope, node, "TODO implement astgen.expr for .Await", .{}),
        .Resume => return mod.failNode(scope, node, "TODO implement astgen.expr for .Resume", .{}),
        .Try => return mod.failNode(scope, node, "TODO implement astgen.expr for .Try", .{}),
        .ArrayInitializer => return mod.failNode(scope, node, "TODO implement astgen.expr for .ArrayInitializer", .{}),
        .ArrayInitializerDot => return mod.failNode(scope, node, "TODO implement astgen.expr for .ArrayInitializerDot", .{}),
        .StructInitializer => return mod.failNode(scope, node, "TODO implement astgen.expr for .StructInitializer", .{}),
        .StructInitializerDot => return mod.failNode(scope, node, "TODO implement astgen.expr for .StructInitializerDot", .{}),
        .Suspend => return mod.failNode(scope, node, "TODO implement astgen.expr for .Suspend", .{}),
        .Continue => return mod.failNode(scope, node, "TODO implement astgen.expr for .Continue", .{}),
        .AnyType => return mod.failNode(scope, node, "TODO implement astgen.expr for .AnyType", .{}),
        .FnProto => return mod.failNode(scope, node, "TODO implement astgen.expr for .FnProto", .{}),
        .ContainerDecl => return mod.failNode(scope, node, "TODO implement astgen.expr for .ContainerDecl", .{}),
        .Nosuspend => return mod.failNode(scope, node, "TODO implement astgen.expr for .Nosuspend", .{}),
    }
}

fn comptimeKeyword(mod: *Module, scope: *Scope, rl: ResultLoc, node: *ast.Node.Comptime) InnerError!*zir.Inst {
    const tracy = trace(@src());
    defer tracy.end();

    return comptimeExpr(mod, scope, rl, node.expr);
}

pub fn comptimeExpr(mod: *Module, parent_scope: *Scope, rl: ResultLoc, node: *ast.Node) InnerError!*zir.Inst {
    const tree = parent_scope.tree();
    const src = tree.token_locs[node.firstToken()].start;

    // Optimization for labeled blocks: don't need to have 2 layers of blocks, we can reuse the existing one.
    if (node.castTag(.LabeledBlock)) |block_node| {
        return labeledBlockExpr(mod, parent_scope, rl, block_node, .block_comptime);
    }

    // Make a scope to collect generated instructions in the sub-expression.
    var block_scope: Scope.GenZIR = .{
        .parent = parent_scope,
        .decl = parent_scope.decl().?,
        .arena = parent_scope.arena(),
        .instructions = .{},
    };
    defer block_scope.instructions.deinit(mod.gpa);

    // No need to capture the result here because block_comptime_flat implies that the final
    // instruction is the block's result value.
    _ = try expr(mod, &block_scope.base, rl, node);

    const block = try addZIRInstBlock(mod, parent_scope, src, .block_comptime_flat, .{
        .instructions = try block_scope.arena.dupe(*zir.Inst, block_scope.instructions.items),
    });

    return &block.base;
}

fn breakExpr(mod: *Module, parent_scope: *Scope, node: *ast.Node.ControlFlowExpression) InnerError!*zir.Inst {
    const tree = parent_scope.tree();
    const src = tree.token_locs[node.ltoken].start;

    if (node.getLabel()) |break_label| {
        // Look for the label in the scope.
        var scope = parent_scope;
        while (true) {
            switch (scope.tag) {
                .gen_zir => {
                    const gen_zir = scope.cast(Scope.GenZIR).?;
                    if (gen_zir.label) |label| {
                        if (try tokenIdentEql(mod, parent_scope, label.token, break_label)) {
                            if (node.getRHS()) |rhs| {
                                // Most result location types can be forwarded directly; however
                                // if we need to write to a pointer which has an inferred type,
                                // proper type inference requires peer type resolution on the block's
                                // break operand expressions.
                                const branch_rl: ResultLoc = switch (label.result_loc) {
                                    .discard, .none, .ty, .ptr, .ref => label.result_loc,
                                    .inferred_ptr, .bitcasted_ptr, .block_ptr => .{ .block_ptr = label.block_inst },
                                };
                                const operand = try expr(mod, parent_scope, branch_rl, rhs);
                                return try addZIRInst(mod, scope, src, zir.Inst.Break, .{
                                    .block = label.block_inst,
                                    .operand = operand,
                                }, .{});
                            } else {
                                return try addZIRInst(mod, scope, src, zir.Inst.BreakVoid, .{
                                    .block = label.block_inst,
                                }, .{});
                            }
                        }
                    }
                    scope = gen_zir.parent;
                },
                .local_val => scope = scope.cast(Scope.LocalVal).?.parent,
                .local_ptr => scope = scope.cast(Scope.LocalPtr).?.parent,
                else => {
                    const label_name = try identifierTokenString(mod, parent_scope, break_label);
                    return mod.failTok(parent_scope, break_label, "label not found: '{}'", .{label_name});
                },
            }
        }
    } else {
        return mod.failNode(parent_scope, &node.base, "TODO implement break from loop", .{});
    }
}

pub fn blockExpr(mod: *Module, parent_scope: *Scope, block_node: *ast.Node.Block) InnerError!void {
    const tracy = trace(@src());
    defer tracy.end();

    try blockExprStmts(mod, parent_scope, &block_node.base, block_node.statements());
}

fn labeledBlockExpr(
    mod: *Module,
    parent_scope: *Scope,
    rl: ResultLoc,
    block_node: *ast.Node.LabeledBlock,
    zir_tag: zir.Inst.Tag,
) InnerError!*zir.Inst {
    const tracy = trace(@src());
    defer tracy.end();

    assert(zir_tag == .block or zir_tag == .block_comptime);

    const tree = parent_scope.tree();
    const src = tree.token_locs[block_node.lbrace].start;

    // Create the Block ZIR instruction so that we can put it into the GenZIR struct
    // so that break statements can reference it.
    const gen_zir = parent_scope.getGenZIR();
    const block_inst = try gen_zir.arena.create(zir.Inst.Block);
    block_inst.* = .{
        .base = .{
            .tag = zir_tag,
            .src = src,
        },
        .positionals = .{
            .body = .{ .instructions = undefined },
        },
        .kw_args = .{},
    };

    var block_scope: Scope.GenZIR = .{
        .parent = parent_scope,
        .decl = parent_scope.decl().?,
        .arena = gen_zir.arena,
        .instructions = .{},
        // TODO @as here is working around a stage1 miscompilation bug :(
        .label = @as(?Scope.GenZIR.Label, Scope.GenZIR.Label{
            .token = block_node.label,
            .block_inst = block_inst,
            .result_loc = rl,
        }),
    };
    defer block_scope.instructions.deinit(mod.gpa);

    try blockExprStmts(mod, &block_scope.base, &block_node.base, block_node.statements());

    block_inst.positionals.body.instructions = try block_scope.arena.dupe(*zir.Inst, block_scope.instructions.items);
    try gen_zir.instructions.append(mod.gpa, &block_inst.base);

    return &block_inst.base;
}

fn blockExprStmts(mod: *Module, parent_scope: *Scope, node: *ast.Node, statements: []*ast.Node) !void {
    const tree = parent_scope.tree();

    var block_arena = std.heap.ArenaAllocator.init(mod.gpa);
    defer block_arena.deinit();

    var scope = parent_scope;
    for (statements) |statement| {
        const src = tree.token_locs[statement.firstToken()].start;
        _ = try addZIRNoOp(mod, scope, src, .dbg_stmt);
        switch (statement.tag) {
            .VarDecl => {
                const var_decl_node = statement.castTag(.VarDecl).?;
                scope = try varDecl(mod, scope, var_decl_node, &block_arena.allocator);
            },
            .Assign => try assign(mod, scope, statement.castTag(.Assign).?),
            .AssignBitAnd => try assignOp(mod, scope, statement.castTag(.AssignBitAnd).?, .bitand),
            .AssignBitOr => try assignOp(mod, scope, statement.castTag(.AssignBitOr).?, .bitor),
            .AssignBitShiftLeft => try assignOp(mod, scope, statement.castTag(.AssignBitShiftLeft).?, .shl),
            .AssignBitShiftRight => try assignOp(mod, scope, statement.castTag(.AssignBitShiftRight).?, .shr),
            .AssignBitXor => try assignOp(mod, scope, statement.castTag(.AssignBitXor).?, .xor),
            .AssignDiv => try assignOp(mod, scope, statement.castTag(.AssignDiv).?, .div),
            .AssignSub => try assignOp(mod, scope, statement.castTag(.AssignSub).?, .sub),
            .AssignSubWrap => try assignOp(mod, scope, statement.castTag(.AssignSubWrap).?, .subwrap),
            .AssignMod => try assignOp(mod, scope, statement.castTag(.AssignMod).?, .mod_rem),
            .AssignAdd => try assignOp(mod, scope, statement.castTag(.AssignAdd).?, .add),
            .AssignAddWrap => try assignOp(mod, scope, statement.castTag(.AssignAddWrap).?, .addwrap),
            .AssignMul => try assignOp(mod, scope, statement.castTag(.AssignMul).?, .mul),
            .AssignMulWrap => try assignOp(mod, scope, statement.castTag(.AssignMulWrap).?, .mulwrap),

            else => {
                const possibly_unused_result = try expr(mod, scope, .none, statement);
                if (!possibly_unused_result.tag.isNoReturn()) {
                    _ = try addZIRUnOp(mod, scope, src, .ensure_result_used, possibly_unused_result);
                }
            },
        }
    }
}

fn varDecl(
    mod: *Module,
    scope: *Scope,
    node: *ast.Node.VarDecl,
    block_arena: *Allocator,
) InnerError!*Scope {
    if (node.getComptimeToken()) |comptime_token| {
        return mod.failTok(scope, comptime_token, "TODO implement comptime locals", .{});
    }
    if (node.getAlignNode()) |align_node| {
        return mod.failNode(scope, align_node, "TODO implement alignment on locals", .{});
    }
    const tree = scope.tree();
    const name_src = tree.token_locs[node.name_token].start;
    const ident_name = try identifierTokenString(mod, scope, node.name_token);

    // Local variables shadowing detection, including function parameters.
    {
        var s = scope;
        while (true) switch (s.tag) {
            .local_val => {
                const local_val = s.cast(Scope.LocalVal).?;
                if (mem.eql(u8, local_val.name, ident_name)) {
                    return mod.fail(scope, name_src, "redefinition of '{}'", .{ident_name});
                }
                s = local_val.parent;
            },
            .local_ptr => {
                const local_ptr = s.cast(Scope.LocalPtr).?;
                if (mem.eql(u8, local_ptr.name, ident_name)) {
                    return mod.fail(scope, name_src, "redefinition of '{}'", .{ident_name});
                }
                s = local_ptr.parent;
            },
            .gen_zir => s = s.cast(Scope.GenZIR).?.parent,
            else => break,
        };
    }

    // Namespace vars shadowing detection
    if (mod.lookupDeclName(scope, ident_name)) |_| {
        return mod.fail(scope, name_src, "redefinition of '{}'", .{ident_name});
    }
    const init_node = node.getInitNode() orelse
        return mod.fail(scope, name_src, "variables must be initialized", .{});

    switch (tree.token_ids[node.mut_token]) {
        .Keyword_const => {
            // Depending on the type of AST the initialization expression is, we may need an lvalue
            // or an rvalue as a result location. If it is an rvalue, we can use the instruction as
            // the variable, no memory location needed.
            const result_loc = if (nodeMayNeedMemoryLocation(init_node, scope)) r: {
                if (node.getTypeNode()) |type_node| {
                    const type_inst = try typeExpr(mod, scope, type_node);
                    const alloc = try addZIRUnOp(mod, scope, name_src, .alloc, type_inst);
                    break :r ResultLoc{ .ptr = alloc };
                } else {
                    const alloc = try addZIRNoOpT(mod, scope, name_src, .alloc_inferred);
                    break :r ResultLoc{ .inferred_ptr = alloc };
                }
            } else r: {
                if (node.getTypeNode()) |type_node|
                    break :r ResultLoc{ .ty = try typeExpr(mod, scope, type_node) }
                else
                    break :r .none;
            };
            const init_inst = try expr(mod, scope, result_loc, init_node);
            const sub_scope = try block_arena.create(Scope.LocalVal);
            sub_scope.* = .{
                .parent = scope,
                .gen_zir = scope.getGenZIR(),
                .name = ident_name,
                .inst = init_inst,
            };
            return &sub_scope.base;
        },
        .Keyword_var => {
            const var_data: struct { result_loc: ResultLoc, alloc: *zir.Inst } = if (node.getTypeNode()) |type_node| a: {
                const type_inst = try typeExpr(mod, scope, type_node);
                const alloc = try addZIRUnOp(mod, scope, name_src, .alloc, type_inst);
                break :a .{ .alloc = alloc, .result_loc = .{ .ptr = alloc } };
            } else a: {
                const alloc = try addZIRNoOp(mod, scope, name_src, .alloc_inferred);
                break :a .{ .alloc = alloc, .result_loc = .{ .inferred_ptr = alloc.castTag(.alloc_inferred).? } };
            };
            const init_inst = try expr(mod, scope, var_data.result_loc, init_node);
            const sub_scope = try block_arena.create(Scope.LocalPtr);
            sub_scope.* = .{
                .parent = scope,
                .gen_zir = scope.getGenZIR(),
                .name = ident_name,
                .ptr = var_data.alloc,
            };
            return &sub_scope.base;
        },
        else => unreachable,
    }
}

fn assign(mod: *Module, scope: *Scope, infix_node: *ast.Node.SimpleInfixOp) InnerError!void {
    if (infix_node.lhs.castTag(.Identifier)) |ident| {
        // This intentionally does not support @"_" syntax.
        const ident_name = scope.tree().tokenSlice(ident.token);
        if (mem.eql(u8, ident_name, "_")) {
            _ = try expr(mod, scope, .discard, infix_node.rhs);
            return;
        }
    }
    const lvalue = try lvalExpr(mod, scope, infix_node.lhs);
    _ = try expr(mod, scope, .{ .ptr = lvalue }, infix_node.rhs);
}

fn assignOp(
    mod: *Module,
    scope: *Scope,
    infix_node: *ast.Node.SimpleInfixOp,
    op_inst_tag: zir.Inst.Tag,
) InnerError!void {
    const lhs_ptr = try lvalExpr(mod, scope, infix_node.lhs);
    const lhs = try addZIRUnOp(mod, scope, lhs_ptr.src, .deref, lhs_ptr);
    const lhs_type = try addZIRUnOp(mod, scope, lhs_ptr.src, .typeof, lhs);
    const rhs = try expr(mod, scope, .{ .ty = lhs_type }, infix_node.rhs);

    const tree = scope.tree();
    const src = tree.token_locs[infix_node.op_token].start;

    const result = try addZIRBinOp(mod, scope, src, op_inst_tag, lhs, rhs);
    _ = try addZIRBinOp(mod, scope, src, .store, lhs_ptr, result);
}

fn boolNot(mod: *Module, scope: *Scope, node: *ast.Node.SimplePrefixOp) InnerError!*zir.Inst {
    const tree = scope.tree();
    const src = tree.token_locs[node.op_token].start;
    const bool_type = try addZIRInstConst(mod, scope, src, .{
        .ty = Type.initTag(.type),
        .val = Value.initTag(.bool_type),
    });
    const operand = try expr(mod, scope, .{ .ty = bool_type }, node.rhs);
    return addZIRUnOp(mod, scope, src, .boolnot, operand);
}

fn bitNot(mod: *Module, scope: *Scope, node: *ast.Node.SimplePrefixOp) InnerError!*zir.Inst {
    const tree = scope.tree();
    const src = tree.token_locs[node.op_token].start;
    const operand = try expr(mod, scope, .none, node.rhs);
    return addZIRUnOp(mod, scope, src, .bitnot, operand);
}

fn negation(mod: *Module, scope: *Scope, node: *ast.Node.SimplePrefixOp, op_inst_tag: zir.Inst.Tag) InnerError!*zir.Inst {
    const tree = scope.tree();
    const src = tree.token_locs[node.op_token].start;

    const lhs = try addZIRInstConst(mod, scope, src, .{
        .ty = Type.initTag(.comptime_int),
        .val = Value.initTag(.zero),
    });
    const rhs = try expr(mod, scope, .none, node.rhs);

    return addZIRBinOp(mod, scope, src, op_inst_tag, lhs, rhs);
}

fn addressOf(mod: *Module, scope: *Scope, node: *ast.Node.SimplePrefixOp) InnerError!*zir.Inst {
    return expr(mod, scope, .ref, node.rhs);
}

fn optionalType(mod: *Module, scope: *Scope, node: *ast.Node.SimplePrefixOp) InnerError!*zir.Inst {
    const tree = scope.tree();
    const src = tree.token_locs[node.op_token].start;
    const operand = try typeExpr(mod, scope, node.rhs);
    return addZIRUnOp(mod, scope, src, .optional_type, operand);
}

fn sliceType(mod: *Module, scope: *Scope, node: *ast.Node.SliceType) InnerError!*zir.Inst {
    const tree = scope.tree();
    const src = tree.token_locs[node.op_token].start;
    return ptrSliceType(mod, scope, src, &node.ptr_info, node.rhs, .Slice);
}

fn ptrType(mod: *Module, scope: *Scope, node: *ast.Node.PtrType) InnerError!*zir.Inst {
    const tree = scope.tree();
    const src = tree.token_locs[node.op_token].start;
    return ptrSliceType(mod, scope, src, &node.ptr_info, node.rhs, switch (tree.token_ids[node.op_token]) {
        .Asterisk, .AsteriskAsterisk => .One,
        // TODO stage1 type inference bug
        .LBracket => @as(std.builtin.TypeInfo.Pointer.Size, switch (tree.token_ids[node.op_token + 2]) {
            .Identifier => .C,
            else => .Many,
        }),
        else => unreachable,
    });
}

fn ptrSliceType(mod: *Module, scope: *Scope, src: usize, ptr_info: *ast.PtrInfo, rhs: *ast.Node, size: std.builtin.TypeInfo.Pointer.Size) InnerError!*zir.Inst {
    const simple = ptr_info.allowzero_token == null and
        ptr_info.align_info == null and
        ptr_info.volatile_token == null and
        ptr_info.sentinel == null;

    if (simple) {
        const child_type = try typeExpr(mod, scope, rhs);
        const mutable = ptr_info.const_token == null;
        // TODO stage1 type inference bug
        const T = zir.Inst.Tag;
        return addZIRUnOp(mod, scope, src, switch (size) {
            .One => if (mutable) T.single_mut_ptr_type else T.single_const_ptr_type,
            .Many => if (mutable) T.many_mut_ptr_type else T.many_const_ptr_type,
            .C => if (mutable) T.c_mut_ptr_type else T.c_const_ptr_type,
            .Slice => if (mutable) T.mut_slice_type else T.const_slice_type,
        }, child_type);
    }

    var kw_args: std.meta.fieldInfo(zir.Inst.PtrType, "kw_args").field_type = .{};
    kw_args.size = size;
    kw_args.@"allowzero" = ptr_info.allowzero_token != null;
    if (ptr_info.align_info) |some| {
        kw_args.@"align" = try expr(mod, scope, .none, some.node);
        if (some.bit_range) |bit_range| {
            kw_args.align_bit_start = try expr(mod, scope, .none, bit_range.start);
            kw_args.align_bit_end = try expr(mod, scope, .none, bit_range.end);
        }
    }
    kw_args.mutable = ptr_info.const_token == null;
    kw_args.@"volatile" = ptr_info.volatile_token != null;
    if (ptr_info.sentinel) |some| {
        kw_args.sentinel = try expr(mod, scope, .none, some);
    }

    const child_type = try typeExpr(mod, scope, rhs);
    if (kw_args.sentinel) |some| {
        kw_args.sentinel = try addZIRBinOp(mod, scope, some.src, .as, child_type, some);
    }

    return addZIRInst(mod, scope, src, zir.Inst.PtrType, .{ .child_type = child_type }, kw_args);
}

fn arrayType(mod: *Module, scope: *Scope, node: *ast.Node.ArrayType) !*zir.Inst {
    const tree = scope.tree();
    const src = tree.token_locs[node.op_token].start;
    const usize_type = try addZIRInstConst(mod, scope, src, .{
        .ty = Type.initTag(.type),
        .val = Value.initTag(.usize_type),
    });

    // TODO check for [_]T
    const len = try expr(mod, scope, .{ .ty = usize_type }, node.len_expr);
    const elem_type = try typeExpr(mod, scope, node.rhs);

    return addZIRBinOp(mod, scope, src, .array_type, len, elem_type);
}

fn arrayTypeSentinel(mod: *Module, scope: *Scope, node: *ast.Node.ArrayTypeSentinel) !*zir.Inst {
    const tree = scope.tree();
    const src = tree.token_locs[node.op_token].start;
    const usize_type = try addZIRInstConst(mod, scope, src, .{
        .ty = Type.initTag(.type),
        .val = Value.initTag(.usize_type),
    });

    // TODO check for [_]T
    const len = try expr(mod, scope, .{ .ty = usize_type }, node.len_expr);
    const sentinel_uncasted = try expr(mod, scope, .none, node.sentinel);
    const elem_type = try typeExpr(mod, scope, node.rhs);
    const sentinel = try addZIRBinOp(mod, scope, src, .as, elem_type, sentinel_uncasted);

    return addZIRInst(mod, scope, src, zir.Inst.ArrayTypeSentinel, .{
        .len = len,
        .sentinel = sentinel,
        .elem_type = elem_type,
    }, .{});
}

fn anyFrameType(mod: *Module, scope: *Scope, node: *ast.Node.AnyFrameType) InnerError!*zir.Inst {
    const tree = scope.tree();
    const src = tree.token_locs[node.anyframe_token].start;
    if (node.result) |some| {
        const return_type = try typeExpr(mod, scope, some.return_type);
        return addZIRUnOp(mod, scope, src, .anyframe_type, return_type);
    } else {
        return addZIRInstConst(mod, scope, src, .{
            .ty = Type.initTag(.type),
            .val = Value.initTag(.anyframe_type),
        });
    }
}

fn typeInixOp(mod: *Module, scope: *Scope, node: *ast.Node.SimpleInfixOp, op_inst_tag: zir.Inst.Tag) InnerError!*zir.Inst {
    const tree = scope.tree();
    const src = tree.token_locs[node.op_token].start;
    const error_set = try typeExpr(mod, scope, node.lhs);
    const payload = try typeExpr(mod, scope, node.rhs);
    return addZIRBinOp(mod, scope, src, op_inst_tag, error_set, payload);
}

fn enumLiteral(mod: *Module, scope: *Scope, node: *ast.Node.EnumLiteral) !*zir.Inst {
    const tree = scope.tree();
    const src = tree.token_locs[node.name].start;
    const name = try identifierTokenString(mod, scope, node.name);

    return addZIRInst(mod, scope, src, zir.Inst.EnumLiteral, .{ .name = name }, .{});
}

fn unwrapOptional(mod: *Module, scope: *Scope, rl: ResultLoc, node: *ast.Node.SimpleSuffixOp) InnerError!*zir.Inst {
    const tree = scope.tree();
    const src = tree.token_locs[node.rtoken].start;

    const operand = try expr(mod, scope, .ref, node.lhs);
    return rlWrapPtr(mod, scope, rl, try addZIRUnOp(mod, scope, src, .unwrap_optional_safe, operand));
}

fn errorSetDecl(mod: *Module, scope: *Scope, rl: ResultLoc, node: *ast.Node.ErrorSetDecl) InnerError!*zir.Inst {
    const tree = scope.tree();
    const src = tree.token_locs[node.error_token].start;
    const decls = node.decls();
    const fields = try scope.arena().alloc([]const u8, decls.len);

    for (decls) |decl, i| {
        const tag = decl.castTag(.ErrorTag).?;
        fields[i] = try identifierTokenString(mod, scope, tag.name_token);
    }

    // analyzing the error set results in a decl ref, so we might need to dereference it
    return rlWrapPtr(mod, scope, rl, try addZIRInst(mod, scope, src, zir.Inst.ErrorSet, .{ .fields = fields }, .{}));
}

fn errorType(mod: *Module, scope: *Scope, node: *ast.Node.OneToken) InnerError!*zir.Inst {
    const tree = scope.tree();
    const src = tree.token_locs[node.token].start;
    return addZIRInstConst(mod, scope, src, .{
        .ty = Type.initTag(.type),
        .val = Value.initTag(.anyerror_type),
    });
}

fn catchExpr(mod: *Module, scope: *Scope, rl: ResultLoc, node: *ast.Node.Catch) InnerError!*zir.Inst {
    return orelseCatchExpr(mod, scope, rl, node.lhs, node.op_token, .iserr, .unwrap_err_unsafe, node.rhs, node.payload);
}

fn orelseExpr(mod: *Module, scope: *Scope, rl: ResultLoc, node: *ast.Node.SimpleInfixOp) InnerError!*zir.Inst {
    return orelseCatchExpr(mod, scope, rl, node.lhs, node.op_token, .isnull, .unwrap_optional_unsafe, node.rhs, null);
}

fn orelseCatchExpr(
    mod: *Module,
    scope: *Scope,
    rl: ResultLoc,
    lhs: *ast.Node,
    op_token: ast.TokenIndex,
    cond_op: zir.Inst.Tag,
    unwrap_op: zir.Inst.Tag,
    rhs: *ast.Node,
    payload_node: ?*ast.Node,
) InnerError!*zir.Inst {
    const tree = scope.tree();
    const src = tree.token_locs[op_token].start;

    const operand_ptr = try expr(mod, scope, .ref, lhs);
    // TODO we could avoid an unnecessary copy if .iserr, .isnull took a pointer
    const err_union = try addZIRUnOp(mod, scope, src, .deref, operand_ptr);
    const cond = try addZIRUnOp(mod, scope, src, cond_op, err_union);

    var block_scope: Scope.GenZIR = .{
        .parent = scope,
        .decl = scope.decl().?,
        .arena = scope.arena(),
        .instructions = .{},
    };
    defer block_scope.instructions.deinit(mod.gpa);

    const condbr = try addZIRInstSpecial(mod, &block_scope.base, src, zir.Inst.CondBr, .{
        .condition = cond,
        .then_body = undefined, // populated below
        .else_body = undefined, // populated below
    }, .{});

    const block = try addZIRInstBlock(mod, scope, src, .block, .{
        .instructions = try block_scope.arena.dupe(*zir.Inst, block_scope.instructions.items),
    });

    // Most result location types can be forwarded directly; however
    // if we need to write to a pointer which has an inferred type,
    // proper type inference requires peer type resolution on the if's
    // branches.
    const branch_rl: ResultLoc = switch (rl) {
        .discard, .none, .ty, .ptr, .ref => rl,
        .inferred_ptr, .bitcasted_ptr, .block_ptr => .{ .block_ptr = block },
    };

    var then_scope: Scope.GenZIR = .{
        .parent = scope,
        .decl = block_scope.decl,
        .arena = block_scope.arena,
        .instructions = .{},
    };
    defer then_scope.instructions.deinit(mod.gpa);

    var err_val_scope: Scope.LocalVal = undefined;
    const then_sub_scope = blk: {
        const payload = payload_node orelse
            break :blk &then_scope.base;

        const err_name = tree.tokenSlice(payload.castTag(.Payload).?.error_symbol.firstToken());
        if (mem.eql(u8, err_name, "_"))
            break :blk &then_scope.base;

        const unwrapped_err_ptr = try addZIRUnOp(mod, &then_scope.base, src, .unwrap_err_code, operand_ptr);
        err_val_scope = .{
            .parent = &then_scope.base,
            .gen_zir = &then_scope,
            .name = err_name,
            .inst = try addZIRUnOp(mod, &then_scope.base, src, .deref, unwrapped_err_ptr),
        };
        break :blk &err_val_scope.base;
    };

    _ = try addZIRInst(mod, &then_scope.base, src, zir.Inst.Break, .{
        .block = block,
        .operand = try expr(mod, then_sub_scope, branch_rl, rhs),
    }, .{});

    var else_scope: Scope.GenZIR = .{
        .parent = scope,
        .decl = block_scope.decl,
        .arena = block_scope.arena,
        .instructions = .{},
    };
    defer else_scope.instructions.deinit(mod.gpa);

    const unwrapped_payload = try addZIRUnOp(mod, &else_scope.base, src, unwrap_op, operand_ptr);
    _ = try addZIRInst(mod, &else_scope.base, src, zir.Inst.Break, .{
        .block = block,
        .operand = unwrapped_payload,
    }, .{});

    condbr.positionals.then_body = .{ .instructions = try then_scope.arena.dupe(*zir.Inst, then_scope.instructions.items) };
    condbr.positionals.else_body = .{ .instructions = try else_scope.arena.dupe(*zir.Inst, else_scope.instructions.items) };
    return rlWrapPtr(mod, scope, rl, &block.base);
}

/// Return whether the identifier names of two tokens are equal. Resolves @"" tokens without allocating.
/// OK in theory it could do it without allocating. This implementation allocates when the @"" form is used.
fn tokenIdentEql(mod: *Module, scope: *Scope, token1: ast.TokenIndex, token2: ast.TokenIndex) !bool {
    const ident_name_1 = try identifierTokenString(mod, scope, token1);
    const ident_name_2 = try identifierTokenString(mod, scope, token2);
    return mem.eql(u8, ident_name_1, ident_name_2);
}

/// Identifier token -> String (allocated in scope.arena())
fn identifierTokenString(mod: *Module, scope: *Scope, token: ast.TokenIndex) InnerError![]const u8 {
    const tree = scope.tree();

    const ident_name = tree.tokenSlice(token);
    if (mem.startsWith(u8, ident_name, "@")) {
        const raw_string = ident_name[1..];
        var bad_index: usize = undefined;
        return std.zig.parseStringLiteral(scope.arena(), raw_string, &bad_index) catch |err| switch (err) {
            error.InvalidCharacter => {
                const bad_byte = raw_string[bad_index];
                const src = tree.token_locs[token].start;
                return mod.fail(scope, src + 1 + bad_index, "invalid string literal character: '{c}'\n", .{bad_byte});
            },
            else => |e| return e,
        };
    }
    return ident_name;
}

pub fn identifierStringInst(mod: *Module, scope: *Scope, node: *ast.Node.OneToken) InnerError!*zir.Inst {
    const tree = scope.tree();
    const src = tree.token_locs[node.token].start;

    const ident_name = try identifierTokenString(mod, scope, node.token);

    return addZIRInst(mod, scope, src, zir.Inst.Str, .{ .bytes = ident_name }, .{});
}

fn field(mod: *Module, scope: *Scope, rl: ResultLoc, node: *ast.Node.SimpleInfixOp) InnerError!*zir.Inst {
    const tree = scope.tree();
    const src = tree.token_locs[node.op_token].start;

    const lhs = try expr(mod, scope, .ref, node.lhs);
    const field_name = try identifierStringInst(mod, scope, node.rhs.castTag(.Identifier).?);

    return rlWrapPtr(mod, scope, rl, try addZIRInst(mod, scope, src, zir.Inst.FieldPtr, .{ .object_ptr = lhs, .field_name = field_name }, .{}));
}

fn arrayAccess(mod: *Module, scope: *Scope, rl: ResultLoc, node: *ast.Node.ArrayAccess) InnerError!*zir.Inst {
    const tree = scope.tree();
    const src = tree.token_locs[node.rtoken].start;

    const array_ptr = try expr(mod, scope, .ref, node.lhs);
    const index = try expr(mod, scope, .none, node.index_expr);

    return rlWrapPtr(mod, scope, rl, try addZIRInst(mod, scope, src, zir.Inst.ElemPtr, .{ .array_ptr = array_ptr, .index = index }, .{}));
}

fn sliceExpr(mod: *Module, scope: *Scope, node: *ast.Node.Slice) InnerError!*zir.Inst {
    const tree = scope.tree();
    const src = tree.token_locs[node.rtoken].start;

    const usize_type = try addZIRInstConst(mod, scope, src, .{
        .ty = Type.initTag(.type),
        .val = Value.initTag(.usize_type),
    });

    const array_ptr = try expr(mod, scope, .ref, node.lhs);
    const start = try expr(mod, scope, .{ .ty = usize_type }, node.start);

    if (node.end == null and node.sentinel == null) {
        return try addZIRBinOp(mod, scope, src, .slice_start, array_ptr, start);
    }

    const end = if (node.end) |end| try expr(mod, scope, .{ .ty = usize_type }, end) else null;
    // we could get the child type here, but it is easier to just do it in semantic analysis.
    const sentinel = if (node.sentinel) |sentinel| try expr(mod, scope, .none, sentinel) else null;

    return try addZIRInst(
        mod,
        scope,
        src,
        zir.Inst.Slice,
        .{ .array_ptr = array_ptr, .start = start },
        .{ .end = end, .sentinel = sentinel },
    );
}

fn deref(mod: *Module, scope: *Scope, node: *ast.Node.SimpleSuffixOp) InnerError!*zir.Inst {
    const tree = scope.tree();
    const src = tree.token_locs[node.rtoken].start;
    const lhs = try expr(mod, scope, .none, node.lhs);
    return addZIRUnOp(mod, scope, src, .deref, lhs);
}

fn simpleBinOp(
    mod: *Module,
    scope: *Scope,
    rl: ResultLoc,
    infix_node: *ast.Node.SimpleInfixOp,
    op_inst_tag: zir.Inst.Tag,
) InnerError!*zir.Inst {
    const tree = scope.tree();
    const src = tree.token_locs[infix_node.op_token].start;

    const lhs = try expr(mod, scope, .none, infix_node.lhs);
    const rhs = try expr(mod, scope, .none, infix_node.rhs);

    const result = try addZIRBinOp(mod, scope, src, op_inst_tag, lhs, rhs);
    return rlWrap(mod, scope, rl, result);
}

fn boolBinOp(
    mod: *Module,
    scope: *Scope,
    rl: ResultLoc,
    infix_node: *ast.Node.SimpleInfixOp,
) InnerError!*zir.Inst {
    const tree = scope.tree();
    const src = tree.token_locs[infix_node.op_token].start;
    const bool_type = try addZIRInstConst(mod, scope, src, .{
        .ty = Type.initTag(.type),
        .val = Value.initTag(.bool_type),
    });

    var block_scope: Scope.GenZIR = .{
        .parent = scope,
        .decl = scope.decl().?,
        .arena = scope.arena(),
        .instructions = .{},
    };
    defer block_scope.instructions.deinit(mod.gpa);

    const lhs = try expr(mod, scope, .{ .ty = bool_type }, infix_node.lhs);
    const condbr = try addZIRInstSpecial(mod, &block_scope.base, src, zir.Inst.CondBr, .{
        .condition = lhs,
        .then_body = undefined, // populated below
        .else_body = undefined, // populated below
    }, .{});

    const block = try addZIRInstBlock(mod, scope, src, .block, .{
        .instructions = try block_scope.arena.dupe(*zir.Inst, block_scope.instructions.items),
    });

    var rhs_scope: Scope.GenZIR = .{
        .parent = scope,
        .decl = block_scope.decl,
        .arena = block_scope.arena,
        .instructions = .{},
    };
    defer rhs_scope.instructions.deinit(mod.gpa);

    const rhs = try expr(mod, &rhs_scope.base, .{ .ty = bool_type }, infix_node.rhs);
    _ = try addZIRInst(mod, &rhs_scope.base, src, zir.Inst.Break, .{
        .block = block,
        .operand = rhs,
    }, .{});

    var const_scope: Scope.GenZIR = .{
        .parent = scope,
        .decl = block_scope.decl,
        .arena = block_scope.arena,
        .instructions = .{},
    };
    defer const_scope.instructions.deinit(mod.gpa);

    const is_bool_and = infix_node.base.tag == .BoolAnd;
    _ = try addZIRInst(mod, &const_scope.base, src, zir.Inst.Break, .{
        .block = block,
        .operand = try addZIRInstConst(mod, &const_scope.base, src, .{
            .ty = Type.initTag(.bool),
            .val = if (is_bool_and) Value.initTag(.bool_false) else Value.initTag(.bool_true),
        }),
    }, .{});

    if (is_bool_and) {
        // if lhs // AND
        //     break rhs
        // else
        //     break false
        condbr.positionals.then_body = .{ .instructions = try rhs_scope.arena.dupe(*zir.Inst, rhs_scope.instructions.items) };
        condbr.positionals.else_body = .{ .instructions = try const_scope.arena.dupe(*zir.Inst, const_scope.instructions.items) };
    } else {
        // if lhs // OR
        //     break true
        // else
        //     break rhs
        condbr.positionals.then_body = .{ .instructions = try const_scope.arena.dupe(*zir.Inst, const_scope.instructions.items) };
        condbr.positionals.else_body = .{ .instructions = try rhs_scope.arena.dupe(*zir.Inst, rhs_scope.instructions.items) };
    }

    return rlWrap(mod, scope, rl, &block.base);
}

const CondKind = union(enum) {
    bool,
    optional: ?*zir.Inst,
    err_union: ?*zir.Inst,

    fn cond(self: *CondKind, mod: *Module, block_scope: *Scope.GenZIR, src: usize, cond_node: *ast.Node) !*zir.Inst {
        switch (self.*) {
            .bool => {
                const bool_type = try addZIRInstConst(mod, &block_scope.base, src, .{
                    .ty = Type.initTag(.type),
                    .val = Value.initTag(.bool_type),
                });
                return try expr(mod, &block_scope.base, .{ .ty = bool_type }, cond_node);
            },
            .optional => {
                const cond_ptr = try expr(mod, &block_scope.base, .ref, cond_node);
                self.* = .{ .optional = cond_ptr };
                const result = try addZIRUnOp(mod, &block_scope.base, src, .deref, cond_ptr);
                return try addZIRUnOp(mod, &block_scope.base, src, .isnonnull, result);
            },
            .err_union => {
                const err_ptr = try expr(mod, &block_scope.base, .ref, cond_node);
                self.* = .{ .err_union = err_ptr };
                const result = try addZIRUnOp(mod, &block_scope.base, src, .deref, err_ptr);
                return try addZIRUnOp(mod, &block_scope.base, src, .iserr, result);
            },
        }
    }

    fn thenSubScope(self: CondKind, mod: *Module, then_scope: *Scope.GenZIR, src: usize, payload_node: ?*ast.Node) !*Scope {
        if (self == .bool) return &then_scope.base;

        const payload = payload_node.?.castTag(.PointerPayload) orelse {
            // condition is error union and payload is not explicitly ignored
            _ = try addZIRUnOp(mod, &then_scope.base, src, .ensure_err_payload_void, self.err_union.?);
            return &then_scope.base;
        };
        const is_ptr = payload.ptr_token != null;
        const ident_node = payload.value_symbol.castTag(.Identifier).?;

        // This intentionally does not support @"_" syntax.
        const ident_name = then_scope.base.tree().tokenSlice(ident_node.token);
        if (mem.eql(u8, ident_name, "_")) {
            if (is_ptr)
                return mod.failTok(&then_scope.base, payload.ptr_token.?, "pointer modifier invalid on discard", .{});
            return &then_scope.base;
        }

        return mod.failNode(&then_scope.base, payload.value_symbol, "TODO implement payload symbols", .{});
    }

    fn elseSubScope(self: CondKind, mod: *Module, else_scope: *Scope.GenZIR, src: usize, payload_node: ?*ast.Node) !*Scope {
        if (self != .err_union) return &else_scope.base;

        const payload_ptr = try addZIRUnOp(mod, &else_scope.base, src, .unwrap_err_unsafe, self.err_union.?);

        const payload = payload_node.?.castTag(.Payload).?;
        const ident_node = payload.error_symbol.castTag(.Identifier).?;

        // This intentionally does not support @"_" syntax.
        const ident_name = else_scope.base.tree().tokenSlice(ident_node.token);
        if (mem.eql(u8, ident_name, "_")) {
            return &else_scope.base;
        }

        return mod.failNode(&else_scope.base, payload.error_symbol, "TODO implement payload symbols", .{});
    }
};

fn ifExpr(mod: *Module, scope: *Scope, rl: ResultLoc, if_node: *ast.Node.If) InnerError!*zir.Inst {
    var cond_kind: CondKind = .bool;
    if (if_node.payload) |_| cond_kind = .{ .optional = null };
    if (if_node.@"else") |else_node| {
        if (else_node.payload) |payload| {
            cond_kind = .{ .err_union = null };
        }
    }
    var block_scope: Scope.GenZIR = .{
        .parent = scope,
        .decl = scope.decl().?,
        .arena = scope.arena(),
        .instructions = .{},
    };
    defer block_scope.instructions.deinit(mod.gpa);

    const tree = scope.tree();
    const if_src = tree.token_locs[if_node.if_token].start;
    const cond = try cond_kind.cond(mod, &block_scope, if_src, if_node.condition);

    const condbr = try addZIRInstSpecial(mod, &block_scope.base, if_src, zir.Inst.CondBr, .{
        .condition = cond,
        .then_body = undefined, // populated below
        .else_body = undefined, // populated below
    }, .{});

    const block = try addZIRInstBlock(mod, scope, if_src, .block, .{
        .instructions = try block_scope.arena.dupe(*zir.Inst, block_scope.instructions.items),
    });

    const then_src = tree.token_locs[if_node.body.lastToken()].start;
    var then_scope: Scope.GenZIR = .{
        .parent = scope,
        .decl = block_scope.decl,
        .arena = block_scope.arena,
        .instructions = .{},
    };
    defer then_scope.instructions.deinit(mod.gpa);

    // declare payload to the then_scope
    const then_sub_scope = try cond_kind.thenSubScope(mod, &then_scope, then_src, if_node.payload);

    // Most result location types can be forwarded directly; however
    // if we need to write to a pointer which has an inferred type,
    // proper type inference requires peer type resolution on the if's
    // branches.
    const branch_rl: ResultLoc = switch (rl) {
        .discard, .none, .ty, .ptr, .ref => rl,
        .inferred_ptr, .bitcasted_ptr, .block_ptr => .{ .block_ptr = block },
    };

    const then_result = try expr(mod, then_sub_scope, branch_rl, if_node.body);
    if (!then_result.tag.isNoReturn()) {
        _ = try addZIRInst(mod, then_sub_scope, then_src, zir.Inst.Break, .{
            .block = block,
            .operand = then_result,
        }, .{});
    }
    condbr.positionals.then_body = .{
        .instructions = try then_scope.arena.dupe(*zir.Inst, then_scope.instructions.items),
    };

    var else_scope: Scope.GenZIR = .{
        .parent = scope,
        .decl = block_scope.decl,
        .arena = block_scope.arena,
        .instructions = .{},
    };
    defer else_scope.instructions.deinit(mod.gpa);

    if (if_node.@"else") |else_node| {
        const else_src = tree.token_locs[else_node.body.lastToken()].start;
        // declare payload to the then_scope
        const else_sub_scope = try cond_kind.elseSubScope(mod, &else_scope, else_src, else_node.payload);

        const else_result = try expr(mod, else_sub_scope, branch_rl, else_node.body);
        if (!else_result.tag.isNoReturn()) {
            _ = try addZIRInst(mod, else_sub_scope, else_src, zir.Inst.Break, .{
                .block = block,
                .operand = else_result,
            }, .{});
        }
    } else {
        // TODO Optimization opportunity: we can avoid an allocation and a memcpy here
        // by directly allocating the body for this one instruction.
        const else_src = tree.token_locs[if_node.lastToken()].start;
        _ = try addZIRInst(mod, &else_scope.base, else_src, zir.Inst.BreakVoid, .{
            .block = block,
        }, .{});
    }
    condbr.positionals.else_body = .{
        .instructions = try else_scope.arena.dupe(*zir.Inst, else_scope.instructions.items),
    };

    return &block.base;
}

fn whileExpr(mod: *Module, scope: *Scope, rl: ResultLoc, while_node: *ast.Node.While) InnerError!*zir.Inst {
    var cond_kind: CondKind = .bool;
    if (while_node.payload) |_| cond_kind = .{ .optional = null };
    if (while_node.@"else") |else_node| {
        if (else_node.payload) |payload| {
            cond_kind = .{ .err_union = null };
        }
    }

    if (while_node.label) |tok|
        return mod.failTok(scope, tok, "TODO labeled while", .{});

    if (while_node.inline_token) |tok|
        return mod.failTok(scope, tok, "TODO inline while", .{});

    var expr_scope: Scope.GenZIR = .{
        .parent = scope,
        .decl = scope.decl().?,
        .arena = scope.arena(),
        .instructions = .{},
    };
    defer expr_scope.instructions.deinit(mod.gpa);

    var loop_scope: Scope.GenZIR = .{
        .parent = &expr_scope.base,
        .decl = expr_scope.decl,
        .arena = expr_scope.arena,
        .instructions = .{},
    };
    defer loop_scope.instructions.deinit(mod.gpa);

    var continue_scope: Scope.GenZIR = .{
        .parent = &loop_scope.base,
        .decl = loop_scope.decl,
        .arena = loop_scope.arena,
        .instructions = .{},
    };
    defer continue_scope.instructions.deinit(mod.gpa);

    const tree = scope.tree();
    const while_src = tree.token_locs[while_node.while_token].start;
    const void_type = try addZIRInstConst(mod, scope, while_src, .{
        .ty = Type.initTag(.type),
        .val = Value.initTag(.void_type),
    });
    const cond = try cond_kind.cond(mod, &continue_scope, while_src, while_node.condition);

    const condbr = try addZIRInstSpecial(mod, &continue_scope.base, while_src, zir.Inst.CondBr, .{
        .condition = cond,
        .then_body = undefined, // populated below
        .else_body = undefined, // populated below
    }, .{});
    const cond_block = try addZIRInstBlock(mod, &loop_scope.base, while_src, .block, .{
        .instructions = try loop_scope.arena.dupe(*zir.Inst, continue_scope.instructions.items),
    });
    // TODO avoid emitting the continue expr when there
    // are no jumps to it. This happens when the last statement of a while body is noreturn
    // and there are no `continue` statements.
    // The "repeat" at the end of a loop body is implied.
    if (while_node.continue_expr) |cont_expr| {
        _ = try expr(mod, &loop_scope.base, .{ .ty = void_type }, cont_expr);
    }
    const loop = try addZIRInstLoop(mod, &expr_scope.base, while_src, .{
        .instructions = try expr_scope.arena.dupe(*zir.Inst, loop_scope.instructions.items),
    });
    const while_block = try addZIRInstBlock(mod, scope, while_src, .block, .{
        .instructions = try expr_scope.arena.dupe(*zir.Inst, expr_scope.instructions.items),
    });

    const then_src = tree.token_locs[while_node.body.lastToken()].start;
    var then_scope: Scope.GenZIR = .{
        .parent = &continue_scope.base,
        .decl = continue_scope.decl,
        .arena = continue_scope.arena,
        .instructions = .{},
    };
    defer then_scope.instructions.deinit(mod.gpa);

    // declare payload to the then_scope
    const then_sub_scope = try cond_kind.thenSubScope(mod, &then_scope, then_src, while_node.payload);

    // Most result location types can be forwarded directly; however
    // if we need to write to a pointer which has an inferred type,
    // proper type inference requires peer type resolution on the while's
    // branches.
    const branch_rl: ResultLoc = switch (rl) {
        .discard, .none, .ty, .ptr, .ref => rl,
        .inferred_ptr, .bitcasted_ptr, .block_ptr => .{ .block_ptr = while_block },
    };

    const then_result = try expr(mod, then_sub_scope, branch_rl, while_node.body);
    if (!then_result.tag.isNoReturn()) {
        _ = try addZIRInst(mod, then_sub_scope, then_src, zir.Inst.Break, .{
            .block = cond_block,
            .operand = then_result,
        }, .{});
    }
    condbr.positionals.then_body = .{
        .instructions = try then_scope.arena.dupe(*zir.Inst, then_scope.instructions.items),
    };

    var else_scope: Scope.GenZIR = .{
        .parent = &continue_scope.base,
        .decl = continue_scope.decl,
        .arena = continue_scope.arena,
        .instructions = .{},
    };
    defer else_scope.instructions.deinit(mod.gpa);

    if (while_node.@"else") |else_node| {
        const else_src = tree.token_locs[else_node.body.lastToken()].start;
        // declare payload to the then_scope
        const else_sub_scope = try cond_kind.elseSubScope(mod, &else_scope, else_src, else_node.payload);

        const else_result = try expr(mod, else_sub_scope, branch_rl, else_node.body);
        if (!else_result.tag.isNoReturn()) {
            _ = try addZIRInst(mod, else_sub_scope, else_src, zir.Inst.Break, .{
                .block = while_block,
                .operand = else_result,
            }, .{});
        }
    } else {
        const else_src = tree.token_locs[while_node.lastToken()].start;
        _ = try addZIRInst(mod, &else_scope.base, else_src, zir.Inst.BreakVoid, .{
            .block = while_block,
        }, .{});
    }
    condbr.positionals.else_body = .{
        .instructions = try else_scope.arena.dupe(*zir.Inst, else_scope.instructions.items),
    };
    return &while_block.base;
}

fn forExpr(mod: *Module, scope: *Scope, rl: ResultLoc, for_node: *ast.Node.For) InnerError!*zir.Inst {
    if (for_node.label) |tok|
        return mod.failTok(scope, tok, "TODO labeled for", .{});

    if (for_node.inline_token) |tok|
        return mod.failTok(scope, tok, "TODO inline for", .{});

    var for_scope: Scope.GenZIR = .{
        .parent = scope,
        .decl = scope.decl().?,
        .arena = scope.arena(),
        .instructions = .{},
    };
    defer for_scope.instructions.deinit(mod.gpa);

    // setup variables and constants
    const tree = scope.tree();
    const for_src = tree.token_locs[for_node.for_token].start;
    const index_ptr = blk: {
        const usize_type = try addZIRInstConst(mod, &for_scope.base, for_src, .{
            .ty = Type.initTag(.type),
            .val = Value.initTag(.usize_type),
        });
        const index_ptr = try addZIRUnOp(mod, &for_scope.base, for_src, .alloc, usize_type);
        // initialize to zero
        const zero = try addZIRInstConst(mod, &for_scope.base, for_src, .{
            .ty = Type.initTag(.usize),
            .val = Value.initTag(.zero),
        });
        _ = try addZIRBinOp(mod, &for_scope.base, for_src, .store, index_ptr, zero);
        break :blk index_ptr;
    };
    const array_ptr = try expr(mod, &for_scope.base, .ref, for_node.array_expr);
    _ = try addZIRUnOp(mod, &for_scope.base, for_node.array_expr.firstToken(), .ensure_indexable, array_ptr);
    const cond_src = tree.token_locs[for_node.array_expr.firstToken()].start;
    const len_ptr = try addZIRInst(mod, &for_scope.base, cond_src, zir.Inst.FieldPtr, .{
        .object_ptr = array_ptr,
        .field_name = try addZIRInst(mod, &for_scope.base, cond_src, zir.Inst.Str, .{ .bytes = "len" }, .{}),
    }, .{});

    var loop_scope: Scope.GenZIR = .{
        .parent = &for_scope.base,
        .decl = for_scope.decl,
        .arena = for_scope.arena,
        .instructions = .{},
    };
    defer loop_scope.instructions.deinit(mod.gpa);

    var cond_scope: Scope.GenZIR = .{
        .parent = &loop_scope.base,
        .decl = loop_scope.decl,
        .arena = loop_scope.arena,
        .instructions = .{},
    };
    defer cond_scope.instructions.deinit(mod.gpa);

    // check condition i < array_expr.len
    const index = try addZIRUnOp(mod, &cond_scope.base, cond_src, .deref, index_ptr);
    const len = try addZIRUnOp(mod, &cond_scope.base, cond_src, .deref, len_ptr);
    const cond = try addZIRBinOp(mod, &cond_scope.base, cond_src, .cmp_lt, index, len);

    const condbr = try addZIRInstSpecial(mod, &cond_scope.base, for_src, zir.Inst.CondBr, .{
        .condition = cond,
        .then_body = undefined, // populated below
        .else_body = undefined, // populated below
    }, .{});
    const cond_block = try addZIRInstBlock(mod, &loop_scope.base, for_src, .block, .{
        .instructions = try loop_scope.arena.dupe(*zir.Inst, cond_scope.instructions.items),
    });

    // increment index variable
    const one = try addZIRInstConst(mod, &loop_scope.base, for_src, .{
        .ty = Type.initTag(.usize),
        .val = Value.initTag(.one),
    });
    const index_2 = try addZIRUnOp(mod, &loop_scope.base, cond_src, .deref, index_ptr);
    const index_plus_one = try addZIRBinOp(mod, &loop_scope.base, for_src, .add, index_2, one);
    _ = try addZIRBinOp(mod, &loop_scope.base, for_src, .store, index_ptr, index_plus_one);

    // looping stuff
    const loop = try addZIRInstLoop(mod, &for_scope.base, for_src, .{
        .instructions = try for_scope.arena.dupe(*zir.Inst, loop_scope.instructions.items),
    });
    const for_block = try addZIRInstBlock(mod, scope, for_src, .block, .{
        .instructions = try for_scope.arena.dupe(*zir.Inst, for_scope.instructions.items),
    });

    // while body
    const then_src = tree.token_locs[for_node.body.lastToken()].start;
    var then_scope: Scope.GenZIR = .{
        .parent = &cond_scope.base,
        .decl = cond_scope.decl,
        .arena = cond_scope.arena,
        .instructions = .{},
    };
    defer then_scope.instructions.deinit(mod.gpa);

    // Most result location types can be forwarded directly; however
    // if we need to write to a pointer which has an inferred type,
    // proper type inference requires peer type resolution on the while's
    // branches.
    const branch_rl: ResultLoc = switch (rl) {
        .discard, .none, .ty, .ptr, .ref => rl,
        .inferred_ptr, .bitcasted_ptr, .block_ptr => .{ .block_ptr = for_block },
    };

    var index_scope: Scope.LocalPtr = undefined;
    const then_sub_scope = blk: {
        const payload = for_node.payload.castTag(.PointerIndexPayload).?;
        const is_ptr = payload.ptr_token != null;
        const value_name = tree.tokenSlice(payload.value_symbol.firstToken());
        if (!mem.eql(u8, value_name, "_")) {
            return mod.failNode(&then_scope.base, payload.value_symbol, "TODO implement for value payload", .{});
        } else if (is_ptr) {
            return mod.failTok(&then_scope.base, payload.ptr_token.?, "pointer modifier invalid on discard", .{});
        }

        const index_symbol_node = payload.index_symbol orelse
            break :blk &then_scope.base;

        const index_name = tree.tokenSlice(index_symbol_node.firstToken());
        if (mem.eql(u8, index_name, "_")) {
            break :blk &then_scope.base;
        }
        // TODO make this const without an extra copy?
        index_scope = .{
            .parent = &then_scope.base,
            .gen_zir = &then_scope,
            .name = index_name,
            .ptr = index_ptr,
        };
        break :blk &index_scope.base;
    };

    const then_result = try expr(mod, then_sub_scope, branch_rl, for_node.body);
    if (!then_result.tag.isNoReturn()) {
        _ = try addZIRInst(mod, then_sub_scope, then_src, zir.Inst.Break, .{
            .block = cond_block,
            .operand = then_result,
        }, .{});
    }
    condbr.positionals.then_body = .{
        .instructions = try then_scope.arena.dupe(*zir.Inst, then_scope.instructions.items),
    };

    // else branch
    var else_scope: Scope.GenZIR = .{
        .parent = &cond_scope.base,
        .decl = cond_scope.decl,
        .arena = cond_scope.arena,
        .instructions = .{},
    };
    defer else_scope.instructions.deinit(mod.gpa);

    if (for_node.@"else") |else_node| {
        const else_src = tree.token_locs[else_node.body.lastToken()].start;
        const else_result = try expr(mod, &else_scope.base, branch_rl, else_node.body);
        if (!else_result.tag.isNoReturn()) {
            _ = try addZIRInst(mod, &else_scope.base, else_src, zir.Inst.Break, .{
                .block = for_block,
                .operand = else_result,
            }, .{});
        }
    } else {
        const else_src = tree.token_locs[for_node.lastToken()].start;
        _ = try addZIRInst(mod, &else_scope.base, else_src, zir.Inst.BreakVoid, .{
            .block = for_block,
        }, .{});
    }
    condbr.positionals.else_body = .{
        .instructions = try else_scope.arena.dupe(*zir.Inst, else_scope.instructions.items),
    };
    return &for_block.base;
}

fn getRangeNode(node: *ast.Node) ?*ast.Node.SimpleInfixOp {
    var cur = node;
    while (true) {
        switch (cur.tag) {
            .Range => return @fieldParentPtr(ast.Node.SimpleInfixOp, "base", cur),
            .GroupedExpression => cur = @fieldParentPtr(ast.Node.GroupedExpression, "base", cur).expr,
            else => return null,
        }
    }
}

fn switchExpr(mod: *Module, scope: *Scope, rl: ResultLoc, switch_node: *ast.Node.Switch) InnerError!*zir.Inst {
    var block_scope: Scope.GenZIR = .{
        .parent = scope,
        .decl = scope.decl().?,
        .arena = scope.arena(),
        .instructions = .{},
    };
    defer block_scope.instructions.deinit(mod.gpa);

    const tree = scope.tree();
    const switch_src = tree.token_locs[switch_node.switch_token].start;
    const target_ptr = try expr(mod, &block_scope.base, .ref, switch_node.expr);
    const target = try addZIRUnOp(mod, &block_scope.base, target_ptr.src, .deref, target_ptr);
    // Add the switch instruction here so that it comes before any range checks.
    const switch_inst = (try addZIRInst(mod, &block_scope.base, switch_src, zir.Inst.SwitchBr, .{
        .target_ptr = target_ptr,
        .cases = undefined, // populated below
        .items = &[_]*zir.Inst{}, // populated below
        .else_body = undefined, // populated below
    }, .{})).castTag(.switchbr).?;

    var items = std.ArrayList(*zir.Inst).init(mod.gpa);
    defer items.deinit();
    var cases = std.ArrayList(zir.Inst.SwitchBr.Case).init(mod.gpa);
    defer cases.deinit();

    // Add comptime block containing all prong items first,
    const item_block = try addZIRInstBlock(mod, scope, switch_src, .block_comptime_flat, .{
        .instructions = undefined, // populated below
    });
    // then add block containing the switch.
    const block = try addZIRInstBlock(mod, scope, switch_src, .block, .{
        .instructions = try block_scope.arena.dupe(*zir.Inst, block_scope.instructions.items),
    });

    // Most result location types can be forwarded directly; however
    // if we need to write to a pointer which has an inferred type,
    // proper type inference requires peer type resolution on the switch case.
    const case_rl: ResultLoc = switch (rl) {
        .discard, .none, .ty, .ptr, .ref => rl,
        .inferred_ptr, .bitcasted_ptr, .block_ptr => .{ .block_ptr = block },
    };

    var item_scope: Scope.GenZIR = .{
        .parent = scope,
        .decl = scope.decl().?,
        .arena = scope.arena(),
        .instructions = .{},
    };
    defer item_scope.instructions.deinit(mod.gpa);

    var case_scope: Scope.GenZIR = .{
        .parent = scope,
        .decl = block_scope.decl,
        .arena = block_scope.arena,
        .instructions = .{},
    };
    defer case_scope.instructions.deinit(mod.gpa);

    var else_scope: Scope.GenZIR = .{
        .parent = scope,
        .decl = block_scope.decl,
        .arena = block_scope.arena,
        .instructions = .{},
    };
    defer else_scope.instructions.deinit(mod.gpa);

    // first we gather all the switch items and check else/'_' prongs
    var else_src: ?usize = null;
    var underscore_src: ?usize = null;
    var first_range: ?*zir.Inst = null;
    var special_case: ?*ast.Node.SwitchCase = null;
    for (switch_node.cases()) |uncasted_case| {
        const case = uncasted_case.castTag(.SwitchCase).?;
        const case_src = tree.token_locs[case.firstToken()].start;
        // reset without freeing to reduce allocations.
        case_scope.instructions.items.len = 0;
        assert(case.items_len != 0);

        // Check for else/_ prong, those are handled last.
        if (case.items_len == 1 and case.items()[0].tag == .SwitchElse) {
            if (else_src) |src| {
                return mod.fail(scope, case_src, "multiple else prongs in switch expression", .{});
                // TODO notes "previous else prong is here"
            }
            else_src = case_src;
            special_case = case;
            continue;
        } else if (case.items_len == 1 and case.items()[0].tag == .Identifier and
            mem.eql(u8, tree.tokenSlice(case.items()[0].firstToken()), "_"))
        {
            if (underscore_src) |src| {
                return mod.fail(scope, case_src, "multiple '_' prongs in switch expression", .{});
                // TODO notes "previous '_' prong is here"
            }
            underscore_src = case_src;
            special_case = case;
            continue;
        }

        if (else_src) |some_else| {
            if (underscore_src) |some_underscore| {
                return mod.fail(scope, switch_src, "else and '_' prong in switch expression", .{});
                // TODO notes "else prong is here"
                // TODO notes "'_' prong is here"
            }
        }

        // If this is a simple one item prong then it is handled by the switchbr.
        if (case.items_len == 1 and getRangeNode(case.items()[0]) == null) {
            const item = try expr(mod, &item_scope.base, .none, case.items()[0]);
            try items.append(item);
            try switchCaseExpr(mod, &case_scope.base, case_rl, block, case);

            try cases.append(.{
                .item = item,
                .body = .{ .instructions = try scope.arena().dupe(*zir.Inst, case_scope.instructions.items) },
            });
            continue;
        }

        // TODO if the case has few items and no ranges it might be better
        // to just handle them as switch prongs.

        // Check if the target matches any of the items.
        // 1, 2, 3..6 will result in
        // target == 1 or target == 2 or (target >= 3 and target <= 6)
        var any_ok: ?*zir.Inst = null;
        for (case.items()) |item| {
            if (getRangeNode(item)) |range| {
                const start = try expr(mod, &item_scope.base, .none, range.lhs);
                const end = try expr(mod, &item_scope.base, .none, range.rhs);
                const range_src = tree.token_locs[range.op_token].start;
                const range_inst = try addZIRBinOp(mod, &item_scope.base, range_src, .switch_range, start, end);
                try items.append(range_inst);
                if (first_range == null) first_range = range_inst;

                // target >= start and target <= end
                const range_start_ok = try addZIRBinOp(mod, &else_scope.base, range_src, .cmp_gte, target, start);
                const range_end_ok = try addZIRBinOp(mod, &else_scope.base, range_src, .cmp_lte, target, end);
                const range_ok = try addZIRBinOp(mod, &else_scope.base, range_src, .booland, range_start_ok, range_end_ok);

                if (any_ok) |some| {
                    any_ok = try addZIRBinOp(mod, &else_scope.base, range_src, .boolor, some, range_ok);
                } else {
                    any_ok = range_ok;
                }
                continue;
            }

            const item_inst = try expr(mod, &item_scope.base, .none, item);
            try items.append(item_inst);
            const cpm_ok = try addZIRBinOp(mod, &else_scope.base, item_inst.src, .cmp_eq, target, item_inst);

            if (any_ok) |some| {
                any_ok = try addZIRBinOp(mod, &else_scope.base, item_inst.src, .boolor, some, cpm_ok);
            } else {
                any_ok = cpm_ok;
            }
        }

        const condbr = try addZIRInstSpecial(mod, &case_scope.base, case_src, zir.Inst.CondBr, .{
            .condition = any_ok.?,
            .then_body = undefined, // populated below
            .else_body = undefined, // populated below
        }, .{});
        const cond_block = try addZIRInstBlock(mod, &else_scope.base, case_src, .block, .{
            .instructions = try scope.arena().dupe(*zir.Inst, case_scope.instructions.items),
        });

        // reset cond_scope for then_body
        case_scope.instructions.items.len = 0;
        try switchCaseExpr(mod, &case_scope.base, case_rl, block, case);
        condbr.positionals.then_body = .{
            .instructions = try scope.arena().dupe(*zir.Inst, case_scope.instructions.items),
        };

        // reset cond_scope for else_body
        case_scope.instructions.items.len = 0;
        _ = try addZIRInst(mod, &case_scope.base, case_src, zir.Inst.BreakVoid, .{
            .block = cond_block,
        }, .{});
        condbr.positionals.else_body = .{
            .instructions = try scope.arena().dupe(*zir.Inst, case_scope.instructions.items),
        };
    }

    // Generate else block or a break last to finish the block.
    if (special_case) |case| {
        try switchCaseExpr(mod, &else_scope.base, case_rl, block, case);
    } else {
        // Not handling all possible cases is a compile error.
        _ = try addZIRNoOp(mod, &else_scope.base, switch_src, .unreach_nocheck);
    }

    // All items have been generated, add the instructions to the comptime block.
    item_block.positionals.body = .{
        .instructions = try block_scope.arena.dupe(*zir.Inst, item_scope.instructions.items),
    };

    // Actually populate switch instruction values.
    if (else_src != null) switch_inst.kw_args.special_prong = .@"else";
    if (underscore_src != null) switch_inst.kw_args.special_prong = .underscore;
    switch_inst.positionals.cases = try block_scope.arena.dupe(zir.Inst.SwitchBr.Case, cases.items);
    switch_inst.positionals.items = try block_scope.arena.dupe(*zir.Inst, items.items);
    switch_inst.kw_args.range = first_range;
    switch_inst.positionals.else_body = .{
        .instructions = try block_scope.arena.dupe(*zir.Inst, else_scope.instructions.items),
    };
    return &block.base;
}

fn switchCaseExpr(mod: *Module, scope: *Scope, rl: ResultLoc, block: *zir.Inst.Block, case: *ast.Node.SwitchCase) !void {
    const tree = scope.tree();
    const case_src = tree.token_locs[case.firstToken()].start;
    if (case.payload != null) {
        return mod.fail(scope, case_src, "TODO switch case payload capture", .{});
    }

    const case_body = try expr(mod, scope, rl, case.expr);
    if (!case_body.tag.isNoReturn()) {
        _ = try addZIRInst(mod, scope, case_src, zir.Inst.Break, .{
            .block = block,
            .operand = case_body,
        }, .{});
    }
}

fn ret(mod: *Module, scope: *Scope, cfe: *ast.Node.ControlFlowExpression) InnerError!*zir.Inst {
    const tree = scope.tree();
    const src = tree.token_locs[cfe.ltoken].start;
    if (cfe.getRHS()) |rhs_node| {
        if (nodeMayNeedMemoryLocation(rhs_node, scope)) {
            const ret_ptr = try addZIRNoOp(mod, scope, src, .ret_ptr);
            const operand = try expr(mod, scope, .{ .ptr = ret_ptr }, rhs_node);
            return addZIRUnOp(mod, scope, src, .@"return", operand);
        } else {
            const fn_ret_ty = try addZIRNoOp(mod, scope, src, .ret_type);
            const operand = try expr(mod, scope, .{ .ty = fn_ret_ty }, rhs_node);
            return addZIRUnOp(mod, scope, src, .@"return", operand);
        }
    } else {
        return addZIRNoOp(mod, scope, src, .returnvoid);
    }
}

fn identifier(mod: *Module, scope: *Scope, rl: ResultLoc, ident: *ast.Node.OneToken) InnerError!*zir.Inst {
    const tracy = trace(@src());
    defer tracy.end();

    const tree = scope.tree();
    const ident_name = try identifierTokenString(mod, scope, ident.token);
    const src = tree.token_locs[ident.token].start;
    if (mem.eql(u8, ident_name, "_")) {
        return mod.failNode(scope, &ident.base, "TODO implement '_' identifier", .{});
    }

    if (getSimplePrimitiveValue(ident_name)) |typed_value| {
        const result = try addZIRInstConst(mod, scope, src, typed_value);
        return rlWrap(mod, scope, rl, result);
    }

    if (ident_name.len >= 2) integer: {
        const first_c = ident_name[0];
        if (first_c == 'i' or first_c == 'u') {
            const is_signed = first_c == 'i';
            const bit_count = std.fmt.parseInt(u16, ident_name[1..], 10) catch |err| switch (err) {
                error.Overflow => return mod.failNode(
                    scope,
                    &ident.base,
                    "primitive integer type '{}' exceeds maximum bit width of 65535",
                    .{ident_name},
                ),
                error.InvalidCharacter => break :integer,
            };
            const val = switch (bit_count) {
                8 => if (is_signed) Value.initTag(.i8_type) else Value.initTag(.u8_type),
                16 => if (is_signed) Value.initTag(.i16_type) else Value.initTag(.u16_type),
                32 => if (is_signed) Value.initTag(.i32_type) else Value.initTag(.u32_type),
                64 => if (is_signed) Value.initTag(.i64_type) else Value.initTag(.u64_type),
                else => {
                    const int_type_payload = try scope.arena().create(Value.Payload.IntType);
                    int_type_payload.* = .{ .signed = is_signed, .bits = bit_count };
                    const result = try addZIRInstConst(mod, scope, src, .{
                        .ty = Type.initTag(.type),
                        .val = Value.initPayload(&int_type_payload.base),
                    });
                    return rlWrap(mod, scope, rl, result);
                },
            };
            const result = try addZIRInstConst(mod, scope, src, .{
                .ty = Type.initTag(.type),
                .val = val,
            });
            return rlWrap(mod, scope, rl, result);
        }
    }

    // Local variables, including function parameters.
    {
        var s = scope;
        while (true) switch (s.tag) {
            .local_val => {
                const local_val = s.cast(Scope.LocalVal).?;
                if (mem.eql(u8, local_val.name, ident_name)) {
                    return rlWrap(mod, scope, rl, local_val.inst);
                }
                s = local_val.parent;
            },
            .local_ptr => {
                const local_ptr = s.cast(Scope.LocalPtr).?;
                if (mem.eql(u8, local_ptr.name, ident_name)) {
                    return rlWrapPtr(mod, scope, rl, local_ptr.ptr);
                }
                s = local_ptr.parent;
            },
            .gen_zir => s = s.cast(Scope.GenZIR).?.parent,
            else => break,
        };
    }

    if (mod.lookupDeclName(scope, ident_name)) |decl| {
        return rlWrapPtr(mod, scope, rl, try addZIRInst(mod, scope, src, zir.Inst.DeclValInModule, .{ .decl = decl }, .{}));
    }

    return mod.failNode(scope, &ident.base, "use of undeclared identifier '{}'", .{ident_name});
}

fn stringLiteral(mod: *Module, scope: *Scope, str_lit: *ast.Node.OneToken) InnerError!*zir.Inst {
    const tree = scope.tree();
    const unparsed_bytes = tree.tokenSlice(str_lit.token);
    const arena = scope.arena();

    var bad_index: usize = undefined;
    const bytes = std.zig.parseStringLiteral(arena, unparsed_bytes, &bad_index) catch |err| switch (err) {
        error.InvalidCharacter => {
            const bad_byte = unparsed_bytes[bad_index];
            const src = tree.token_locs[str_lit.token].start;
            return mod.fail(scope, src + bad_index, "invalid string literal character: '{c}'\n", .{bad_byte});
        },
        else => |e| return e,
    };

    const src = tree.token_locs[str_lit.token].start;
    return addZIRInst(mod, scope, src, zir.Inst.Str, .{ .bytes = bytes }, .{});
}

fn multilineStrLiteral(mod: *Module, scope: *Scope, node: *ast.Node.MultilineStringLiteral) !*zir.Inst {
    const tree = scope.tree();
    const lines = node.linesConst();
    const src = tree.token_locs[lines[0]].start;

    // line lengths and new lines
    var len = lines.len - 1;
    for (lines) |line| {
        // 2 for the '//' + 1 for '\n'
        len += tree.tokenSlice(line).len - 3;
    }

    const bytes = try scope.arena().alloc(u8, len);
    var i: usize = 0;
    for (lines) |line, line_i| {
        if (line_i != 0) {
            bytes[i] = '\n';
            i += 1;
        }
        const slice = tree.tokenSlice(line);
        mem.copy(u8, bytes[i..], slice[2 .. slice.len - 1]);
        i += slice.len - 3;
    }

    return addZIRInst(mod, scope, src, zir.Inst.Str, .{ .bytes = bytes }, .{});
}

fn charLiteral(mod: *Module, scope: *Scope, node: *ast.Node.OneToken) !*zir.Inst {
    const tree = scope.tree();
    const src = tree.token_locs[node.token].start;
    const slice = tree.tokenSlice(node.token);

    var bad_index: usize = undefined;
    const value = std.zig.parseCharLiteral(slice, &bad_index) catch |err| switch (err) {
        error.InvalidCharacter => {
            const bad_byte = slice[bad_index];
            return mod.fail(scope, src + bad_index, "invalid character: '{c}'\n", .{bad_byte});
        },
    };

    const int_payload = try scope.arena().create(Value.Payload.Int_u64);
    int_payload.* = .{ .int = value };
    return addZIRInstConst(mod, scope, src, .{
        .ty = Type.initTag(.comptime_int),
        .val = Value.initPayload(&int_payload.base),
    });
}

fn integerLiteral(mod: *Module, scope: *Scope, int_lit: *ast.Node.OneToken) InnerError!*zir.Inst {
    const arena = scope.arena();
    const tree = scope.tree();
    const prefixed_bytes = tree.tokenSlice(int_lit.token);
    const base = if (mem.startsWith(u8, prefixed_bytes, "0x"))
        16
    else if (mem.startsWith(u8, prefixed_bytes, "0o"))
        8
    else if (mem.startsWith(u8, prefixed_bytes, "0b"))
        2
    else
        @as(u8, 10);

    const bytes = if (base == 10)
        prefixed_bytes
    else
        prefixed_bytes[2..];

    if (std.fmt.parseInt(u64, bytes, base)) |small_int| {
        const int_payload = try arena.create(Value.Payload.Int_u64);
        int_payload.* = .{ .int = small_int };
        const src = tree.token_locs[int_lit.token].start;
        return addZIRInstConst(mod, scope, src, .{
            .ty = Type.initTag(.comptime_int),
            .val = Value.initPayload(&int_payload.base),
        });
    } else |err| {
        return mod.failTok(scope, int_lit.token, "TODO implement int literals that don't fit in a u64", .{});
    }
}

fn floatLiteral(mod: *Module, scope: *Scope, float_lit: *ast.Node.OneToken) InnerError!*zir.Inst {
    const arena = scope.arena();
    const tree = scope.tree();
    const bytes = tree.tokenSlice(float_lit.token);
    if (bytes.len > 2 and bytes[1] == 'x') {
        return mod.failTok(scope, float_lit.token, "TODO hex floats", .{});
    }

    const val = std.fmt.parseFloat(f128, bytes) catch |e| switch (e) {
        error.InvalidCharacter => unreachable, // validated by tokenizer
    };
    const float_payload = try arena.create(Value.Payload.Float_128);
    float_payload.* = .{ .val = val };
    const src = tree.token_locs[float_lit.token].start;
    return addZIRInstConst(mod, scope, src, .{
        .ty = Type.initTag(.comptime_float),
        .val = Value.initPayload(&float_payload.base),
    });
}

fn undefLiteral(mod: *Module, scope: *Scope, node: *ast.Node.OneToken) InnerError!*zir.Inst {
    const arena = scope.arena();
    const tree = scope.tree();
    const src = tree.token_locs[node.token].start;
    return addZIRInstConst(mod, scope, src, .{
        .ty = Type.initTag(.@"undefined"),
        .val = Value.initTag(.undef),
    });
}

fn boolLiteral(mod: *Module, scope: *Scope, node: *ast.Node.OneToken) InnerError!*zir.Inst {
    const arena = scope.arena();
    const tree = scope.tree();
    const src = tree.token_locs[node.token].start;
    return addZIRInstConst(mod, scope, src, .{
        .ty = Type.initTag(.bool),
        .val = switch (tree.token_ids[node.token]) {
            .Keyword_true => Value.initTag(.bool_true),
            .Keyword_false => Value.initTag(.bool_false),
            else => unreachable,
        },
    });
}

fn nullLiteral(mod: *Module, scope: *Scope, node: *ast.Node.OneToken) InnerError!*zir.Inst {
    const arena = scope.arena();
    const tree = scope.tree();
    const src = tree.token_locs[node.token].start;
    return addZIRInstConst(mod, scope, src, .{
        .ty = Type.initTag(.@"null"),
        .val = Value.initTag(.null_value),
    });
}

fn assembly(mod: *Module, scope: *Scope, asm_node: *ast.Node.Asm) InnerError!*zir.Inst {
    if (asm_node.outputs.len != 0) {
        return mod.failNode(scope, &asm_node.base, "TODO implement asm with an output", .{});
    }
    const arena = scope.arena();
    const tree = scope.tree();

    const inputs = try arena.alloc(*zir.Inst, asm_node.inputs.len);
    const args = try arena.alloc(*zir.Inst, asm_node.inputs.len);

    const src = tree.token_locs[asm_node.asm_token].start;

    const str_type = try addZIRInstConst(mod, scope, src, .{
        .ty = Type.initTag(.type),
        .val = Value.initTag(.const_slice_u8_type),
    });
    const str_type_rl: ResultLoc = .{ .ty = str_type };

    for (asm_node.inputs) |input, i| {
        // TODO semantically analyze constraints
        inputs[i] = try expr(mod, scope, str_type_rl, input.constraint);
        args[i] = try expr(mod, scope, .none, input.expr);
    }

    const return_type = try addZIRInstConst(mod, scope, src, .{
        .ty = Type.initTag(.type),
        .val = Value.initTag(.void_type),
    });
    const asm_inst = try addZIRInst(mod, scope, src, zir.Inst.Asm, .{
        .asm_source = try expr(mod, scope, str_type_rl, asm_node.template),
        .return_type = return_type,
    }, .{
        .@"volatile" = asm_node.volatile_token != null,
        //.clobbers =  TODO handle clobbers
        .inputs = inputs,
        .args = args,
    });
    return asm_inst;
}

fn ensureBuiltinParamCount(mod: *Module, scope: *Scope, call: *ast.Node.BuiltinCall, count: u32) !void {
    if (call.params_len == count)
        return;

    const s = if (count == 1) "" else "s";
    return mod.failTok(scope, call.builtin_token, "expected {} parameter{}, found {}", .{ count, s, call.params_len });
}

fn simpleCast(
    mod: *Module,
    scope: *Scope,
    rl: ResultLoc,
    call: *ast.Node.BuiltinCall,
    inst_tag: zir.Inst.Tag,
) InnerError!*zir.Inst {
    try ensureBuiltinParamCount(mod, scope, call, 2);
    const tree = scope.tree();
    const src = tree.token_locs[call.builtin_token].start;
    const params = call.params();
    const dest_type = try typeExpr(mod, scope, params[0]);
    const rhs = try expr(mod, scope, .none, params[1]);
    const result = try addZIRBinOp(mod, scope, src, inst_tag, dest_type, rhs);
    return rlWrap(mod, scope, rl, result);
}

fn ptrToInt(mod: *Module, scope: *Scope, call: *ast.Node.BuiltinCall) InnerError!*zir.Inst {
    try ensureBuiltinParamCount(mod, scope, call, 1);
    const operand = try expr(mod, scope, .none, call.params()[0]);
    const tree = scope.tree();
    const src = tree.token_locs[call.builtin_token].start;
    return addZIRUnOp(mod, scope, src, .ptrtoint, operand);
}

fn as(mod: *Module, scope: *Scope, rl: ResultLoc, call: *ast.Node.BuiltinCall) InnerError!*zir.Inst {
    try ensureBuiltinParamCount(mod, scope, call, 2);
    const tree = scope.tree();
    const src = tree.token_locs[call.builtin_token].start;
    const params = call.params();
    const dest_type = try typeExpr(mod, scope, params[0]);
    switch (rl) {
        .none => return try expr(mod, scope, .{ .ty = dest_type }, params[1]),
        .discard => {
            const result = try expr(mod, scope, .{ .ty = dest_type }, params[1]);
            _ = try addZIRUnOp(mod, scope, result.src, .ensure_result_non_error, result);
            return result;
        },
        .ref => {
            const result = try expr(mod, scope, .{ .ty = dest_type }, params[1]);
            return addZIRUnOp(mod, scope, result.src, .ref, result);
        },
        .ty => |result_ty| {
            const result = try expr(mod, scope, .{ .ty = dest_type }, params[1]);
            return addZIRBinOp(mod, scope, src, .as, result_ty, result);
        },
        .ptr => |result_ptr| {
            const casted_result_ptr = try addZIRBinOp(mod, scope, src, .coerce_result_ptr, dest_type, result_ptr);
            return expr(mod, scope, .{ .ptr = casted_result_ptr }, params[1]);
        },
        .bitcasted_ptr => |bitcasted_ptr| {
            // TODO here we should be able to resolve the inference; we now have a type for the result.
            return mod.failTok(scope, call.builtin_token, "TODO implement @as with result location @bitCast", .{});
        },
        .inferred_ptr => |result_alloc| {
            // TODO here we should be able to resolve the inference; we now have a type for the result.
            return mod.failTok(scope, call.builtin_token, "TODO implement @as with inferred-type result location pointer", .{});
        },
        .block_ptr => |block_ptr| {
            const casted_block_ptr = try addZIRInst(mod, scope, src, zir.Inst.CoerceResultBlockPtr, .{
                .dest_type = dest_type,
                .block = block_ptr,
            }, .{});
            return expr(mod, scope, .{ .ptr = casted_block_ptr }, params[1]);
        },
    }
}

fn bitCast(mod: *Module, scope: *Scope, rl: ResultLoc, call: *ast.Node.BuiltinCall) InnerError!*zir.Inst {
    try ensureBuiltinParamCount(mod, scope, call, 2);
    const tree = scope.tree();
    const src = tree.token_locs[call.builtin_token].start;
    const params = call.params();
    const dest_type = try typeExpr(mod, scope, params[0]);
    switch (rl) {
        .none => {
            const operand = try expr(mod, scope, .none, params[1]);
            return addZIRBinOp(mod, scope, src, .bitcast, dest_type, operand);
        },
        .discard => {
            const operand = try expr(mod, scope, .none, params[1]);
            const result = try addZIRBinOp(mod, scope, src, .bitcast, dest_type, operand);
            _ = try addZIRUnOp(mod, scope, result.src, .ensure_result_non_error, result);
            return result;
        },
        .ref => {
            const operand = try expr(mod, scope, .ref, params[1]);
            const result = try addZIRBinOp(mod, scope, src, .bitcast_ref, dest_type, operand);
            return result;
        },
        .ty => |result_ty| {
            const result = try expr(mod, scope, .none, params[1]);
            const bitcasted = try addZIRBinOp(mod, scope, src, .bitcast, dest_type, result);
            return addZIRBinOp(mod, scope, src, .as, result_ty, bitcasted);
        },
        .ptr => |result_ptr| {
            const casted_result_ptr = try addZIRUnOp(mod, scope, src, .bitcast_result_ptr, result_ptr);
            return expr(mod, scope, .{ .bitcasted_ptr = casted_result_ptr.castTag(.bitcast_result_ptr).? }, params[1]);
        },
        .bitcasted_ptr => |bitcasted_ptr| {
            return mod.failTok(scope, call.builtin_token, "TODO implement @bitCast with result location another @bitCast", .{});
        },
        .block_ptr => |block_ptr| {
            return mod.failTok(scope, call.builtin_token, "TODO implement @bitCast with result location inferred peer types", .{});
        },
        .inferred_ptr => |result_alloc| {
            // TODO here we should be able to resolve the inference; we now have a type for the result.
            return mod.failTok(scope, call.builtin_token, "TODO implement @bitCast with inferred-type result location pointer", .{});
        },
    }
}

fn import(mod: *Module, scope: *Scope, call: *ast.Node.BuiltinCall) InnerError!*zir.Inst {
    try ensureBuiltinParamCount(mod, scope, call, 1);
    const tree = scope.tree();
    const src = tree.token_locs[call.builtin_token].start;
    const params = call.params();
    const target = try expr(mod, scope, .none, params[0]);
    return addZIRUnOp(mod, scope, src, .import, target);
}

<<<<<<< HEAD
fn compileLog(mod: *Module, scope: *Scope, call: *ast.Node.BuiltinCall) InnerError!*zir.Inst {
=======
fn typeOf(mod: *Module, scope: *Scope, rl: ResultLoc, call: *ast.Node.BuiltinCall) InnerError!*zir.Inst {
>>>>>>> e18abab5
    const tree = scope.tree();
    const arena = scope.arena();
    const src = tree.token_locs[call.builtin_token].start;
    const params = call.params();
<<<<<<< HEAD
    var targets = try arena.alloc(*zir.Inst, params.len);
    for (params) |param, param_i|
        targets[param_i] = try expr(mod, scope, .none, param);
    return addZIRInst(mod, scope, src, zir.Inst.CompileLog, .{ .to_log = targets }, .{});
=======
    if (params.len < 1) {
        return mod.failTok(scope, call.builtin_token, "expected at least 1 argument, found 0", .{});
    }
    if (params.len == 1) {
        return rlWrap(mod, scope, rl, try addZIRUnOp(mod, scope, src, .typeof, try expr(mod, scope, .none, params[0])));
    }
    var items = try arena.alloc(*zir.Inst, params.len);
    for (params) |param, param_i|
        items[param_i] = try expr(mod, scope, .none, param);
    return rlWrap(mod, scope, rl, try addZIRInst(mod, scope, src, zir.Inst.TypeOfPeer, .{ .items = items }, .{}));
>>>>>>> e18abab5
}

fn builtinCall(mod: *Module, scope: *Scope, rl: ResultLoc, call: *ast.Node.BuiltinCall) InnerError!*zir.Inst {
    const tree = scope.tree();
    const builtin_name = tree.tokenSlice(call.builtin_token);

    // We handle the different builtins manually because they have different semantics depending
    // on the function. For example, `@as` and others participate in result location semantics,
    // and `@cImport` creates a special scope that collects a .c source code text buffer.
    // Also, some builtins have a variable number of parameters.

    if (mem.eql(u8, builtin_name, "@ptrToInt")) {
        return rlWrap(mod, scope, rl, try ptrToInt(mod, scope, call));
    } else if (mem.eql(u8, builtin_name, "@as")) {
        return as(mod, scope, rl, call);
    } else if (mem.eql(u8, builtin_name, "@floatCast")) {
        return simpleCast(mod, scope, rl, call, .floatcast);
    } else if (mem.eql(u8, builtin_name, "@intCast")) {
        return simpleCast(mod, scope, rl, call, .intcast);
    } else if (mem.eql(u8, builtin_name, "@bitCast")) {
        return bitCast(mod, scope, rl, call);
    } else if (mem.eql(u8, builtin_name, "@TypeOf")) {
        return typeOf(mod, scope, rl, call);
    } else if (mem.eql(u8, builtin_name, "@breakpoint")) {
        const src = tree.token_locs[call.builtin_token].start;
        return rlWrap(mod, scope, rl, try addZIRNoOp(mod, scope, src, .breakpoint));
    } else if (mem.eql(u8, builtin_name, "@import")) {
        return rlWrap(mod, scope, rl, try import(mod, scope, call));
    } else if (mem.eql(u8, builtin_name, "@compileLog")) {
        return compileLog(mod, scope, call);
    } else {
        return mod.failTok(scope, call.builtin_token, "invalid builtin function: '{}'", .{builtin_name});
    }
}

fn callExpr(mod: *Module, scope: *Scope, rl: ResultLoc, node: *ast.Node.Call) InnerError!*zir.Inst {
    const tree = scope.tree();
    const lhs = try expr(mod, scope, .none, node.lhs);

    const param_nodes = node.params();
    const args = try scope.getGenZIR().arena.alloc(*zir.Inst, param_nodes.len);
    for (param_nodes) |param_node, i| {
        const param_src = tree.token_locs[param_node.firstToken()].start;
        const param_type = try addZIRInst(mod, scope, param_src, zir.Inst.ParamType, .{
            .func = lhs,
            .arg_index = i,
        }, .{});
        args[i] = try expr(mod, scope, .{ .ty = param_type }, param_node);
    }

    const src = tree.token_locs[node.lhs.firstToken()].start;
    const result = try addZIRInst(mod, scope, src, zir.Inst.Call, .{
        .func = lhs,
        .args = args,
    }, .{});
    // TODO function call with result location
    return rlWrap(mod, scope, rl, result);
}

fn unreach(mod: *Module, scope: *Scope, unreach_node: *ast.Node.OneToken) InnerError!*zir.Inst {
    const tree = scope.tree();
    const src = tree.token_locs[unreach_node.token].start;
    return addZIRNoOp(mod, scope, src, .@"unreachable");
}

fn getSimplePrimitiveValue(name: []const u8) ?TypedValue {
    const simple_types = std.ComptimeStringMap(Value.Tag, .{
        .{ "u8", .u8_type },
        .{ "i8", .i8_type },
        .{ "isize", .isize_type },
        .{ "usize", .usize_type },
        .{ "c_short", .c_short_type },
        .{ "c_ushort", .c_ushort_type },
        .{ "c_int", .c_int_type },
        .{ "c_uint", .c_uint_type },
        .{ "c_long", .c_long_type },
        .{ "c_ulong", .c_ulong_type },
        .{ "c_longlong", .c_longlong_type },
        .{ "c_ulonglong", .c_ulonglong_type },
        .{ "c_longdouble", .c_longdouble_type },
        .{ "f16", .f16_type },
        .{ "f32", .f32_type },
        .{ "f64", .f64_type },
        .{ "f128", .f128_type },
        .{ "c_void", .c_void_type },
        .{ "bool", .bool_type },
        .{ "void", .void_type },
        .{ "type", .type_type },
        .{ "anyerror", .anyerror_type },
        .{ "comptime_int", .comptime_int_type },
        .{ "comptime_float", .comptime_float_type },
        .{ "noreturn", .noreturn_type },
    });
    if (simple_types.get(name)) |tag| {
        return TypedValue{
            .ty = Type.initTag(.type),
            .val = Value.initTag(tag),
        };
    }
    return null;
}

fn nodeMayNeedMemoryLocation(start_node: *ast.Node, scope: *Scope) bool {
    var node = start_node;
    while (true) {
        switch (node.tag) {
            .Root,
            .Use,
            .TestDecl,
            .DocComment,
            .SwitchCase,
            .SwitchElse,
            .Else,
            .Payload,
            .PointerPayload,
            .PointerIndexPayload,
            .ContainerField,
            .ErrorTag,
            .FieldInitializer,
            => unreachable,

            .Return,
            .Break,
            .Continue,
            .BitNot,
            .BoolNot,
            .VarDecl,
            .Defer,
            .AddressOf,
            .OptionalType,
            .Negation,
            .NegationWrap,
            .Resume,
            .ArrayType,
            .ArrayTypeSentinel,
            .PtrType,
            .SliceType,
            .Suspend,
            .AnyType,
            .ErrorType,
            .FnProto,
            .AnyFrameType,
            .IntegerLiteral,
            .FloatLiteral,
            .EnumLiteral,
            .StringLiteral,
            .MultilineStringLiteral,
            .CharLiteral,
            .BoolLiteral,
            .NullLiteral,
            .UndefinedLiteral,
            .Unreachable,
            .Identifier,
            .ErrorSetDecl,
            .ContainerDecl,
            .Asm,
            .Add,
            .AddWrap,
            .ArrayCat,
            .ArrayMult,
            .Assign,
            .AssignBitAnd,
            .AssignBitOr,
            .AssignBitShiftLeft,
            .AssignBitShiftRight,
            .AssignBitXor,
            .AssignDiv,
            .AssignSub,
            .AssignSubWrap,
            .AssignMod,
            .AssignAdd,
            .AssignAddWrap,
            .AssignMul,
            .AssignMulWrap,
            .BangEqual,
            .BitAnd,
            .BitOr,
            .BitShiftLeft,
            .BitShiftRight,
            .BitXor,
            .BoolAnd,
            .BoolOr,
            .Div,
            .EqualEqual,
            .ErrorUnion,
            .GreaterOrEqual,
            .GreaterThan,
            .LessOrEqual,
            .LessThan,
            .MergeErrorSets,
            .Mod,
            .Mul,
            .MulWrap,
            .Range,
            .Period,
            .Sub,
            .SubWrap,
            .Slice,
            .Deref,
            .ArrayAccess,
            .Block,
            => return false,

            // Forward the question to a sub-expression.
            .GroupedExpression => node = node.castTag(.GroupedExpression).?.expr,
            .Try => node = node.castTag(.Try).?.rhs,
            .Await => node = node.castTag(.Await).?.rhs,
            .Catch => node = node.castTag(.Catch).?.rhs,
            .OrElse => node = node.castTag(.OrElse).?.rhs,
            .Comptime => node = node.castTag(.Comptime).?.expr,
            .Nosuspend => node = node.castTag(.Nosuspend).?.expr,
            .UnwrapOptional => node = node.castTag(.UnwrapOptional).?.lhs,

            // True because these are exactly the expressions we need memory locations for.
            .ArrayInitializer,
            .ArrayInitializerDot,
            .StructInitializer,
            .StructInitializerDot,
            => return true,

            // True because depending on comptime conditions, sub-expressions
            // may be the kind that need memory locations.
            .While,
            .For,
            .Switch,
            .Call,
            .LabeledBlock,
            => return true,

            .BuiltinCall => {
                @setEvalBranchQuota(5000);
                const builtin_needs_mem_loc = std.ComptimeStringMap(bool, .{
                    .{ "@addWithOverflow", false },
                    .{ "@alignCast", false },
                    .{ "@alignOf", false },
                    .{ "@as", true },
                    .{ "@asyncCall", false },
                    .{ "@atomicLoad", false },
                    .{ "@atomicRmw", false },
                    .{ "@atomicStore", false },
                    .{ "@bitCast", true },
                    .{ "@bitOffsetOf", false },
                    .{ "@boolToInt", false },
                    .{ "@bitSizeOf", false },
                    .{ "@breakpoint", false },
                    .{ "@mulAdd", false },
                    .{ "@byteSwap", false },
                    .{ "@bitReverse", false },
                    .{ "@byteOffsetOf", false },
                    .{ "@call", true },
                    .{ "@cDefine", false },
                    .{ "@cImport", false },
                    .{ "@cInclude", false },
                    .{ "@clz", false },
                    .{ "@cmpxchgStrong", false },
                    .{ "@cmpxchgWeak", false },
                    .{ "@compileError", false },
                    .{ "@compileLog", false },
                    .{ "@ctz", false },
                    .{ "@cUndef", false },
                    .{ "@divExact", false },
                    .{ "@divFloor", false },
                    .{ "@divTrunc", false },
                    .{ "@embedFile", false },
                    .{ "@enumToInt", false },
                    .{ "@errorName", false },
                    .{ "@errorReturnTrace", false },
                    .{ "@errorToInt", false },
                    .{ "@errSetCast", false },
                    .{ "@export", false },
                    .{ "@fence", false },
                    .{ "@field", true },
                    .{ "@fieldParentPtr", false },
                    .{ "@floatCast", false },
                    .{ "@floatToInt", false },
                    .{ "@frame", false },
                    .{ "@Frame", false },
                    .{ "@frameAddress", false },
                    .{ "@frameSize", false },
                    .{ "@hasDecl", false },
                    .{ "@hasField", false },
                    .{ "@import", false },
                    .{ "@intCast", false },
                    .{ "@intToEnum", false },
                    .{ "@intToError", false },
                    .{ "@intToFloat", false },
                    .{ "@intToPtr", false },
                    .{ "@memcpy", false },
                    .{ "@memset", false },
                    .{ "@wasmMemorySize", false },
                    .{ "@wasmMemoryGrow", false },
                    .{ "@mod", false },
                    .{ "@mulWithOverflow", false },
                    .{ "@panic", false },
                    .{ "@popCount", false },
                    .{ "@ptrCast", false },
                    .{ "@ptrToInt", false },
                    .{ "@rem", false },
                    .{ "@returnAddress", false },
                    .{ "@setAlignStack", false },
                    .{ "@setCold", false },
                    .{ "@setEvalBranchQuota", false },
                    .{ "@setFloatMode", false },
                    .{ "@setRuntimeSafety", false },
                    .{ "@shlExact", false },
                    .{ "@shlWithOverflow", false },
                    .{ "@shrExact", false },
                    .{ "@shuffle", false },
                    .{ "@sizeOf", false },
                    .{ "@splat", true },
                    .{ "@reduce", false },
                    .{ "@src", true },
                    .{ "@sqrt", false },
                    .{ "@sin", false },
                    .{ "@cos", false },
                    .{ "@exp", false },
                    .{ "@exp2", false },
                    .{ "@log", false },
                    .{ "@log2", false },
                    .{ "@log10", false },
                    .{ "@fabs", false },
                    .{ "@floor", false },
                    .{ "@ceil", false },
                    .{ "@trunc", false },
                    .{ "@round", false },
                    .{ "@subWithOverflow", false },
                    .{ "@tagName", false },
                    .{ "@TagType", false },
                    .{ "@This", false },
                    .{ "@truncate", false },
                    .{ "@Type", false },
                    .{ "@typeInfo", false },
                    .{ "@typeName", false },
                    .{ "@TypeOf", false },
                    .{ "@unionInit", true },
                });
                const name = scope.tree().tokenSlice(node.castTag(.BuiltinCall).?.builtin_token);
                return builtin_needs_mem_loc.get(name).?;
            },

            // Depending on AST properties, they may need memory locations.
            .If => return node.castTag(.If).?.@"else" != null,
        }
    }
}

/// Applies `rl` semantics to `inst`. Expressions which do not do their own handling of
/// result locations must call this function on their result.
/// As an example, if the `ResultLoc` is `ptr`, it will write the result to the pointer.
/// If the `ResultLoc` is `ty`, it will coerce the result to the type.
fn rlWrap(mod: *Module, scope: *Scope, rl: ResultLoc, result: *zir.Inst) InnerError!*zir.Inst {
    switch (rl) {
        .none => return result,
        .discard => {
            // Emit a compile error for discarding error values.
            _ = try addZIRUnOp(mod, scope, result.src, .ensure_result_non_error, result);
            return result;
        },
        .ref => {
            // We need a pointer but we have a value.
            return addZIRUnOp(mod, scope, result.src, .ref, result);
        },
        .ty => |ty_inst| return addZIRBinOp(mod, scope, result.src, .as, ty_inst, result),
        .ptr => |ptr_inst| {
            const casted_result = try addZIRInst(mod, scope, result.src, zir.Inst.CoerceToPtrElem, .{
                .ptr = ptr_inst,
                .value = result,
            }, .{});
            _ = try addZIRBinOp(mod, scope, result.src, .store, ptr_inst, casted_result);
            return casted_result;
        },
        .bitcasted_ptr => |bitcasted_ptr| {
            return mod.fail(scope, result.src, "TODO implement rlWrap .bitcasted_ptr", .{});
        },
        .inferred_ptr => |alloc| {
            return mod.fail(scope, result.src, "TODO implement rlWrap .inferred_ptr", .{});
        },
        .block_ptr => |block_ptr| {
            return mod.fail(scope, result.src, "TODO implement rlWrap .block_ptr", .{});
        },
    }
}

fn rlWrapVoid(mod: *Module, scope: *Scope, rl: ResultLoc, node: *ast.Node, result: void) InnerError!*zir.Inst {
    const src = scope.tree().token_locs[node.firstToken()].start;
    const void_inst = try addZIRInstConst(mod, scope, src, .{
        .ty = Type.initTag(.void),
        .val = Value.initTag(.void_value),
    });
    return rlWrap(mod, scope, rl, void_inst);
}

fn rlWrapPtr(mod: *Module, scope: *Scope, rl: ResultLoc, ptr: *zir.Inst) InnerError!*zir.Inst {
    if (rl == .ref) return ptr;

    return rlWrap(mod, scope, rl, try addZIRUnOp(mod, scope, ptr.src, .deref, ptr));
}

pub fn addZIRInstSpecial(
    mod: *Module,
    scope: *Scope,
    src: usize,
    comptime T: type,
    positionals: std.meta.fieldInfo(T, "positionals").field_type,
    kw_args: std.meta.fieldInfo(T, "kw_args").field_type,
) !*T {
    const gen_zir = scope.getGenZIR();
    try gen_zir.instructions.ensureCapacity(mod.gpa, gen_zir.instructions.items.len + 1);
    const inst = try gen_zir.arena.create(T);
    inst.* = .{
        .base = .{
            .tag = T.base_tag,
            .src = src,
        },
        .positionals = positionals,
        .kw_args = kw_args,
    };
    gen_zir.instructions.appendAssumeCapacity(&inst.base);
    return inst;
}

pub fn addZIRNoOpT(mod: *Module, scope: *Scope, src: usize, tag: zir.Inst.Tag) !*zir.Inst.NoOp {
    const gen_zir = scope.getGenZIR();
    try gen_zir.instructions.ensureCapacity(mod.gpa, gen_zir.instructions.items.len + 1);
    const inst = try gen_zir.arena.create(zir.Inst.NoOp);
    inst.* = .{
        .base = .{
            .tag = tag,
            .src = src,
        },
        .positionals = .{},
        .kw_args = .{},
    };
    gen_zir.instructions.appendAssumeCapacity(&inst.base);
    return inst;
}

pub fn addZIRNoOp(mod: *Module, scope: *Scope, src: usize, tag: zir.Inst.Tag) !*zir.Inst {
    const inst = try addZIRNoOpT(mod, scope, src, tag);
    return &inst.base;
}

pub fn addZIRUnOp(
    mod: *Module,
    scope: *Scope,
    src: usize,
    tag: zir.Inst.Tag,
    operand: *zir.Inst,
) !*zir.Inst {
    const gen_zir = scope.getGenZIR();
    try gen_zir.instructions.ensureCapacity(mod.gpa, gen_zir.instructions.items.len + 1);
    const inst = try gen_zir.arena.create(zir.Inst.UnOp);
    inst.* = .{
        .base = .{
            .tag = tag,
            .src = src,
        },
        .positionals = .{
            .operand = operand,
        },
        .kw_args = .{},
    };
    gen_zir.instructions.appendAssumeCapacity(&inst.base);
    return &inst.base;
}

pub fn addZIRBinOp(
    mod: *Module,
    scope: *Scope,
    src: usize,
    tag: zir.Inst.Tag,
    lhs: *zir.Inst,
    rhs: *zir.Inst,
) !*zir.Inst {
    const gen_zir = scope.getGenZIR();
    try gen_zir.instructions.ensureCapacity(mod.gpa, gen_zir.instructions.items.len + 1);
    const inst = try gen_zir.arena.create(zir.Inst.BinOp);
    inst.* = .{
        .base = .{
            .tag = tag,
            .src = src,
        },
        .positionals = .{
            .lhs = lhs,
            .rhs = rhs,
        },
        .kw_args = .{},
    };
    gen_zir.instructions.appendAssumeCapacity(&inst.base);
    return &inst.base;
}

pub fn addZIRInstBlock(
    mod: *Module,
    scope: *Scope,
    src: usize,
    tag: zir.Inst.Tag,
    body: zir.Module.Body,
) !*zir.Inst.Block {
    const gen_zir = scope.getGenZIR();
    try gen_zir.instructions.ensureCapacity(mod.gpa, gen_zir.instructions.items.len + 1);
    const inst = try gen_zir.arena.create(zir.Inst.Block);
    inst.* = .{
        .base = .{
            .tag = tag,
            .src = src,
        },
        .positionals = .{
            .body = body,
        },
        .kw_args = .{},
    };
    gen_zir.instructions.appendAssumeCapacity(&inst.base);
    return inst;
}

pub fn addZIRInst(
    mod: *Module,
    scope: *Scope,
    src: usize,
    comptime T: type,
    positionals: std.meta.fieldInfo(T, "positionals").field_type,
    kw_args: std.meta.fieldInfo(T, "kw_args").field_type,
) !*zir.Inst {
    const inst_special = try addZIRInstSpecial(mod, scope, src, T, positionals, kw_args);
    return &inst_special.base;
}

/// TODO The existence of this function is a workaround for a bug in stage1.
pub fn addZIRInstConst(mod: *Module, scope: *Scope, src: usize, typed_value: TypedValue) !*zir.Inst {
    const P = std.meta.fieldInfo(zir.Inst.Const, "positionals").field_type;
    return addZIRInst(mod, scope, src, zir.Inst.Const, P{ .typed_value = typed_value }, .{});
}

/// TODO The existence of this function is a workaround for a bug in stage1.
pub fn addZIRInstLoop(mod: *Module, scope: *Scope, src: usize, body: zir.Module.Body) !*zir.Inst.Loop {
    const P = std.meta.fieldInfo(zir.Inst.Loop, "positionals").field_type;
    return addZIRInstSpecial(mod, scope, src, zir.Inst.Loop, P{ .body = body }, .{});
}<|MERGE_RESOLUTION|>--- conflicted
+++ resolved
@@ -2248,21 +2248,22 @@
     return addZIRUnOp(mod, scope, src, .import, target);
 }
 
-<<<<<<< HEAD
 fn compileLog(mod: *Module, scope: *Scope, call: *ast.Node.BuiltinCall) InnerError!*zir.Inst {
-=======
-fn typeOf(mod: *Module, scope: *Scope, rl: ResultLoc, call: *ast.Node.BuiltinCall) InnerError!*zir.Inst {
->>>>>>> e18abab5
     const tree = scope.tree();
     const arena = scope.arena();
     const src = tree.token_locs[call.builtin_token].start;
     const params = call.params();
-<<<<<<< HEAD
     var targets = try arena.alloc(*zir.Inst, params.len);
     for (params) |param, param_i|
         targets[param_i] = try expr(mod, scope, .none, param);
     return addZIRInst(mod, scope, src, zir.Inst.CompileLog, .{ .to_log = targets }, .{});
-=======
+}
+
+fn typeOf(mod: *Module, scope: *Scope, rl: ResultLoc, call: *ast.Node.BuiltinCall) InnerError!*zir.Inst {
+    const tree = scope.tree();
+    const arena = scope.arena();
+    const src = tree.token_locs[call.builtin_token].start;
+    const params = call.params();
     if (params.len < 1) {
         return mod.failTok(scope, call.builtin_token, "expected at least 1 argument, found 0", .{});
     }
@@ -2273,7 +2274,6 @@
     for (params) |param, param_i|
         items[param_i] = try expr(mod, scope, .none, param);
     return rlWrap(mod, scope, rl, try addZIRInst(mod, scope, src, zir.Inst.TypeOfPeer, .{ .items = items }, .{}));
->>>>>>> e18abab5
 }
 
 fn builtinCall(mod: *Module, scope: *Scope, rl: ResultLoc, call: *ast.Node.BuiltinCall) InnerError!*zir.Inst {
