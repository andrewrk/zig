/*
 * Copyright (c) 2015 Andrew Kelley
 *
 * This file is part of zig, which is MIT licensed.
 * See http://opensource.org/licenses/MIT
 */

#ifndef ZIG_ANALYZE_HPP
#define ZIG_ANALYZE_HPP

#include "all_types.hpp"

void semantic_analyze(CodeGen *g);
ErrorMsg *add_node_error(CodeGen *g, AstNode *node, Buf *msg);
ErrorMsg *add_error_note(CodeGen *g, ErrorMsg *parent_msg, AstNode *node, Buf *msg);
ZigType *new_type_table_entry(ZigTypeId id);
ZigType *get_pointer_to_type(CodeGen *g, ZigType *child_type, bool is_const);
ZigType *get_pointer_to_type_extra(CodeGen *g, ZigType *child_type, bool is_const,
        bool is_volatile, PtrLen ptr_len, uint32_t byte_alignment, uint32_t bit_offset, uint32_t unaligned_bit_count);
uint64_t type_size(CodeGen *g, ZigType *type_entry);
uint64_t type_size_bits(CodeGen *g, ZigType *type_entry);
ZigType *get_int_type(CodeGen *g, bool is_signed, uint32_t size_in_bits);
ZigType **get_c_int_type_ptr(CodeGen *g, CIntType c_int_type);
ZigType *get_c_int_type(CodeGen *g, CIntType c_int_type);
ZigType *get_fn_type(CodeGen *g, FnTypeId *fn_type_id);
ZigType *get_optional_type(CodeGen *g, ZigType *child_type);
ZigType *get_array_type(CodeGen *g, ZigType *child_type, uint64_t array_size);
ZigType *get_slice_type(CodeGen *g, ZigType *ptr_type);
ZigType *get_partial_container_type(CodeGen *g, Scope *scope, ContainerKind kind,
        AstNode *decl_node, const char *name, ContainerLayout layout);
ZigType *get_smallest_unsigned_int_type(CodeGen *g, uint64_t x);
ZigType *get_error_union_type(CodeGen *g, ZigType *err_set_type, ZigType *payload_type);
ZigType *get_bound_fn_type(CodeGen *g, ZigFn *fn_entry);
ZigType *get_opaque_type(CodeGen *g, Scope *scope, AstNode *source_node, const char *name);
ZigType *get_struct_type(CodeGen *g, const char *type_name, const char *field_names[],
        ZigType *field_types[], size_t field_count);
ZigType *get_promise_type(CodeGen *g, ZigType *result_type);
ZigType *get_promise_frame_type(CodeGen *g, ZigType *return_type);
ZigType *get_test_fn_type(CodeGen *g);
bool handle_is_ptr(ZigType *type_entry);
void find_libc_include_path(CodeGen *g);
void find_libc_lib_path(CodeGen *g);

bool type_has_bits(ZigType *type_entry);


ImportTableEntry *add_source_file(CodeGen *g, PackageTableEntry *package, Buf *abs_full_path, Buf *source_code);


ZigVar *find_variable(CodeGen *g, Scope *orig_context, Buf *name, ScopeFnDef **crossed_fndef_scope);
Tld *find_decl(CodeGen *g, Scope *scope, Buf *name);
void resolve_top_level_decl(CodeGen *g, Tld *tld, bool pointer_only, AstNode *source_node);
bool type_is_codegen_pointer(ZigType *type);

ZigType *get_src_ptr_type(ZigType *type);
ZigType *get_codegen_ptr_type(ZigType *type);
uint32_t get_ptr_align(CodeGen *g, ZigType *type);
bool get_ptr_const(ZigType *type);
ZigType *validate_var_type(CodeGen *g, AstNode *source_node, ZigType *type_entry);
ZigType *container_ref_type(ZigType *type_entry);
bool type_is_complete(ZigType *type_entry);
bool type_is_resolved(ZigType *type_entry, ResolveStatus status);
bool type_is_invalid(ZigType *type_entry);
bool type_is_global_error_set(ZigType *err_set_type);
void resolve_container_type(CodeGen *g, ZigType *type_entry);
ScopeDecls *get_container_scope(ZigType *type_entry);
TypeStructField *find_struct_type_field(ZigType *type_entry, Buf *name);
TypeEnumField *find_enum_type_field(ZigType *enum_type, Buf *name);
TypeUnionField *find_union_type_field(ZigType *type_entry, Buf *name);
TypeEnumField *find_enum_field_by_tag(ZigType *enum_type, const BigInt *tag);
TypeUnionField *find_union_field_by_tag(ZigType *type_entry, const BigInt *tag);

bool is_ref(ZigType *type_entry);
bool is_array_ref(ZigType *type_entry);
bool is_container_ref(ZigType *type_entry);
void scan_decls(CodeGen *g, ScopeDecls *decls_scope, AstNode *node);
void scan_import(CodeGen *g, ImportTableEntry *import);
void preview_use_decl(CodeGen *g, AstNode *node);
void resolve_use_decl(CodeGen *g, AstNode *node);
ZigFn *scope_fn_entry(Scope *scope);
ImportTableEntry *get_scope_import(Scope *scope);
void init_tld(Tld *tld, TldId id, Buf *name, VisibMod visib_mod, AstNode *source_node, Scope *parent_scope);
ZigVar *add_variable(CodeGen *g, AstNode *source_node, Scope *parent_scope, Buf *name,
    bool is_const, ConstExprValue *init_value, Tld *src_tld, ZigType *var_type);
ZigType *analyze_type_expr(CodeGen *g, Scope *scope, AstNode *node);
ZigFn *create_fn(CodeGen *g, AstNode *proto_node);
ZigFn *create_fn_raw(CodeGen *g, FnInline inline_value);
void init_fn_type_id(FnTypeId *fn_type_id, AstNode *proto_node, size_t param_count_alloc);
AstNode *get_param_decl_node(ZigFn *fn_entry, size_t index);
Error ATTRIBUTE_MUST_USE ensure_complete_type(CodeGen *g, ZigType *type_entry);
Error ATTRIBUTE_MUST_USE type_resolve(CodeGen *g, ZigType *type_entry, ResolveStatus status);
void complete_enum(CodeGen *g, ZigType *enum_type);
bool ir_get_var_is_comptime(ZigVar *var);
bool const_values_equal(CodeGen *g, ConstExprValue *a, ConstExprValue *b);
void eval_min_max_value(CodeGen *g, ZigType *type_entry, ConstExprValue *const_val, bool is_max);
void eval_min_max_value_int(CodeGen *g, ZigType *int_type, BigInt *bigint, bool is_max);

void render_const_value(CodeGen *g, Buf *buf, ConstExprValue *const_val);
void analyze_fn_ir(CodeGen *g, ZigFn *fn_table_entry, AstNode *return_type_node);

ScopeBlock *create_block_scope(CodeGen *g, AstNode *node, Scope *parent);
ScopeDefer *create_defer_scope(CodeGen *g, AstNode *node, Scope *parent);
ScopeDeferExpr *create_defer_expr_scope(CodeGen *g, AstNode *node, Scope *parent);
Scope *create_var_scope(CodeGen *g, AstNode *node, Scope *parent, ZigVar *var);
ScopeCImport *create_cimport_scope(CodeGen *g, AstNode *node, Scope *parent);
ScopeLoop *create_loop_scope(CodeGen *g, AstNode *node, Scope *parent);
ScopeSuspend *create_suspend_scope(CodeGen *g, AstNode *node, Scope *parent);
ScopeFnDef *create_fndef_scope(CodeGen *g, AstNode *node, Scope *parent, ZigFn *fn_entry);
ScopeDecls *create_decls_scope(CodeGen *g, AstNode *node, Scope *parent, ZigType *container_type, ImportTableEntry *import);
Scope *create_comptime_scope(CodeGen *g, AstNode *node, Scope *parent);
Scope *create_coro_prelude_scope(CodeGen *g, AstNode *node, Scope *parent);
Scope *create_runtime_scope(CodeGen *g, AstNode *node, Scope *parent, IrInstruction *is_comptime);

void init_const_str_lit(CodeGen *g, ConstExprValue *const_val, Buf *str);
ConstExprValue *create_const_str_lit(CodeGen *g, Buf *str);

void init_const_c_str_lit(CodeGen *g, ConstExprValue *const_val, Buf *c_str);
ConstExprValue *create_const_c_str_lit(CodeGen *g, Buf *c_str);

void init_const_bigint(ConstExprValue *const_val, ZigType *type, const BigInt *bigint);
ConstExprValue *create_const_bigint(ZigType *type, const BigInt *bigint);

void init_const_unsigned_negative(ConstExprValue *const_val, ZigType *type, uint64_t x, bool negative);
ConstExprValue *create_const_unsigned_negative(ZigType *type, uint64_t x, bool negative);

void init_const_signed(ConstExprValue *const_val, ZigType *type, int64_t x);
ConstExprValue *create_const_signed(ZigType *type, int64_t x);

void init_const_usize(CodeGen *g, ConstExprValue *const_val, uint64_t x);
ConstExprValue *create_const_usize(CodeGen *g, uint64_t x);

void init_const_float(ConstExprValue *const_val, ZigType *type, double value);
ConstExprValue *create_const_float(ZigType *type, double value);

void init_const_enum(ConstExprValue *const_val, ZigType *type, const BigInt *tag);
ConstExprValue *create_const_enum(ZigType *type, const BigInt *tag);

void init_const_bool(CodeGen *g, ConstExprValue *const_val, bool value);
ConstExprValue *create_const_bool(CodeGen *g, bool value);

void init_const_type(CodeGen *g, ConstExprValue *const_val, ZigType *type_value);
ConstExprValue *create_const_type(CodeGen *g, ZigType *type_value);

void init_const_runtime(ConstExprValue *const_val, ZigType *type);
ConstExprValue *create_const_runtime(ZigType *type);

void init_const_ptr_ref(CodeGen *g, ConstExprValue *const_val, ConstExprValue *pointee_val, bool is_const);
ConstExprValue *create_const_ptr_ref(CodeGen *g, ConstExprValue *pointee_val, bool is_const);

void init_const_ptr_hard_coded_addr(CodeGen *g, ConstExprValue *const_val, ZigType *pointee_type,
        size_t addr, bool is_const);
ConstExprValue *create_const_ptr_hard_coded_addr(CodeGen *g, ZigType *pointee_type,
        size_t addr, bool is_const);

void init_const_ptr_array(CodeGen *g, ConstExprValue *const_val, ConstExprValue *array_val,
        size_t elem_index, bool is_const, PtrLen ptr_len);
ConstExprValue *create_const_ptr_array(CodeGen *g, ConstExprValue *array_val, size_t elem_index,
        bool is_const, PtrLen ptr_len);

void init_const_slice(CodeGen *g, ConstExprValue *const_val, ConstExprValue *array_val,
        size_t start, size_t len, bool is_const);
ConstExprValue *create_const_slice(CodeGen *g, ConstExprValue *array_val, size_t start, size_t len, bool is_const);

void init_const_arg_tuple(CodeGen *g, ConstExprValue *const_val, size_t arg_index_start, size_t arg_index_end);
ConstExprValue *create_const_arg_tuple(CodeGen *g, size_t arg_index_start, size_t arg_index_end);

void init_const_undefined(CodeGen *g, ConstExprValue *const_val);

ConstExprValue *create_const_vals(size_t count);

ZigType *make_int_type(CodeGen *g, bool is_signed, uint32_t size_in_bits);
ConstParent *get_const_val_parent(CodeGen *g, ConstExprValue *value);
void expand_undef_array(CodeGen *g, ConstExprValue *const_val);
void update_compile_var(CodeGen *g, Buf *name, ConstExprValue *value);

const char *type_id_name(ZigTypeId id);
ZigTypeId type_id_at_index(size_t index);
size_t type_id_len();
size_t type_id_index(ZigType *entry);
ZigType *get_generic_fn_type(CodeGen *g, FnTypeId *fn_type_id);
LinkLib *create_link_lib(Buf *name);
LinkLib *add_link_lib(CodeGen *codegen, Buf *lib);

uint32_t get_abi_alignment(CodeGen *g, ZigType *type_entry);
ZigType *get_align_amt_type(CodeGen *g);
PackageTableEntry *new_anonymous_package(void);

Buf *const_value_to_buffer(ConstExprValue *const_val);
void add_fn_export(CodeGen *g, ZigFn *fn_table_entry, Buf *symbol_name, GlobalLinkageId linkage, bool ccc);


ConstExprValue *get_builtin_value(CodeGen *codegen, const char *name);
ZigType *get_ptr_to_stack_trace_type(CodeGen *g);
bool resolve_inferred_error_set(CodeGen *g, ZigType *err_set_type, AstNode *source_node);

ZigType *get_auto_err_set_type(CodeGen *g, ZigFn *fn_entry);

uint32_t get_coro_frame_align_bytes(CodeGen *g);
bool fn_type_can_fail(FnTypeId *fn_type_id);
bool type_can_fail(ZigType *type_entry);
bool fn_eval_cacheable(Scope *scope, ZigType *return_type);
AstNode *type_decl_node(ZigType *type_entry);

Error get_primitive_type(CodeGen *g, Buf *name, ZigType **result);

bool calling_convention_allows_zig_types(CallingConvention cc);
const char *calling_convention_name(CallingConvention cc);

Error ATTRIBUTE_MUST_USE file_fetch(CodeGen *g, Buf *resolved_path, Buf *contents);

void walk_function_params(CodeGen *g, ZigType *fn_type, FnWalk *fn_walk);
X64CABIClass type_c_abi_x86_64_class(CodeGen *g, ZigType *ty);
bool type_is_c_abi_int(CodeGen *g, ZigType *ty);
bool want_first_arg_sret(CodeGen *g, FnTypeId *fn_type_id);

uint32_t get_host_int_bytes(CodeGen *g, ZigType *struct_type, TypeStructField *field);

enum ReqCompTime {
    ReqCompTimeInvalid,
    ReqCompTimeNo,
    ReqCompTimeYes,
};
ReqCompTime type_requires_comptime(CodeGen *g, ZigType *type_entry);

<<<<<<< HEAD
enum OnePossibleValue {
    OnePossibleValueInvalid,
    OnePossibleValueNo,
    OnePossibleValueYes,
};
OnePossibleValue type_has_one_possible_value(CodeGen *g, ZigType *type_entry);
=======
Error ensure_const_val_repr(IrAnalyze *ira, CodeGen *codegen, AstNode *source_node,
        ConstExprValue *const_val, ZigType *wanted_type);
>>>>>>> c968d875

#endif<|MERGE_RESOLUTION|>--- conflicted
+++ resolved
@@ -222,16 +222,14 @@
 };
 ReqCompTime type_requires_comptime(CodeGen *g, ZigType *type_entry);
 
-<<<<<<< HEAD
 enum OnePossibleValue {
     OnePossibleValueInvalid,
     OnePossibleValueNo,
     OnePossibleValueYes,
 };
 OnePossibleValue type_has_one_possible_value(CodeGen *g, ZigType *type_entry);
-=======
+
 Error ensure_const_val_repr(IrAnalyze *ira, CodeGen *codegen, AstNode *source_node,
         ConstExprValue *const_val, ZigType *wanted_type);
->>>>>>> c968d875
 
 #endif