--- conflicted
+++ resolved
@@ -516,11 +516,8 @@
                 .slice_start,
                 .import,
                 .switch_range,
-<<<<<<< HEAD
                 .compilelog,
-=======
                 .typeof_peer,
->>>>>>> e18abab5
                 => false,
 
                 .@"break",
